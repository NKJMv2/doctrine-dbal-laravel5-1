--- conflicted
+++ resolved
@@ -20,30 +20,15 @@
   - db: mssql
     driver: sqlsrv
     db_version: sql2012sp1
-<<<<<<< HEAD
     php: 7.4
-    coverage: yes
   - db: mssql
     driver: sqlsrv
     db_version: sql2017
-    coverage: no
     php: 7.4
   - db: mssql
     driver: pdo_sqlsrv
     db_version: sql2017
     php: 7.4
-    coverage: yes
-=======
-    php: 7.3
-  - db: mssql
-    driver: sqlsrv
-    db_version: sql2017
-    php: 7.3
-  - db: mssql
-    driver: pdo_sqlsrv
-    db_version: sql2017
-    php: 7.3
->>>>>>> 54a6f7b3
 
 init:
   - SET PATH=C:\Program Files\OpenSSL;c:\tools\php;C:\tools\composer;%PATH%
