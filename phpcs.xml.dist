<?xml version="1.0"?>
<ruleset
        xmlns:xsi="http://www.w3.org/2001/XMLSchema-instance"
        xsi:noNamespaceSchemaLocation="vendor/squizlabs/php_codesniffer/phpcs.xsd"
>
    <arg name="basepath" value="."/>
    <arg name="extensions" value="php"/>
    <arg name="parallel" value="80"/>
    <arg name="cache" value=".phpcs-cache"/>
    <arg name="colors"/>

    <!-- Show progress of the run and show sniff names -->
    <arg value="ps"/>

    <file>bin</file>
    <file>src</file>
    <file>tests</file>

    <rule ref="Doctrine">
        <exclude name="SlevomatCodingStandard.TypeHints.DeclareStrictTypes"/>
        <exclude name="SlevomatCodingStandard.Classes.SuperfluousAbstractClassNaming"/>
        <exclude name="SlevomatCodingStandard.Classes.SuperfluousExceptionNaming"/>
        <exclude name="SlevomatCodingStandard.Classes.DisallowLateStaticBindingForConstants.DisallowedLateStaticBindingForConstant"/>
        <exclude name="SlevomatCodingStandard.ControlStructures.ControlStructureSpacing.IncorrectLinesCountAfterLastControlStructure"/>
        <exclude name="SlevomatCodingStandard.ControlStructures.RequireNullCoalesceEqualOperator.RequiredNullCoalesceEqualOperator"/>

        <exclude name="PSR2.Methods.MethodDeclaration.Underscore"/>
        <!-- https://github.com/slevomat/coding-standard/issues/867 -->
        <exclude name="SlevomatCodingStandard.ControlStructures.JumpStatementsSpacing.IncorrectLinesCountAfterLastControlStructure"/>
        <!-- See https://github.com/squizlabs/PHP_CodeSniffer/issues/2937 -->
        <exclude name="Squiz.Arrays.ArrayDeclaration.ValueNoNewline"/>
        <exclude name="Squiz.NamingConventions.ValidVariableName.PublicHasUnderscore"/>
    </rule>

    <rule ref="Generic.Classes.DuplicateClassName.Found">
        <exclude-pattern>*/lib/Doctrine/DBAL/Driver/PDOQueryImplementation.php</exclude-pattern>
        <exclude-pattern>*/lib/Doctrine/DBAL/Driver/PDOStatementImplementations.php</exclude-pattern>
    </rule>

    <!-- Disable the rules that will require PHP 7.4 -->
    <rule ref="SlevomatCodingStandard.TypeHints.PropertyTypeHint">
        <properties>
            <property name="enableNativeTypeHint" value="false"/>
        </properties>
    </rule>

    <rule ref="PSR2.Classes.PropertyDeclaration.Underscore">
        <exclude-pattern>*/src/Configuration.php</exclude-pattern>
        <exclude-pattern>*/src/Connection.php</exclude-pattern>
        <exclude-pattern>*/src/Driver</exclude-pattern>
        <exclude-pattern>*/src/Event/Listeners</exclude-pattern>
        <exclude-pattern>*/src/Platforms</exclude-pattern>
        <exclude-pattern>*/src/Schema</exclude-pattern>
        <exclude-pattern>*/src/Tools/Console/Helper/ConnectionHelper.php</exclude-pattern>
    </rule>

    <rule ref="SlevomatCodingStandard.TypeHints.ParameterTypeHint.MissingNativeTypeHint">
        <exclude-pattern>*/src/*</exclude-pattern>
    </rule>

    <rule ref="SlevomatCodingStandard.TypeHints.ReturnTypeHint.MissingNativeTypeHint">
        <exclude-pattern>*/src/*</exclude-pattern>
    </rule>

    <rule ref="PSR1.Classes.ClassDeclaration.MultipleClasses">
        <exclude-pattern>*/lib/Doctrine/DBAL/Driver/PDOQueryImplementation.php</exclude-pattern>
        <exclude-pattern>*/lib/Doctrine/DBAL/Driver/PDOStatementImplementations.php</exclude-pattern>
        <exclude-pattern>*/tests/*</exclude-pattern>
    </rule>

    <rule ref="Squiz.Classes.ClassFileName.NoMatch">
        <exclude-pattern>*/tests/*</exclude-pattern>
    </rule>

    <rule ref="Generic.NamingConventions.UpperCaseConstantName.ClassConstantNotUpperCase">
        <exclude-pattern>src/Events.php</exclude-pattern>
    </rule>

    <rule ref="SlevomatCodingStandard.Classes.UnusedPrivateElements.UnusedProperty">
        <exclude-pattern>tests/Tools/TestAsset/*</exclude-pattern>
    </rule>

    <!-- see https://github.com/squizlabs/PHP_CodeSniffer/issues/2099 -->
    <rule ref="Squiz.Commenting.FunctionComment.InvalidNoReturn">
        <exclude-pattern>src/Platforms/AbstractPlatform.php</exclude-pattern>
        <exclude-pattern>src/Schema/AbstractSchemaManager.php</exclude-pattern>
        <exclude-pattern>tests/Platforms/AbstractPlatformTestCase.php</exclude-pattern>
    </rule>

    <!-- see https://github.com/squizlabs/PHP_CodeSniffer/issues/2838 -->
    <rule ref="Squiz.Commenting.FunctionComment.SpacingAfter">
        <exclude-pattern>src/Driver/AbstractMySQLDriver.php</exclude-pattern>
    </rule>

    <rule ref="Squiz.NamingConventions.ValidVariableName.MemberNotCamelCaps">
        <!-- This test contains a fixture class that should use snake case  -->
        <exclude-pattern>tests/Functional/DataAccessTest.php</exclude-pattern>
    </rule>

    <rule ref="Squiz.NamingConventions.ValidVariableName.MemberNotCamelCaps">
        <!--
            These files use the underlying driver APIs that don't comply with the coding standard
            phpcs wrongly complains about them, and that has been reported here:
            https://github.com/squizlabs/PHP_CodeSniffer/issues/2950
        -->
<<<<<<< HEAD
        <exclude-pattern>src/Driver/IBMDB2/Connection.php</exclude-pattern>
        <exclude-pattern>src/Driver/Mysqli/Exception/ConnectionFailed.php</exclude-pattern>
        <!-- See https://github.com/squizlabs/PHP_CodeSniffer/issues/2837 -->
        <exclude-pattern>src/SQLParserUtils.php</exclude-pattern>
        <exclude-pattern>src/Tools/Dumper.php</exclude-pattern>
        <exclude-pattern>tests/Driver/StatementIteratorTest.php</exclude-pattern>
        <exclude-pattern>tests/Tools/DumperTest.php</exclude-pattern>
=======
        <exclude-pattern>lib/Doctrine/DBAL/Driver/IBMDB2/DB2Connection.php</exclude-pattern>
        <exclude-pattern>lib/Doctrine/DBAL/Driver/Mysqli/Exception/ConnectionFailed.php</exclude-pattern>
        <exclude-pattern>lib/Doctrine/DBAL/Tools/Dumper.php</exclude-pattern>
        <exclude-pattern>tests/Doctrine/Tests/DBAL/Tools/DumperTest.php</exclude-pattern>
>>>>>>> 6fd2757d
    </rule>

    <!-- See https://github.com/squizlabs/PHP_CodeSniffer/issues/2837 -->
    <rule ref="Squiz.NamingConventions.ValidVariableName.NotCamelCaps">
        <exclude-pattern>lib/Doctrine/DBAL/SQLParserUtils.php</exclude-pattern>
        <exclude-pattern>tests/Doctrine/Tests/DBAL/Driver/StatementIteratorTest.php</exclude-pattern>
    </rule>

    <!-- some statement classes close cursor using an empty while-loop -->
    <rule ref="Generic.CodeAnalysis.EmptyStatement.DetectedWhile">
        <exclude-pattern>src/Driver/SQLSrv/Result.php</exclude-pattern>
        <exclude-pattern>tests/Functional/ResultCacheTest.php</exclude-pattern>
    </rule>

    <rule ref="SlevomatCodingStandard.Classes.UnusedPrivateElements.UnusedMethod">
        <exclude-pattern>*/lib/Doctrine/DBAL/Driver/PDOConnection.php</exclude-pattern>
        <exclude-pattern>*/lib/Doctrine/DBAL/Driver/PDOStatement.php</exclude-pattern>
    </rule>

    <!-- See https://github.com/slevomat/coding-standard/issues/770 -->
    <rule ref="SlevomatCodingStandard.Namespaces.UnusedUses">
        <exclude-pattern>src/Driver/ExceptionConverterDriver.php</exclude-pattern>
        <exclude-pattern>src/Query/QueryBuilder.php</exclude-pattern>
    </rule>

    <!-- see https://github.com/doctrine/dbal/issues/3377 -->
    <rule ref="SlevomatCodingStandard.Operators.DisallowEqualOperators.DisallowedNotEqualOperator">
        <exclude-pattern>src/Schema/Comparator.php</exclude-pattern>
    </rule>

    <!-- The SQLSRV_* functions are defined in the upper case by the sqlsrv extension and violate the standard
         see https://docs.microsoft.com/en-us/sql/connect/php/constants-microsoft-drivers-for-php-for-sql-server -->
    <rule ref="Squiz.PHP.LowercasePHPFunctions">
        <exclude-pattern>src/Driver/SQLSrv/Statement.php</exclude-pattern>
    </rule>
</ruleset><|MERGE_RESOLUTION|>--- conflicted
+++ resolved
@@ -103,26 +103,17 @@
             phpcs wrongly complains about them, and that has been reported here:
             https://github.com/squizlabs/PHP_CodeSniffer/issues/2950
         -->
-<<<<<<< HEAD
         <exclude-pattern>src/Driver/IBMDB2/Connection.php</exclude-pattern>
         <exclude-pattern>src/Driver/Mysqli/Exception/ConnectionFailed.php</exclude-pattern>
         <!-- See https://github.com/squizlabs/PHP_CodeSniffer/issues/2837 -->
-        <exclude-pattern>src/SQLParserUtils.php</exclude-pattern>
         <exclude-pattern>src/Tools/Dumper.php</exclude-pattern>
         <exclude-pattern>tests/Driver/StatementIteratorTest.php</exclude-pattern>
         <exclude-pattern>tests/Tools/DumperTest.php</exclude-pattern>
-=======
-        <exclude-pattern>lib/Doctrine/DBAL/Driver/IBMDB2/DB2Connection.php</exclude-pattern>
-        <exclude-pattern>lib/Doctrine/DBAL/Driver/Mysqli/Exception/ConnectionFailed.php</exclude-pattern>
-        <exclude-pattern>lib/Doctrine/DBAL/Tools/Dumper.php</exclude-pattern>
-        <exclude-pattern>tests/Doctrine/Tests/DBAL/Tools/DumperTest.php</exclude-pattern>
->>>>>>> 6fd2757d
     </rule>
 
     <!-- See https://github.com/squizlabs/PHP_CodeSniffer/issues/2837 -->
     <rule ref="Squiz.NamingConventions.ValidVariableName.NotCamelCaps">
-        <exclude-pattern>lib/Doctrine/DBAL/SQLParserUtils.php</exclude-pattern>
-        <exclude-pattern>tests/Doctrine/Tests/DBAL/Driver/StatementIteratorTest.php</exclude-pattern>
+        <exclude-pattern>src/SQLParserUtils.php</exclude-pattern>
     </rule>
 
     <!-- some statement classes close cursor using an empty while-loop -->
