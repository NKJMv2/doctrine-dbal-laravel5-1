<?php

declare(strict_types=1);

namespace Doctrine\DBAL\Tests\Platforms;

use Doctrine\Common\EventManager;
use Doctrine\DBAL\Events;
use Doctrine\DBAL\Exception;
use Doctrine\DBAL\Exception\InvalidLockMode;
use Doctrine\DBAL\Platforms\AbstractPlatform;
<<<<<<< HEAD
=======
use Doctrine\DBAL\Platforms\Keywords\KeywordList;
use Doctrine\DBAL\Platforms\SQLServerPlatform;
>>>>>>> d04d0d6a
use Doctrine\DBAL\Schema\Column;
use Doctrine\DBAL\Schema\ColumnDiff;
use Doctrine\DBAL\Schema\Comparator;
use Doctrine\DBAL\Schema\ForeignKeyConstraint;
use Doctrine\DBAL\Schema\Index;
use Doctrine\DBAL\Schema\Table;
use Doctrine\DBAL\Schema\TableDiff;
use Doctrine\DBAL\Schema\UniqueConstraint;
use Doctrine\DBAL\Types\Type;
use InvalidArgumentException;
use PHPUnit\Framework\TestCase;

use function get_class;
use function implode;
use function sprintf;
use function str_repeat;

/**
 * @template T of AbstractPlatform
 */
abstract class AbstractPlatformTestCase extends TestCase
{
    /** @var T */
    protected $platform;

    /**
     * @return T
     */
    abstract public function createPlatform(): AbstractPlatform;

    protected function setUp(): void
    {
        $this->platform = $this->createPlatform();
    }

    public function testQuoteIdentifier(): void
    {
        if ($this->platform instanceof SQLServerPlatform) {
            self::markTestSkipped('Not working this way on mssql.');
        }

        $c = $this->platform->getIdentifierQuoteCharacter();
        self::assertEquals($c . 'test' . $c, $this->platform->quoteIdentifier('test'));
        self::assertEquals($c . 'test' . $c . '.' . $c . 'test' . $c, $this->platform->quoteIdentifier('test.test'));
        self::assertEquals(str_repeat($c, 4), $this->platform->quoteIdentifier($c));
    }

    public function testQuoteSingleIdentifier(): void
    {
        if ($this->platform instanceof SQLServerPlatform) {
            self::markTestSkipped('Not working this way on mssql.');
        }

        $c = $this->platform->getIdentifierQuoteCharacter();
        self::assertEquals($c . 'test' . $c, $this->platform->quoteSingleIdentifier('test'));
        self::assertEquals($c . 'test.test' . $c, $this->platform->quoteSingleIdentifier('test.test'));
        self::assertEquals(str_repeat($c, 4), $this->platform->quoteSingleIdentifier($c));
    }

    /**
     * @dataProvider getReturnsForeignKeyReferentialActionSQL
     */
    public function testReturnsForeignKeyReferentialActionSQL(string $action, string $expectedSQL): void
    {
        self::assertSame($expectedSQL, $this->platform->getForeignKeyReferentialActionSQL($action));
    }

    /**
     * @return mixed[][]
     */
    public static function getReturnsForeignKeyReferentialActionSQL(): iterable
    {
        return [
            ['CASCADE', 'CASCADE'],
            ['SET NULL', 'SET NULL'],
            ['NO ACTION', 'NO ACTION'],
            ['RESTRICT', 'RESTRICT'],
            ['SET DEFAULT', 'SET DEFAULT'],
            ['CaScAdE', 'CASCADE'],
        ];
    }

    public function testGetInvalidForeignKeyReferentialActionSQL(): void
    {
        $this->expectException(InvalidArgumentException::class);
        $this->platform->getForeignKeyReferentialActionSQL('unknown');
    }

    public function testGetUnknownDoctrineMappingType(): void
    {
        $this->expectException(Exception::class);
        $this->platform->getDoctrineTypeMapping('foobar');
    }

    public function testRegisterDoctrineMappingType(): void
    {
        $this->platform->registerDoctrineTypeMapping('foo', 'integer');
        self::assertEquals('integer', $this->platform->getDoctrineTypeMapping('foo'));
    }

    public function testRegisterUnknownDoctrineMappingType(): void
    {
        $this->expectException(Exception::class);
        $this->platform->registerDoctrineTypeMapping('foo', 'bar');
    }

    public function testRegistersCommentedDoctrineMappingTypeImplicitly(): void
    {
        $type = Type::getType('array');
        $this->platform->registerDoctrineTypeMapping('foo', 'array');

        self::assertTrue($this->platform->isCommentedDoctrineType($type));
    }

    /**
     * @dataProvider getIsCommentedDoctrineType
     */
    public function testIsCommentedDoctrineType(Type $type, bool $commented): void
    {
        self::assertSame($commented, $this->platform->isCommentedDoctrineType($type));
    }

    /**
     * @return mixed[]
     */
    public function getIsCommentedDoctrineType(): iterable
    {
        $this->setUp();

        $data = [];

        foreach (Type::getTypesMap() as $typeName => $className) {
            $type = Type::getType($typeName);

            $data[$typeName] = [
                $type,
                $type->requiresSQLCommentHint($this->platform),
            ];
        }

        return $data;
    }

    public function testCreateWithNoColumns(): void
    {
        $table = new Table('test');

        $this->expectException(Exception::class);
        $this->platform->getCreateTableSQL($table);
    }

    public function testGeneratesTableCreationSql(): void
    {
        $table = new Table('test');
        $table->addColumn('id', 'integer', ['notnull' => true, 'autoincrement' => true]);
        $table->addColumn('test', 'string', ['notnull' => false, 'length' => 255]);
        $table->setPrimaryKey(['id']);

        $sql = $this->platform->getCreateTableSQL($table);
        self::assertEquals($this->getGenerateTableSql(), $sql[0]);
    }

    abstract public function getGenerateTableSql(): string;

    public function testGenerateTableWithMultiColumnUniqueIndex(): void
    {
        $table = new Table('test');
        $table->addColumn('foo', 'string', ['notnull' => false, 'length' => 255]);
        $table->addColumn('bar', 'string', ['notnull' => false, 'length' => 255]);
        $table->addUniqueIndex(['foo', 'bar']);

        $sql = $this->platform->getCreateTableSQL($table);
        self::assertEquals($this->getGenerateTableWithMultiColumnUniqueIndexSql(), $sql);
    }

    /**
     * @return string[]
     */
    abstract public function getGenerateTableWithMultiColumnUniqueIndexSql(): array;

    public function testGeneratesIndexCreationSql(): void
    {
        $indexDef = new Index('my_idx', ['user_name', 'last_login']);

        self::assertEquals(
            $this->getGenerateIndexSql(),
            $this->platform->getCreateIndexSQL($indexDef, 'mytable')
        );
    }

    abstract public function getGenerateIndexSql(): string;

    public function testGeneratesUniqueIndexCreationSql(): void
    {
        $indexDef = new Index('index_name', ['test', 'test2'], true);

        $sql = $this->platform->getCreateIndexSQL($indexDef, 'test');
        self::assertEquals($this->getGenerateUniqueIndexSql(), $sql);
    }

    abstract public function getGenerateUniqueIndexSql(): string;

    public function testGeneratesPartialIndexesSqlOnlyWhenSupportingPartialIndexes(): void
    {
        $where            = 'test IS NULL AND test2 IS NOT NULL';
        $indexDef         = new Index('name', ['test', 'test2'], false, false, [], ['where' => $where]);
        $uniqueConstraint = new UniqueConstraint('name', ['test', 'test2'], [], []);

        $expected = ' WHERE ' . $where;

        $indexes = [];

        if ($this->supportsInlineIndexDeclaration()) {
            $indexes[] = $this->platform->getIndexDeclarationSQL('name', $indexDef);
        }

        $uniqueConstraintSQL = $this->platform->getUniqueConstraintDeclarationSQL('name', $uniqueConstraint);
<<<<<<< HEAD
        $indexSQL            = $this->platform->getCreateIndexSQL($indexDef, 'table');

        self::assertStringEndsNotWith($expected, $uniqueConstraintSQL, 'WHERE clause should NOT be present');
        if ($this->platform->supportsPartialIndexes()) {
            self::assertStringEndsWith($expected, $indexSQL, 'WHERE clause should be present');
        } else {
            self::assertStringEndsNotWith($expected, $indexSQL, 'WHERE clause should NOT be present');
=======
        $this->assertStringEndsNotWith($expected, $uniqueConstraintSQL, 'WHERE clause should NOT be present');

        $indexes[] = $this->platform->getCreateIndexSQL($indexDef, 'table');

        foreach ($indexes as $index) {
            if ($this->platform->supportsPartialIndexes()) {
                self::assertStringEndsWith($expected, $index, 'WHERE clause should be present');
            } else {
                self::assertStringEndsNotWith($expected, $index, 'WHERE clause should NOT be present');
            }
>>>>>>> d04d0d6a
        }
    }

    public function testGeneratesForeignKeyCreationSql(): void
    {
        $fk = new ForeignKeyConstraint(['fk_name_id'], 'other_table', ['id']);

        $sql = $this->platform->getCreateForeignKeySQL($fk, 'test');
        self::assertEquals($this->getGenerateForeignKeySql(), $sql);
    }

    abstract protected function getGenerateForeignKeySql(): string;

    public function testGeneratesConstraintCreationSql(): void
    {
        $idx = new Index('constraint_name', ['test'], true, false);
        $sql = $this->platform->getCreateConstraintSQL($idx, 'test');
        self::assertEquals($this->getGenerateConstraintUniqueIndexSql(), $sql);

        $pk  = new Index('constraint_name', ['test'], true, true);
        $sql = $this->platform->getCreateConstraintSQL($pk, 'test');
        self::assertEquals($this->getGenerateConstraintPrimaryIndexSql(), $sql);

        $uc  = new UniqueConstraint('constraint_name', ['test']);
        $sql = $this->platform->getCreateConstraintSQL($uc, 'test');
        self::assertEquals($this->getGenerateConstraintUniqueIndexSql(), $sql);

        $fk  = new ForeignKeyConstraint(['fk_name'], 'foreign', ['id'], 'constraint_fk');
        $sql = $this->platform->getCreateConstraintSQL($fk, 'test');
        self::assertEquals($this->getGenerateConstraintForeignKeySql($fk), $sql);
    }

    public function testGeneratesForeignKeySqlOnlyWhenSupportingForeignKeys(): void
    {
        if ($this->platform->supportsForeignKeyConstraints()) {
            self::markTestSkipped('The platform supports foreign key constraints');
        }

        $this->expectException(Exception::class);
        $this->platform->getCreateForeignKeySQL(
            new ForeignKeyConstraint(['fk_name'], 'foreign', ['id'], 'constraint_fk'),
            'test'
        );
    }

    protected function getBitAndComparisonExpressionSql(string $value1, string $value2): string
    {
        return '(' . $value1 . ' & ' . $value2 . ')';
    }

    public function testGeneratesBitAndComparisonExpressionSql(): void
    {
        $sql = $this->platform->getBitAndComparisonExpression('2', '4');
        self::assertEquals($this->getBitAndComparisonExpressionSql('2', '4'), $sql);
    }

    protected function getBitOrComparisonExpressionSql(string $value1, string $value2): string
    {
        return '(' . $value1 . ' | ' . $value2 . ')';
    }

    public function testGeneratesBitOrComparisonExpressionSql(): void
    {
        $sql = $this->platform->getBitOrComparisonExpression('2', '4');
        self::assertEquals($this->getBitOrComparisonExpressionSql('2', '4'), $sql);
    }

    public function getGenerateConstraintUniqueIndexSql(): string
    {
        return 'ALTER TABLE test ADD CONSTRAINT constraint_name UNIQUE (test)';
    }

    public function getGenerateConstraintPrimaryIndexSql(): string
    {
        return 'ALTER TABLE test ADD CONSTRAINT constraint_name PRIMARY KEY (test)';
    }

    public function getGenerateConstraintForeignKeySql(ForeignKeyConstraint $fk): string
    {
        $quotedForeignTable = $fk->getQuotedForeignTableName($this->platform);

        return sprintf(
            'ALTER TABLE test ADD CONSTRAINT constraint_fk FOREIGN KEY (fk_name) REFERENCES %s (id)',
            $quotedForeignTable
        );
    }

    /**
     * @return string[]
     */
    abstract public function getGenerateAlterTableSql(): array;

    public function testGeneratesTableAlterationSql(): void
    {
        $expectedSql = $this->getGenerateAlterTableSql();

        $table = new Table('mytable');
        $table->addColumn('id', 'integer', ['autoincrement' => true]);
        $table->addColumn('foo', 'integer');
        $table->addColumn('bar', 'string');
        $table->addColumn('bloo', 'boolean');
        $table->setPrimaryKey(['id']);

        $tableDiff                        = new TableDiff('mytable');
        $tableDiff->fromTable             = $table;
        $tableDiff->newName               = 'userlist';
        $tableDiff->addedColumns['quota'] = new Column('quota', Type::getType('integer'), ['notnull' => false]);
        $tableDiff->removedColumns['foo'] = new Column('foo', Type::getType('integer'));
        $tableDiff->changedColumns['bar'] = new ColumnDiff(
            'bar',
            new Column(
                'baz',
                Type::getType('string'),
                [
                    'length' => 255,
                    'default' => 'def',
                ]
            ),
            ['type', 'notnull', 'default']
        );

        $tableDiff->changedColumns['bloo'] = new ColumnDiff(
            'bloo',
            new Column(
                'bloo',
                Type::getType('boolean'),
                ['default' => false]
            ),
            ['type', 'notnull', 'default']
        );

        $sql = $this->platform->getAlterTableSQL($tableDiff);

        self::assertEquals($expectedSql, $sql);
    }

    public function testGetCustomColumnDeclarationSql(): void
    {
        self::assertEquals(
            'foo MEDIUMINT(6) UNSIGNED',
            $this->platform->getColumnDeclarationSQL('foo', ['columnDefinition' => 'MEDIUMINT(6) UNSIGNED'])
        );
    }

    public function testGetCreateTableSqlDispatchEvent(): void
    {
        $listenerMock = $this->createMock(GetCreateTableSqlDispatchEventListener::class);
        $listenerMock
            ->expects(self::once())
            ->method('onSchemaCreateTable');
        $listenerMock
            ->expects(self::exactly(2))
            ->method('onSchemaCreateTableColumn');

        $eventManager = new EventManager();
        $eventManager->addEventListener([
            Events::onSchemaCreateTable,
            Events::onSchemaCreateTableColumn,
        ], $listenerMock);

        $this->platform->setEventManager($eventManager);

        $table = new Table('test');
        $table->addColumn('foo', 'string', ['notnull' => false, 'length' => 255]);
        $table->addColumn('bar', 'string', ['notnull' => false, 'length' => 255]);

        $this->platform->getCreateTableSQL($table);
    }

    public function testGetDropTableSqlDispatchEvent(): void
    {
        $listenerMock = $this->createMock(GetDropTableSqlDispatchEventListener::class);
        $listenerMock
            ->expects(self::once())
            ->method('onSchemaDropTable');

        $eventManager = new EventManager();
        $eventManager->addEventListener([Events::onSchemaDropTable], $listenerMock);

        $this->platform->setEventManager($eventManager);

        $this->platform->getDropTableSQL('TABLE');
    }

    public function testGetAlterTableSqlDispatchEvent(): void
    {
        $listenerMock = $this->createMock(GetAlterTableSqlDispatchEventListener::class);
        $listenerMock
            ->expects(self::once())
            ->method('onSchemaAlterTable');
        $listenerMock
            ->expects(self::once())
            ->method('onSchemaAlterTableAddColumn');
        $listenerMock
            ->expects(self::once())
            ->method('onSchemaAlterTableRemoveColumn');
        $listenerMock
            ->expects(self::once())
            ->method('onSchemaAlterTableChangeColumn');
        $listenerMock
            ->expects(self::once())
            ->method('onSchemaAlterTableRenameColumn');

        $eventManager = new EventManager();
        $events       = [
            Events::onSchemaAlterTable,
            Events::onSchemaAlterTableAddColumn,
            Events::onSchemaAlterTableRemoveColumn,
            Events::onSchemaAlterTableChangeColumn,
            Events::onSchemaAlterTableRenameColumn,
        ];
        $eventManager->addEventListener($events, $listenerMock);

        $this->platform->setEventManager($eventManager);

        $table = new Table('mytable');
        $table->addColumn('removed', 'integer');
        $table->addColumn('changed', 'integer');
        $table->addColumn('renamed', 'integer');

        $tableDiff                            = new TableDiff('mytable');
        $tableDiff->fromTable                 = $table;
        $tableDiff->addedColumns['added']     = new Column('added', Type::getType('integer'), []);
        $tableDiff->removedColumns['removed'] = new Column('removed', Type::getType('integer'), []);
        $tableDiff->changedColumns['changed'] = new ColumnDiff(
            'changed',
            new Column('changed2', Type::getType('string'), ['length' => 255])
        );
        $tableDiff->renamedColumns['renamed'] = new Column('renamed2', Type::getType('integer'));

        $this->platform->getAlterTableSQL($tableDiff);
    }

    public function testCreateTableColumnComments(): void
    {
        $table = new Table('test');
        $table->addColumn('id', 'integer', ['comment' => 'This is a comment']);
        $table->setPrimaryKey(['id']);

        self::assertEquals($this->getCreateTableColumnCommentsSQL(), $this->platform->getCreateTableSQL($table));
    }

    public function testAlterTableColumnComments(): void
    {
        $tableDiff                        = new TableDiff('mytable');
        $tableDiff->addedColumns['quota'] = new Column('quota', Type::getType('integer'), ['comment' => 'A comment']);
        $tableDiff->changedColumns['foo'] = new ColumnDiff(
            'foo',
            new Column('foo', Type::getType('string'), ['length' => 255]),
            ['comment']
        );
        $tableDiff->changedColumns['bar'] = new ColumnDiff(
            'bar',
            new Column('baz', Type::getType('string'), [
                'length'  => 255,
                'comment' => 'B comment',
            ]),
            ['comment']
        );

        self::assertEquals($this->getAlterTableColumnCommentsSQL(), $this->platform->getAlterTableSQL($tableDiff));
    }

    public function testCreateTableColumnTypeComments(): void
    {
        $table = new Table('test');
        $table->addColumn('id', 'integer');
        $table->addColumn('data', 'array');
        $table->setPrimaryKey(['id']);

        self::assertEquals($this->getCreateTableColumnTypeCommentsSQL(), $this->platform->getCreateTableSQL($table));
    }

    /**
     * @return string[]
     */
    public function getCreateTableColumnCommentsSQL(): array
    {
        self::markTestSkipped('Platform does not support Column comments.');
    }

    /**
     * @return string[]
     */
    public function getAlterTableColumnCommentsSQL(): array
    {
        self::markTestSkipped('Platform does not support Column comments.');
    }

    /**
     * @return string[]
     */
    public function getCreateTableColumnTypeCommentsSQL(): array
    {
        self::markTestSkipped('Platform does not support Column comments.');
    }

    public function testGetDefaultValueDeclarationSQL(): void
    {
        // non-timestamp value will get single quotes
        self::assertEquals(" DEFAULT 'non_timestamp'", $this->platform->getDefaultValueDeclarationSQL([
            'type' => Type::getType('string'),
            'default' => 'non_timestamp',
        ]));
    }

    public function testGetDefaultValueDeclarationSQLDateTime(): void
    {
        // timestamps on datetime types should not be quoted
        foreach (['datetime', 'datetimetz', 'datetime_immutable', 'datetimetz_immutable'] as $type) {
            self::assertSame(
                ' DEFAULT ' . $this->platform->getCurrentTimestampSQL(),
                $this->platform->getDefaultValueDeclarationSQL([
                    'type'    => Type::getType($type),
                    'default' => $this->platform->getCurrentTimestampSQL(),
                ])
            );
        }
    }

    public function testGetDefaultValueDeclarationSQLForIntegerTypes(): void
    {
        foreach (['bigint', 'integer', 'smallint'] as $type) {
            self::assertEquals(
                ' DEFAULT 1',
                $this->platform->getDefaultValueDeclarationSQL([
                    'type'    => Type::getType($type),
                    'default' => 1,
                ])
            );
        }
    }

    public function testGetDefaultValueDeclarationSQLForDateType(): void
    {
        $currentDateSql = $this->platform->getCurrentDateSQL();
        foreach (['date', 'date_immutable'] as $type) {
            self::assertSame(
                ' DEFAULT ' . $currentDateSql,
                $this->platform->getDefaultValueDeclarationSQL([
                    'type'    => Type::getType($type),
                    'default' => $currentDateSql,
                ])
            );
        }
    }

    public function testKeywordList(): void
    {
        $keywordList = $this->platform->getReservedKeywordsList();

        self::assertTrue($keywordList->isKeyword('table'));
    }

    public function testQuotedColumnInPrimaryKeyPropagation(): void
    {
        $table = new Table('`quoted`');
        $table->addColumn('create', 'string', ['length' => 255]);
        $table->setPrimaryKey(['create']);

        $sql = $this->platform->getCreateTableSQL($table);
        self::assertEquals($this->getQuotedColumnInPrimaryKeySQL(), $sql);
    }

    /**
     * @return string[]
     */
    abstract protected function getQuotedColumnInPrimaryKeySQL(): array;

    /**
     * @return string[]
     */
    abstract protected function getQuotedColumnInIndexSQL(): array;

    /**
     * @return string[]
     */
    abstract protected function getQuotedNameInIndexSQL(): array;

    /**
     * @return string[]
     */
    abstract protected function getQuotedColumnInForeignKeySQL(): array;

    public function testQuotedColumnInIndexPropagation(): void
    {
        $table = new Table('`quoted`');
        $table->addColumn('create', 'string', ['length' => 255]);
        $table->addIndex(['create']);

        $sql = $this->platform->getCreateTableSQL($table);
        self::assertEquals($this->getQuotedColumnInIndexSQL(), $sql);
    }

    public function testQuotedNameInIndexSQL(): void
    {
        $table = new Table('test');
        $table->addColumn('column1', 'string', ['length' => 255]);
        $table->addIndex(['column1'], '`key`');

        $sql = $this->platform->getCreateTableSQL($table);
        self::assertEquals($this->getQuotedNameInIndexSQL(), $sql);
    }

    public function testQuotedColumnInForeignKeyPropagation(): void
    {
        $table = new Table('`quoted`');
        $table->addColumn('create', 'string', ['length' => 255]);
        $table->addColumn('foo', 'string', ['length' => 255]);
        $table->addColumn('`bar`', 'string', ['length' => 255]);

        // Foreign table with reserved keyword as name (needs quotation).
        $foreignTable = new Table('foreign');

        // Foreign column with reserved keyword as name (needs quotation).
        $foreignTable->addColumn('create', 'string');

        // Foreign column with non-reserved keyword as name (does not need quotation).
        $foreignTable->addColumn('bar', 'string');

        // Foreign table with special character in name (needs quotation on some platforms, e.g. Sqlite).
        $foreignTable->addColumn('`foo-bar`', 'string');

        $table->addForeignKeyConstraint(
            $foreignTable,
            ['create', 'foo', '`bar`'],
            ['create', 'bar', '`foo-bar`'],
            [],
            'FK_WITH_RESERVED_KEYWORD'
        );

        // Foreign table with non-reserved keyword as name (does not need quotation).
        $foreignTable = new Table('foo');

        // Foreign column with reserved keyword as name (needs quotation).
        $foreignTable->addColumn('create', 'string');

        // Foreign column with non-reserved keyword as name (does not need quotation).
        $foreignTable->addColumn('bar', 'string');

        // Foreign table with special character in name (needs quotation on some platforms, e.g. Sqlite).
        $foreignTable->addColumn('`foo-bar`', 'string');

        $table->addForeignKeyConstraint(
            $foreignTable,
            ['create', 'foo', '`bar`'],
            ['create', 'bar', '`foo-bar`'],
            [],
            'FK_WITH_NON_RESERVED_KEYWORD'
        );

        // Foreign table with special character in name (needs quotation on some platforms, e.g. Sqlite).
        $foreignTable = new Table('`foo-bar`');

        // Foreign column with reserved keyword as name (needs quotation).
        $foreignTable->addColumn('create', 'string');

        // Foreign column with non-reserved keyword as name (does not need quotation).
        $foreignTable->addColumn('bar', 'string');

        // Foreign table with special character in name (needs quotation on some platforms, e.g. Sqlite).
        $foreignTable->addColumn('`foo-bar`', 'string');

        $table->addForeignKeyConstraint(
            $foreignTable,
            ['create', 'foo', '`bar`'],
            ['create', 'bar', '`foo-bar`'],
            [],
            'FK_WITH_INTENDED_QUOTATION'
        );

        $sql = $this->platform->getCreateTableSQL($table, AbstractPlatform::CREATE_FOREIGNKEYS);
        self::assertEquals($this->getQuotedColumnInForeignKeySQL(), $sql);
    }

    public function testQuotesReservedKeywordInUniqueConstraintDeclarationSQL(): void
    {
        $constraint = new UniqueConstraint('select', ['foo'], [], []);

        self::assertSame(
            $this->getQuotesReservedKeywordInUniqueConstraintDeclarationSQL(),
            $this->platform->getUniqueConstraintDeclarationSQL('select', $constraint)
        );
    }

    abstract protected function getQuotesReservedKeywordInUniqueConstraintDeclarationSQL(): string;

    public function testQuotesReservedKeywordInTruncateTableSQL(): void
    {
        self::assertSame(
            $this->getQuotesReservedKeywordInTruncateTableSQL(),
            $this->platform->getTruncateTableSQL('select')
        );
    }

    abstract protected function getQuotesReservedKeywordInTruncateTableSQL(): string;

    public function testQuotesReservedKeywordInIndexDeclarationSQL(): void
    {
        $index = new Index('select', ['foo']);

        if (! $this->supportsInlineIndexDeclaration()) {
            $this->expectException(Exception::class);
        }

        self::assertSame(
            $this->getQuotesReservedKeywordInIndexDeclarationSQL(),
            $this->platform->getIndexDeclarationSQL('select', $index)
        );
    }

    abstract protected function getQuotesReservedKeywordInIndexDeclarationSQL(): string;

    protected function supportsInlineIndexDeclaration(): bool
    {
        return true;
    }

    public function testSupportsCommentOnStatement(): void
    {
        self::assertSame($this->supportsCommentOnStatement(), $this->platform->supportsCommentOnStatement());
    }

    protected function supportsCommentOnStatement(): bool
    {
        return false;
    }

    public function testGetCreateSchemaSQL(): void
    {
        $this->expectException(Exception::class);

        $this->platform->getCreateSchemaSQL('schema');
    }

    public function testAlterTableChangeQuotedColumn(): void
    {
        $tableDiff                        = new TableDiff('mytable');
        $tableDiff->fromTable             = new Table('mytable');
        $tableDiff->changedColumns['foo'] = new ColumnDiff(
            'select',
            new Column(
                'select',
                Type::getType('string'),
                ['length' => 255]
            ),
            ['type']
        );

        self::assertStringContainsString(
            $this->platform->quoteIdentifier('select'),
            implode(';', $this->platform->getAlterTableSQL($tableDiff))
        );
    }

    public function testUsesSequenceEmulatedIdentityColumns(): void
    {
        self::assertFalse($this->platform->usesSequenceEmulatedIdentityColumns());
    }

    /**
     * @group DBAL-563
     */
    public function testReturnsIdentitySequenceName(): void
    {
        $this->expectException(Exception::class);

        $this->platform->getIdentitySequenceName('mytable', 'mycolumn');
    }

    public function testGetFixedLengthStringTypeDeclarationSQLNoLength(): void
    {
        self::assertSame(
            $this->getExpectedFixedLengthStringTypeDeclarationSQLNoLength(),
            $this->platform->getStringTypeDeclarationSQL(['fixed' => true])
        );
    }

    protected function getExpectedFixedLengthStringTypeDeclarationSQLNoLength(): string
    {
        return 'CHAR';
    }

    public function testGetFixedLengthStringTypeDeclarationSQLWithLength(): void
    {
        self::assertSame(
            $this->getExpectedFixedLengthStringTypeDeclarationSQLWithLength(),
            $this->platform->getStringTypeDeclarationSQL([
                'fixed' => true,
                'length' => 16,
            ])
        );
    }

    protected function getExpectedFixedLengthStringTypeDeclarationSQLWithLength(): string
    {
        return 'CHAR(16)';
    }

    public function testGetVariableLengthStringTypeDeclarationSQLNoLength(): void
    {
        self::assertSame(
            $this->getExpectedVariableLengthStringTypeDeclarationSQLNoLength(),
            $this->platform->getStringTypeDeclarationSQL([])
        );
    }

    protected function getExpectedVariableLengthStringTypeDeclarationSQLNoLength(): string
    {
        return 'VARCHAR';
    }

    public function testGetVariableLengthStringTypeDeclarationSQLWithLength(): void
    {
        self::assertSame(
            $this->getExpectedVariableLengthStringTypeDeclarationSQLWithLength(),
            $this->platform->getStringTypeDeclarationSQL(['length' => 16])
        );
    }

    protected function getExpectedVariableLengthStringTypeDeclarationSQLWithLength(): string
    {
        return 'VARCHAR(16)';
    }

    public function testGetFixedLengthBinaryTypeDeclarationSQLNoLength(): void
    {
        self::assertSame(
            $this->getExpectedFixedLengthBinaryTypeDeclarationSQLNoLength(),
            $this->platform->getBinaryTypeDeclarationSQL(['fixed' => true])
        );
    }

    public function getExpectedFixedLengthBinaryTypeDeclarationSQLNoLength(): string
    {
        return 'BINARY';
    }

    public function testGetFixedLengthBinaryTypeDeclarationSQLWithLength(): void
    {
        self::assertSame(
            $this->getExpectedFixedLengthBinaryTypeDeclarationSQLWithLength(),
            $this->platform->getBinaryTypeDeclarationSQL([
                'fixed' => true,
                'length' => 16,
            ])
        );
    }

    public function getExpectedFixedLengthBinaryTypeDeclarationSQLWithLength(): string
    {
        return 'BINARY(16)';
    }

    public function testGetVariableLengthBinaryTypeDeclarationSQLNoLength(): void
    {
        self::assertSame(
            $this->getExpectedVariableLengthBinaryTypeDeclarationSQLNoLength(),
            $this->platform->getBinaryTypeDeclarationSQL([])
        );
    }

    public function getExpectedVariableLengthBinaryTypeDeclarationSQLNoLength(): string
    {
        return 'VARBINARY';
    }

    public function testGetVariableLengthBinaryTypeDeclarationSQLWithLength(): void
    {
        self::assertSame(
            $this->getExpectedVariableLengthBinaryTypeDeclarationSQLWithLength(),
            $this->platform->getBinaryTypeDeclarationSQL(['length' => 16])
        );
    }

    public function getExpectedVariableLengthBinaryTypeDeclarationSQLWithLength(): string
    {
        return 'VARBINARY(16)';
    }

    public function hasNativeJsonType(): void
    {
        self::assertFalse($this->platform->hasNativeJsonType());
    }

    public function testReturnsJsonTypeDeclarationSQL(): void
    {
        $column = [
            'length'  => 666,
            'notnull' => true,
            'type'    => Type::getType('json'),
        ];

        self::assertSame(
            $this->platform->getClobTypeDeclarationSQL($column),
            $this->platform->getJsonTypeDeclarationSQL($column)
        );
    }

    public function testAlterTableRenameIndex(): void
    {
        $tableDiff            = new TableDiff('mytable');
        $tableDiff->fromTable = new Table('mytable');
        $tableDiff->fromTable->addColumn('id', 'integer');
        $tableDiff->fromTable->setPrimaryKey(['id']);
        $tableDiff->renamedIndexes = [
            'idx_foo' => new Index('idx_bar', ['id']),
        ];

        self::assertSame(
            $this->getAlterTableRenameIndexSQL(),
            $this->platform->getAlterTableSQL($tableDiff)
        );
    }

    /**
     * @return string[]
     */
    protected function getAlterTableRenameIndexSQL(): array
    {
        return [
            'DROP INDEX idx_foo',
            'CREATE INDEX idx_bar ON mytable (id)',
        ];
    }

    public function testQuotesAlterTableRenameIndex(): void
    {
        $tableDiff            = new TableDiff('table');
        $tableDiff->fromTable = new Table('table');
        $tableDiff->fromTable->addColumn('id', 'integer');
        $tableDiff->fromTable->setPrimaryKey(['id']);
        $tableDiff->renamedIndexes = [
            'create' => new Index('select', ['id']),
            '`foo`'  => new Index('`bar`', ['id']),
        ];

        self::assertSame(
            $this->getQuotedAlterTableRenameIndexSQL(),
            $this->platform->getAlterTableSQL($tableDiff)
        );
    }

    /**
     * @return string[]
     */
    protected function getQuotedAlterTableRenameIndexSQL(): array
    {
        return [
            'DROP INDEX "create"',
            'CREATE INDEX "select" ON "table" (id)',
            'DROP INDEX "foo"',
            'CREATE INDEX "bar" ON "table" (id)',
        ];
    }

    public function testQuotesAlterTableRenameColumn(): void
    {
        $fromTable = new Table('mytable');

        $fromTable->addColumn('unquoted1', 'integer', ['comment' => 'Unquoted 1']);
        $fromTable->addColumn('unquoted2', 'integer', ['comment' => 'Unquoted 2']);
        $fromTable->addColumn('unquoted3', 'integer', ['comment' => 'Unquoted 3']);

        $fromTable->addColumn('create', 'integer', ['comment' => 'Reserved keyword 1']);
        $fromTable->addColumn('table', 'integer', ['comment' => 'Reserved keyword 2']);
        $fromTable->addColumn('select', 'integer', ['comment' => 'Reserved keyword 3']);

        $fromTable->addColumn('`quoted1`', 'integer', ['comment' => 'Quoted 1']);
        $fromTable->addColumn('`quoted2`', 'integer', ['comment' => 'Quoted 2']);
        $fromTable->addColumn('`quoted3`', 'integer', ['comment' => 'Quoted 3']);

        $toTable = new Table('mytable');

        // unquoted -> unquoted
        $toTable->addColumn('unquoted', 'integer', ['comment' => 'Unquoted 1']);

        // unquoted -> reserved keyword
        $toTable->addColumn('where', 'integer', ['comment' => 'Unquoted 2']);

        // unquoted -> quoted
        $toTable->addColumn('`foo`', 'integer', ['comment' => 'Unquoted 3']);

        // reserved keyword -> unquoted
        $toTable->addColumn('reserved_keyword', 'integer', ['comment' => 'Reserved keyword 1']);

        // reserved keyword -> reserved keyword
        $toTable->addColumn('from', 'integer', ['comment' => 'Reserved keyword 2']);

        // reserved keyword -> quoted
        $toTable->addColumn('`bar`', 'integer', ['comment' => 'Reserved keyword 3']);

        // quoted -> unquoted
        $toTable->addColumn('quoted', 'integer', ['comment' => 'Quoted 1']);

        // quoted -> reserved keyword
        $toTable->addColumn('and', 'integer', ['comment' => 'Quoted 2']);

        // quoted -> quoted
        $toTable->addColumn('`baz`', 'integer', ['comment' => 'Quoted 3']);

        $diff = (new Comparator())->diffTable($fromTable, $toTable);
        self::assertNotNull($diff);

        self::assertEquals(
            $this->getQuotedAlterTableRenameColumnSQL(),
            $this->platform->getAlterTableSQL($diff)
        );
    }

    /**
     * Returns SQL statements for {@link testQuotesAlterTableRenameColumn}.
     *
     * @return string[]
     */
    abstract protected function getQuotedAlterTableRenameColumnSQL(): array;

    public function testQuotesAlterTableChangeColumnLength(): void
    {
        $fromTable = new Table('mytable');

        $fromTable->addColumn('unquoted1', 'string', ['comment' => 'Unquoted 1', 'length' => 10]);
        $fromTable->addColumn('unquoted2', 'string', ['comment' => 'Unquoted 2', 'length' => 10]);
        $fromTable->addColumn('unquoted3', 'string', ['comment' => 'Unquoted 3', 'length' => 10]);

        $fromTable->addColumn('create', 'string', ['comment' => 'Reserved keyword 1', 'length' => 10]);
        $fromTable->addColumn('table', 'string', ['comment' => 'Reserved keyword 2', 'length' => 10]);
        $fromTable->addColumn('select', 'string', ['comment' => 'Reserved keyword 3', 'length' => 10]);

        $toTable = new Table('mytable');

        $toTable->addColumn('unquoted1', 'string', ['comment' => 'Unquoted 1', 'length' => 255]);
        $toTable->addColumn('unquoted2', 'string', ['comment' => 'Unquoted 2', 'length' => 255]);
        $toTable->addColumn('unquoted3', 'string', ['comment' => 'Unquoted 3', 'length' => 255]);

        $toTable->addColumn('create', 'string', ['comment' => 'Reserved keyword 1', 'length' => 255]);
        $toTable->addColumn('table', 'string', ['comment' => 'Reserved keyword 2', 'length' => 255]);
        $toTable->addColumn('select', 'string', ['comment' => 'Reserved keyword 3', 'length' => 255]);

        $diff = (new Comparator())->diffTable($fromTable, $toTable);
        self::assertNotNull($diff);

        self::assertEquals(
            $this->getQuotedAlterTableChangeColumnLengthSQL(),
            $this->platform->getAlterTableSQL($diff)
        );
    }

    /**
     * Returns SQL statements for {@link testQuotesAlterTableChangeColumnLength}.
     *
     * @return string[]
     */
    abstract protected function getQuotedAlterTableChangeColumnLengthSQL(): array;

    public function testAlterTableRenameIndexInSchema(): void
    {
        $tableDiff            = new TableDiff('myschema.mytable');
        $tableDiff->fromTable = new Table('myschema.mytable');
        $tableDiff->fromTable->addColumn('id', 'integer');
        $tableDiff->fromTable->setPrimaryKey(['id']);
        $tableDiff->renamedIndexes = [
            'idx_foo' => new Index('idx_bar', ['id']),
        ];

        self::assertSame(
            $this->getAlterTableRenameIndexInSchemaSQL(),
            $this->platform->getAlterTableSQL($tableDiff)
        );
    }

    /**
     * @return string[]
     */
    protected function getAlterTableRenameIndexInSchemaSQL(): array
    {
        return [
            'DROP INDEX idx_foo',
            'CREATE INDEX idx_bar ON myschema.mytable (id)',
        ];
    }

    public function testQuotesAlterTableRenameIndexInSchema(): void
    {
        $tableDiff            = new TableDiff('`schema`.table');
        $tableDiff->fromTable = new Table('`schema`.table');
        $tableDiff->fromTable->addColumn('id', 'integer');
        $tableDiff->fromTable->setPrimaryKey(['id']);
        $tableDiff->renamedIndexes = [
            'create' => new Index('select', ['id']),
            '`foo`'  => new Index('`bar`', ['id']),
        ];

        self::assertSame(
            $this->getQuotedAlterTableRenameIndexInSchemaSQL(),
            $this->platform->getAlterTableSQL($tableDiff)
        );
    }

    /**
     * @return string[]
     */
    protected function getQuotedAlterTableRenameIndexInSchemaSQL(): array
    {
        return [
            'DROP INDEX "schema"."create"',
            'CREATE INDEX "select" ON "schema"."table" (id)',
            'DROP INDEX "schema"."foo"',
            'CREATE INDEX "bar" ON "schema"."table" (id)',
        ];
    }

    public function testQuotesDropForeignKeySQL(): void
    {
        if (! $this->platform->supportsForeignKeyConstraints()) {
            self::markTestSkipped(
                sprintf('%s does not support foreign key constraints.', get_class($this->platform))
            );
        }

        $tableName      = 'table';
        $table          = new Table($tableName);
        $foreignKeyName = 'select';
        $foreignKey     = new ForeignKeyConstraint([], 'foo', [], 'select');
        $expectedSql    = $this->getQuotesDropForeignKeySQL();

        self::assertSame($expectedSql, $this->platform->getDropForeignKeySQL($foreignKeyName, $tableName));
        self::assertSame($expectedSql, $this->platform->getDropForeignKeySQL($foreignKey, $table));
    }

    protected function getQuotesDropForeignKeySQL(): string
    {
        return 'ALTER TABLE "table" DROP FOREIGN KEY "select"';
    }

    public function testQuotesDropConstraintSQL(): void
    {
        $tableName      = 'table';
        $table          = new Table($tableName);
        $constraintName = 'select';
        $constraint     = new ForeignKeyConstraint([], 'foo', [], 'select');
        $expectedSql    = $this->getQuotesDropConstraintSQL();

        self::assertSame($expectedSql, $this->platform->getDropConstraintSQL($constraintName, $tableName));
        self::assertSame($expectedSql, $this->platform->getDropConstraintSQL($constraint, $table));
    }

    protected function getQuotesDropConstraintSQL(): string
    {
        return 'ALTER TABLE "table" DROP CONSTRAINT "select"';
    }

    protected function getStringLiteralQuoteCharacter(): string
    {
        return "'";
    }

    public function testGetStringLiteralQuoteCharacter(): void
    {
        self::assertSame($this->getStringLiteralQuoteCharacter(), $this->platform->getStringLiteralQuoteCharacter());
    }

    protected function getQuotedCommentOnColumnSQLWithoutQuoteCharacter(): string
    {
        return "COMMENT ON COLUMN mytable.id IS 'This is a comment'";
    }

    public function testGetCommentOnColumnSQLWithoutQuoteCharacter(): void
    {
        self::assertEquals(
            $this->getQuotedCommentOnColumnSQLWithoutQuoteCharacter(),
            $this->platform->getCommentOnColumnSQL('mytable', 'id', 'This is a comment')
        );
    }

    protected function getQuotedCommentOnColumnSQLWithQuoteCharacter(): string
    {
        return "COMMENT ON COLUMN mytable.id IS 'It''s a quote !'";
    }

    public function testGetCommentOnColumnSQLWithQuoteCharacter(): void
    {
        $c = $this->getStringLiteralQuoteCharacter();

        self::assertEquals(
            $this->getQuotedCommentOnColumnSQLWithQuoteCharacter(),
            $this->platform->getCommentOnColumnSQL('mytable', 'id', 'It' . $c . 's a quote !')
        );
    }

    /**
     * @see testGetCommentOnColumnSQL
     *
     * @return string[]
     */
    abstract protected function getCommentOnColumnSQL(): array;

    public function testGetCommentOnColumnSQL(): void
    {
        self::assertSame(
            $this->getCommentOnColumnSQL(),
            [
                $this->platform->getCommentOnColumnSQL('foo', 'bar', 'comment'), // regular identifiers
                $this->platform->getCommentOnColumnSQL('`Foo`', '`BAR`', 'comment'), // explicitly quoted identifiers
                $this->platform->getCommentOnColumnSQL('select', 'from', 'comment'), // reserved keyword identifiers
            ]
        );
    }

    /**
     * @dataProvider getGeneratesInlineColumnCommentSQL
     */
    public function testGeneratesInlineColumnCommentSQL(string $comment, string $expectedSql): void
    {
        if (! $this->platform->supportsInlineColumnComments()) {
            self::markTestSkipped(sprintf('%s does not support inline column comments.', get_class($this->platform)));
        }

        self::assertSame($expectedSql, $this->platform->getInlineColumnCommentSQL($comment));
    }

    /**
     * @return mixed[][]
     */
    public static function getGeneratesInlineColumnCommentSQL(): iterable
    {
        return [
            'regular comment' => ['Regular comment', static::getInlineColumnRegularCommentSQL()],
            'comment requiring escaping' => [
                sprintf(
                    'Using inline comment delimiter %s works',
                    static::getInlineColumnCommentDelimiter()
                ),
                static::getInlineColumnCommentRequiringEscapingSQL(),
            ],
            'empty comment' => ['', static::getInlineColumnEmptyCommentSQL()],
        ];
    }

    protected static function getInlineColumnCommentDelimiter(): string
    {
        return "'";
    }

    protected static function getInlineColumnRegularCommentSQL(): string
    {
        return "COMMENT 'Regular comment'";
    }

    protected static function getInlineColumnCommentRequiringEscapingSQL(): string
    {
        return "COMMENT 'Using inline comment delimiter '' works'";
    }

    protected static function getInlineColumnEmptyCommentSQL(): string
    {
        return "COMMENT ''";
    }

    protected function getQuotedStringLiteralWithoutQuoteCharacter(): string
    {
        return "'No quote'";
    }

    protected function getQuotedStringLiteralWithQuoteCharacter(): string
    {
        return "'It''s a quote'";
    }

    protected function getQuotedStringLiteralQuoteCharacter(): string
    {
        return "''''";
    }

    public function testThrowsExceptionOnGeneratingInlineColumnCommentSQLIfUnsupported(): void
    {
        if ($this->platform->supportsInlineColumnComments()) {
            self::markTestSkipped(sprintf('%s supports inline column comments.', get_class($this->platform)));
        }

        $this->expectException(Exception::class);
        $this->expectExceptionMessage(
            'Operation "' . AbstractPlatform::class . '::getInlineColumnCommentSQL" is not supported by platform.'
        );
        $this->expectExceptionCode(0);

        $this->platform->getInlineColumnCommentSQL('unsupported');
    }

    public function testQuoteStringLiteral(): void
    {
        $c = $this->getStringLiteralQuoteCharacter();

        self::assertEquals(
            $this->getQuotedStringLiteralWithoutQuoteCharacter(),
            $this->platform->quoteStringLiteral('No quote')
        );
        self::assertEquals(
            $this->getQuotedStringLiteralWithQuoteCharacter(),
            $this->platform->quoteStringLiteral('It' . $c . 's a quote')
        );
        self::assertEquals(
            $this->getQuotedStringLiteralQuoteCharacter(),
            $this->platform->quoteStringLiteral($c)
        );
    }

    public function testReturnsGuidTypeDeclarationSQL(): void
    {
        $this->expectException(Exception::class);

        $this->platform->getGuidTypeDeclarationSQL([]);
    }

    public function testGeneratesAlterTableRenameColumnSQL(): void
    {
        $table = new Table('foo');
        $table->addColumn(
            'bar',
            'integer',
            ['notnull' => true, 'default' => 666, 'comment' => 'rename test']
        );

        $tableDiff                        = new TableDiff('foo');
        $tableDiff->fromTable             = $table;
        $tableDiff->renamedColumns['bar'] = new Column(
            'baz',
            Type::getType('integer'),
            ['notnull' => true, 'default' => 666, 'comment' => 'rename test']
        );

        self::assertSame($this->getAlterTableRenameColumnSQL(), $this->platform->getAlterTableSQL($tableDiff));
    }

    /**
     * @return string[]
     */
    abstract public function getAlterTableRenameColumnSQL(): array;

    public function testQuotesTableIdentifiersInAlterTableSQL(): void
    {
        $table = new Table('"foo"');
        $table->addColumn('id', 'integer');
        $table->addColumn('fk', 'integer');
        $table->addColumn('fk2', 'integer');
        $table->addColumn('fk3', 'integer');
        $table->addColumn('bar', 'integer');
        $table->addColumn('baz', 'integer');
        $table->addForeignKeyConstraint('fk_table', ['fk'], ['id'], [], 'fk1');
        $table->addForeignKeyConstraint('fk_table', ['fk2'], ['id'], [], 'fk2');

        $tableDiff                        = new TableDiff('"foo"');
        $tableDiff->fromTable             = $table;
        $tableDiff->newName               = 'table';
        $tableDiff->addedColumns['bloo']  = new Column('bloo', Type::getType('integer'));
        $tableDiff->changedColumns['bar'] = new ColumnDiff(
            'bar',
            new Column('bar', Type::getType('integer'), ['notnull' => false]),
            ['notnull'],
            $table->getColumn('bar')
        );
        $tableDiff->renamedColumns['id']  = new Column('war', Type::getType('integer'));
        $tableDiff->removedColumns['baz'] = new Column('baz', Type::getType('integer'));
        $tableDiff->addedForeignKeys[]    = new ForeignKeyConstraint(['fk3'], 'fk_table', ['id'], 'fk_add');
        $tableDiff->changedForeignKeys[]  = new ForeignKeyConstraint(['fk2'], 'fk_table2', ['id'], 'fk2');
        $tableDiff->removedForeignKeys[]  = new ForeignKeyConstraint(['fk'], 'fk_table', ['id'], 'fk1');

        self::assertSame(
            $this->getQuotesTableIdentifiersInAlterTableSQL(),
            $this->platform->getAlterTableSQL($tableDiff)
        );
    }

    /**
     * @return string[]
     */
    abstract protected function getQuotesTableIdentifiersInAlterTableSQL(): array;

    public function testAlterStringToFixedString(): void
    {
        $table = new Table('mytable');
        $table->addColumn('name', 'string', ['length' => 2]);

        $tableDiff            = new TableDiff('mytable');
        $tableDiff->fromTable = $table;

        $tableDiff->changedColumns['name'] = new ColumnDiff(
            'name',
            new Column(
                'name',
                Type::getType('string'),
                ['fixed' => true, 'length' => 2]
            ),
            ['fixed']
        );

        $sql = $this->platform->getAlterTableSQL($tableDiff);

        $expectedSql = $this->getAlterStringToFixedStringSQL();

        self::assertEquals($expectedSql, $sql);
    }

    /**
     * @return string[]
     */
    abstract protected function getAlterStringToFixedStringSQL(): array;

    public function testGeneratesAlterTableRenameIndexUsedByForeignKeySQL(): void
    {
        $foreignTable = new Table('foreign_table');
        $foreignTable->addColumn('id', 'integer');
        $foreignTable->setPrimaryKey(['id']);

        $primaryTable = new Table('mytable');
        $primaryTable->addColumn('foo', 'integer');
        $primaryTable->addColumn('bar', 'integer');
        $primaryTable->addColumn('baz', 'integer');
        $primaryTable->addIndex(['foo'], 'idx_foo');
        $primaryTable->addIndex(['bar'], 'idx_bar');
        $primaryTable->addForeignKeyConstraint($foreignTable, ['foo'], ['id'], [], 'fk_foo');
        $primaryTable->addForeignKeyConstraint($foreignTable, ['bar'], ['id'], [], 'fk_bar');

        $tableDiff                            = new TableDiff('mytable');
        $tableDiff->fromTable                 = $primaryTable;
        $tableDiff->renamedIndexes['idx_foo'] = new Index('idx_foo_renamed', ['foo']);

        self::assertSame(
            $this->getGeneratesAlterTableRenameIndexUsedByForeignKeySQL(),
            $this->platform->getAlterTableSQL($tableDiff)
        );
    }

    /**
     * @return string[]
     */
    abstract protected function getGeneratesAlterTableRenameIndexUsedByForeignKeySQL(): array;

    /**
     * @param mixed[] $column
     *
     * @dataProvider getGeneratesDecimalTypeDeclarationSQL
     */
    public function testGeneratesDecimalTypeDeclarationSQL(array $column, string $expectedSql): void
    {
        self::assertSame($expectedSql, $this->platform->getDecimalTypeDeclarationSQL($column));
    }

    /**
     * @return mixed[][]
     */
    public static function getGeneratesDecimalTypeDeclarationSQL(): iterable
    {
        return [
            [[], 'NUMERIC(10, 0)'],
            [['unsigned' => true], 'NUMERIC(10, 0)'],
            [['unsigned' => false], 'NUMERIC(10, 0)'],
            [['precision' => 5], 'NUMERIC(5, 0)'],
            [['scale' => 5], 'NUMERIC(10, 5)'],
            [['precision' => 8, 'scale' => 2], 'NUMERIC(8, 2)'],
        ];
    }

    /**
     * @param mixed[] $column
     *
     * @dataProvider getGeneratesFloatDeclarationSQL
     */
    public function testGeneratesFloatDeclarationSQL(array $column, string $expectedSql): void
    {
        self::assertSame($expectedSql, $this->platform->getFloatDeclarationSQL($column));
    }

    /**
     * @return mixed[][]
     */
    public static function getGeneratesFloatDeclarationSQL(): iterable
    {
        return [
            [[], 'DOUBLE PRECISION'],
            [['unsigned' => true], 'DOUBLE PRECISION'],
            [['unsigned' => false], 'DOUBLE PRECISION'],
            [['precision' => 5], 'DOUBLE PRECISION'],
            [['scale' => 5], 'DOUBLE PRECISION'],
            [['precision' => 8, 'scale' => 2], 'DOUBLE PRECISION'],
        ];
    }

    public function testItEscapesStringsForLike(): void
    {
        self::assertSame(
            '\_25\% off\_ your next purchase \\\\o/',
            $this->platform->escapeStringForLike('_25% off_ your next purchase \o/', '\\')
        );
    }

    public function testZeroOffsetWithoutLimitIsIgnored(): void
    {
        $query = 'SELECT * FROM user';

        self::assertSame(
            $query,
            $this->platform->modifyLimitQuery($query, null, 0)
        );
    }

    /**
     * @param array<string, mixed> $column
     *
     * @dataProvider asciiStringSqlDeclarationDataProvider
     */
    public function testAsciiSQLDeclaration(string $expectedSql, array $column): void
    {
        $declarationSql = $this->platform->getAsciiStringTypeDeclarationSQL($column);
        self::assertEquals($expectedSql, $declarationSql);
    }

    /**
     * @return array<int, array{string, array<string, mixed>}>
     */
    public function asciiStringSqlDeclarationDataProvider(): array
    {
        return [
            ['VARCHAR(12)', ['length' => 12]],
            ['CHAR(12)', ['length' => 12, 'fixed' => true]],
        ];
    }

    public function testInvalidLockMode(): void
    {
        $this->expectException(InvalidLockMode::class);
        $this->platform->appendLockHint('TABLE', 128);
    }
}

interface GetCreateTableSqlDispatchEventListener
{
    public function onSchemaCreateTable(): void;

    public function onSchemaCreateTableColumn(): void;
}

interface GetAlterTableSqlDispatchEventListener
{
    public function onSchemaAlterTable(): void;

    public function onSchemaAlterTableAddColumn(): void;

    public function onSchemaAlterTableRemoveColumn(): void;

    public function onSchemaAlterTableChangeColumn(): void;

    public function onSchemaAlterTableRenameColumn(): void;
}

interface GetDropTableSqlDispatchEventListener
{
    public function onSchemaDropTable(): void;
}<|MERGE_RESOLUTION|>--- conflicted
+++ resolved
@@ -9,11 +9,7 @@
 use Doctrine\DBAL\Exception;
 use Doctrine\DBAL\Exception\InvalidLockMode;
 use Doctrine\DBAL\Platforms\AbstractPlatform;
-<<<<<<< HEAD
-=======
-use Doctrine\DBAL\Platforms\Keywords\KeywordList;
 use Doctrine\DBAL\Platforms\SQLServerPlatform;
->>>>>>> d04d0d6a
 use Doctrine\DBAL\Schema\Column;
 use Doctrine\DBAL\Schema\ColumnDiff;
 use Doctrine\DBAL\Schema\Comparator;
@@ -231,16 +227,7 @@
         }
 
         $uniqueConstraintSQL = $this->platform->getUniqueConstraintDeclarationSQL('name', $uniqueConstraint);
-<<<<<<< HEAD
-        $indexSQL            = $this->platform->getCreateIndexSQL($indexDef, 'table');
-
         self::assertStringEndsNotWith($expected, $uniqueConstraintSQL, 'WHERE clause should NOT be present');
-        if ($this->platform->supportsPartialIndexes()) {
-            self::assertStringEndsWith($expected, $indexSQL, 'WHERE clause should be present');
-        } else {
-            self::assertStringEndsNotWith($expected, $indexSQL, 'WHERE clause should NOT be present');
-=======
-        $this->assertStringEndsNotWith($expected, $uniqueConstraintSQL, 'WHERE clause should NOT be present');
 
         $indexes[] = $this->platform->getCreateIndexSQL($indexDef, 'table');
 
@@ -250,7 +237,6 @@
             } else {
                 self::assertStringEndsNotWith($expected, $index, 'WHERE clause should NOT be present');
             }
->>>>>>> d04d0d6a
         }
     }
 
