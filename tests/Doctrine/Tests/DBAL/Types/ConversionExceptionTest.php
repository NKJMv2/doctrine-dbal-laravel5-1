--- conflicted
+++ resolved
@@ -5,21 +5,16 @@
 namespace Doctrine\Tests\DBAL\Types;
 
 use Doctrine\DBAL\Types\ConversionException;
-<<<<<<< HEAD
 use Doctrine\DBAL\Types\Exception\InvalidFormat;
 use Doctrine\DBAL\Types\Exception\InvalidType;
-use Exception;
+use Doctrine\DBAL\Types\Exception\ValueNotConvertible;
 use PHPUnit\Framework\TestCase;
 use stdClass;
+use Throwable;
 use function get_class;
 use function gettype;
 use function is_object;
 use function sprintf;
-=======
-use PHPUnit\Framework\TestCase;
-use stdClass;
-use Throwable;
->>>>>>> 133ce49c
 use function tmpfile;
 
 class ConversionExceptionTest extends TestCase
@@ -28,7 +23,7 @@
     {
         $previous = $this->createMock(Throwable::class);
 
-        $exception = ConversionException::conversionFailed('foo', 'foo', $previous);
+        $exception = ValueNotConvertible::new('foo', 'foo', null, $previous);
 
         self::assertInstanceOf(ConversionException::class, $exception);
         self::assertSame($previous, $exception->getPrevious());
@@ -78,7 +73,7 @@
     {
         $previous = $this->createMock(Throwable::class);
 
-        $exception = ConversionException::conversionFailedInvalidType('foo', 'foo', ['bar', 'baz'], $previous);
+        $exception = InvalidType::new('foo', 'foo', ['bar', 'baz'], $previous);
 
         self::assertInstanceOf(ConversionException::class, $exception);
         self::assertSame($previous, $exception->getPrevious());
