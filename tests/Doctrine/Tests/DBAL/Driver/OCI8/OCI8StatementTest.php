<?php

namespace Doctrine\Tests\DBAL\Driver\OCI8;

use Doctrine\DBAL\Driver\OCI8\OCI8Connection;
use Doctrine\DBAL\Driver\OCI8\OCI8Exception;
use Doctrine\DBAL\Driver\OCI8\OCI8Statement;
use Doctrine\Tests\DbalTestCase;
use ReflectionProperty;
<<<<<<< HEAD

use function extension_loaded;
=======
>>>>>>> 61a01133

/**
 * @requires extension oci8
 */
class OCI8StatementTest extends DbalTestCase
{
<<<<<<< HEAD
    protected function setUp(): void
    {
        if (! extension_loaded('oci8')) {
            $this->markTestSkipped('oci8 is not installed.');
        }

        parent::setUp();
    }

=======
>>>>>>> 61a01133
    /**
     * This scenario shows that when the first parameter is not null
     * it properly sets $hasZeroIndex to 1 and calls bindValue starting at 1.
     *
     * This also verifies that the statement will check with the connection to
     * see what the current execution mode is.
     *
     * The expected exception is due to oci_execute failing due to no valid connection.
     *
     * @param mixed[] $params
     *
     * @dataProvider executeDataProvider
     */
    public function testExecute(array $params): void
    {
        $statement = $this->getMockBuilder(OCI8Statement::class)
            ->onlyMethods(['bindValue', 'errorInfo'])
            ->disableOriginalConstructor()
            ->getMock();

        $statement->expects($this->at(0))
            ->method('bindValue')
            ->with(
                $this->equalTo(1),
                $this->equalTo($params[0])
            );
        $statement->expects($this->at(1))
            ->method('bindValue')
            ->with(
                $this->equalTo(2),
                $this->equalTo($params[1])
            );
        $statement->expects($this->at(2))
            ->method('bindValue')
            ->with(
                $this->equalTo(3),
                $this->equalTo($params[2])
            );

        // the return value is irrelevant to the test
        // but it has to be compatible with the method signature
        $statement->method('errorInfo')
            ->willReturn(false);

        // can't pass to constructor since we don't have a real database handle,
        // but execute must check the connection for the executeMode
        $conn = $this->getMockBuilder(OCI8Connection::class)
            ->onlyMethods(['getExecuteMode'])
            ->disableOriginalConstructor()
            ->getMock();
        $conn->expects($this->once())
            ->method('getExecuteMode');

        $reflProperty = new ReflectionProperty($statement, '_conn');
        $reflProperty->setAccessible(true);
        $reflProperty->setValue($statement, $conn);

        $this->expectException(OCI8Exception::class);
        $statement->execute($params);
    }

    /**
     * @return array<int, array<int, mixed>>
     */
    public static function executeDataProvider(): iterable
    {
        return [
            // $hasZeroIndex = isset($params[0]); == true
            [
                [0 => 'test', 1 => null, 2 => 'value'],
            ],
            // $hasZeroIndex = isset($params[0]); == false
            [
                [0 => null, 1 => 'test', 2 => 'value'],
            ],
        ];
    }

    /**
     * @dataProvider nonTerminatedLiteralProvider
     */
    public function testConvertNonTerminatedLiteral(string $sql, string $message): void
    {
        $this->expectException(OCI8Exception::class);
        $this->expectExceptionMessageMatches($message);
        OCI8Statement::convertPositionalToNamedPlaceholders($sql);
    }

    /**
     * @return array<string, array<int, mixed>>
     */
    public static function nonTerminatedLiteralProvider(): iterable
    {
        return [
            'no-matching-quote' => [
                "SELECT 'literal FROM DUAL",
                '/offset 7/',
            ],
            'no-matching-double-quote' => [
                'SELECT 1 "COL1 FROM DUAL',
                '/offset 9/',
            ],
            'incorrect-escaping-syntax' => [
                "SELECT 'quoted \\'string' FROM DUAL",
                '/offset 23/',
            ],
        ];
    }
}<|MERGE_RESOLUTION|>--- conflicted
+++ resolved
@@ -7,29 +7,12 @@
 use Doctrine\DBAL\Driver\OCI8\OCI8Statement;
 use Doctrine\Tests\DbalTestCase;
 use ReflectionProperty;
-<<<<<<< HEAD
-
-use function extension_loaded;
-=======
->>>>>>> 61a01133
 
 /**
  * @requires extension oci8
  */
 class OCI8StatementTest extends DbalTestCase
 {
-<<<<<<< HEAD
-    protected function setUp(): void
-    {
-        if (! extension_loaded('oci8')) {
-            $this->markTestSkipped('oci8 is not installed.');
-        }
-
-        parent::setUp();
-    }
-
-=======
->>>>>>> 61a01133
     /**
      * This scenario shows that when the first parameter is not null
      * it properly sets $hasZeroIndex to 1 and calls bindValue starting at 1.
