<?php

declare(strict_types=1);

namespace Doctrine\DBAL\Tests\Functional\Ticket;

use Doctrine\DBAL\Platforms\PostgreSQLPlatform;
use Doctrine\DBAL\Schema\Table;
use Doctrine\DBAL\Tests\FunctionalTestCase;

class DBAL510Test extends FunctionalTestCase
{
    protected function setUp(): void
    {
        if ($this->connection->getDatabasePlatform() instanceof PostgreSQLPlatform) {
            return;
        }

        self::markTestSkipped('PostgreSQL only test');
    }

    public function testSearchPathSchemaChanges(): void
    {
        $table = new Table('dbal510tbl');
        $table->addColumn('id', 'integer');
        $table->setPrimaryKey(['id']);

        $this->dropAndCreateTable($table);

        $schemaManager = $this->connection->createSchemaManager();
<<<<<<< HEAD
        $onlineTable   = $schemaManager->getTable('dbal510tbl');
=======
        $onlineTable   = $schemaManager->introspectTable('dbal510tbl');
>>>>>>> 658ec48d

        $diff = $schemaManager->createComparator()
            ->diffTable($onlineTable, $table);

        self::assertNull($diff);
    }
}<|MERGE_RESOLUTION|>--- conflicted
+++ resolved
@@ -28,11 +28,7 @@
         $this->dropAndCreateTable($table);
 
         $schemaManager = $this->connection->createSchemaManager();
-<<<<<<< HEAD
-        $onlineTable   = $schemaManager->getTable('dbal510tbl');
-=======
         $onlineTable   = $schemaManager->introspectTable('dbal510tbl');
->>>>>>> 658ec48d
 
         $diff = $schemaManager->createComparator()
             ->diffTable($onlineTable, $table);
