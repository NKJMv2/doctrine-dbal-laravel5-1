<?php

declare(strict_types=1);

namespace Doctrine\DBAL\Tests\Functional\Platform;

use Doctrine\DBAL\Schema\Table;
use Doctrine\DBAL\Tests\FunctionalTestCase;

class RenameColumnTest extends FunctionalTestCase
{
    /**
     * @dataProvider columnNameProvider
     */
    public function testColumnPositionRetainedAfterRenaming(string $columnName, string $newColumnName): void
    {
        if ($columnName === 'C1' || $columnName === 'importantColumn') {
            self::markTestIncomplete('See https://github.com/doctrine/dbal/issues/4816');
        }

        $table = new Table('test_rename');
        $table->addColumn($columnName, 'string', ['length' => 16]);
        $table->addColumn('c2', 'integer');

        $sm = $this->connection->createSchemaManager();
        $sm->dropAndCreateTable($table);

        $table->dropColumn($columnName)
<<<<<<< HEAD
            ->addColumn('c1_x', 'string', ['length' => 16]);
=======
            ->addColumn($newColumnName, 'string');
>>>>>>> 3d807075

        $diff = $sm->createComparator()
            ->diffTable($sm->listTableDetails('test_rename'), $table);

        self::assertNotNull($diff);
        $sm->alterTable($diff);

<<<<<<< HEAD
        $table   = $sm->listTableDetails('test_rename');
        $columns = $table->getColumns();

        self::assertCount(2, $columns);
        self::assertEqualsIgnoringCase('c1_x', $columns[0]->getName());
        self::assertEqualsIgnoringCase('c2', $columns[1]->getName());
=======
        $table = $sm->listTableDetails('test_rename');
        self::assertSame([$newColumnName, 'c2'], array_keys($table->getColumns()));
>>>>>>> 3d807075
    }

    /**
     * @return iterable<array{string}>
     */
    public static function columnNameProvider(): iterable
    {
        yield ['c1', 'c1_x'];
        yield ['C1', 'c1_x'];
        yield ['importantColumn', 'veryImportantColumn'];
    }
}<|MERGE_RESOLUTION|>--- conflicted
+++ resolved
@@ -26,11 +26,7 @@
         $sm->dropAndCreateTable($table);
 
         $table->dropColumn($columnName)
-<<<<<<< HEAD
-            ->addColumn('c1_x', 'string', ['length' => 16]);
-=======
-            ->addColumn($newColumnName, 'string');
->>>>>>> 3d807075
+            ->addColumn($newColumnName, 'string', ['length' => 16]);
 
         $diff = $sm->createComparator()
             ->diffTable($sm->listTableDetails('test_rename'), $table);
@@ -38,17 +34,12 @@
         self::assertNotNull($diff);
         $sm->alterTable($diff);
 
-<<<<<<< HEAD
         $table   = $sm->listTableDetails('test_rename');
         $columns = $table->getColumns();
 
         self::assertCount(2, $columns);
-        self::assertEqualsIgnoringCase('c1_x', $columns[0]->getName());
+        self::assertEqualsIgnoringCase($newColumnName, $columns[0]->getName());
         self::assertEqualsIgnoringCase('c2', $columns[1]->getName());
-=======
-        $table = $sm->listTableDetails('test_rename');
-        self::assertSame([$newColumnName, 'c2'], array_keys($table->getColumns()));
->>>>>>> 3d807075
     }
 
     /**
