--- conflicted
+++ resolved
@@ -27,14 +27,9 @@
         $table->dropColumn($columnName)
             ->addColumn($newColumnName, 'string', ['length' => 16]);
 
-<<<<<<< HEAD
+        $sm   =  $this->connection->createSchemaManager();
         $diff = $sm->createComparator()
             ->diffTable($sm->listTableDetails('test_rename'), $table);
-=======
-        $sm         =  $this->connection->createSchemaManager();
-        $comparator = new Comparator();
-        $diff       = $comparator->diffTable($sm->listTableDetails('test_rename'), $table);
->>>>>>> e375dfc4
 
         self::assertNotNull($diff);
         $sm->alterTable($diff);
