--- conflicted
+++ resolved
@@ -24,28 +24,19 @@
 use Doctrine\DBAL\Types\Types;
 use InvalidArgumentException;
 use PDO;
-<<<<<<< HEAD
-=======
-use const CASE_LOWER;
->>>>>>> 4c258314
 use function array_change_key_case;
 use function array_filter;
 use function array_keys;
 use function assert;
 use function count;
 use function date;
-<<<<<<< HEAD
-use function implode;
 use function is_array;
-=======
->>>>>>> 4c258314
 use function is_numeric;
 use function json_encode;
 use function property_exists;
 use function sprintf;
 use function strtotime;
 use const CASE_LOWER;
-use const PHP_EOL;
 
 class DataAccessTest extends FunctionalTestCase
 {
@@ -866,7 +857,7 @@
 
         $date = $stmt->fetchColumn();
 
-        $this->assertEquals($expected, date('Y-m-d H:i:s', strtotime($date)));
+        self::assertEquals($expected, date('Y-m-d H:i:s', strtotime($date)));
     }
 
     /**
@@ -970,7 +961,7 @@
             $platform->getSubstringExpression($string, $start, $length)
         );
 
-        $this->assertEquals($expected, $this->connection->fetchColumn($query));
+        self::assertEquals($expected, $this->connection->fetchColumn($query));
     }
 
     /**
@@ -1029,19 +1020,10 @@
             ]);
         }
 
-<<<<<<< HEAD
-        $sql[] = 'SELECT ';
-        $sql[] = 'test_int, ';
-        $sql[] = 'test_string, ';
-        $sql[] = $platform->getBitOrComparisonExpression('test_int', '2') . ' AS bit_or, ';
-        $sql[] = $platform->getBitAndComparisonExpression('test_int', '2') . ' AS bit_and ';
-        $sql[] = 'FROM fetch_table';
-=======
         $sql = 'SELECT test_int, test_string'
-            . ', ' . $platform->getBitOrComparisonExpression('test_int', 2) . ' AS bit_or'
-            . ', ' . $platform->getBitAndComparisonExpression('test_int', 2) . ' AS bit_and'
+            . ', ' . $platform->getBitOrComparisonExpression('test_int', '2') . ' AS bit_or'
+            . ', ' . $platform->getBitAndComparisonExpression('test_int', '2') . ' AS bit_and'
             . ' FROM fetch_table';
->>>>>>> 4c258314
 
         $stmt = $this->connection->executeQuery($sql);
         $data = $stmt->fetchAll(FetchMode::ASSOCIATIVE);
