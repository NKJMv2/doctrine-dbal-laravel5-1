--- conflicted
+++ resolved
@@ -18,17 +18,13 @@
 
 use function array_change_key_case;
 use function date;
+use function sprintf;
 use function strtotime;
 
 use const CASE_LOWER;
 
 class DataAccessTest extends FunctionalTestCase
 {
-<<<<<<< HEAD
-    private static bool $generated = false;
-
-=======
->>>>>>> d04d0d6a
     protected function setUp(): void
     {
         parent::setUp();
@@ -39,13 +35,8 @@
         $table->addColumn('test_datetime', 'datetime', ['notnull' => false]);
         $table->setPrimaryKey(['test_int']);
 
-<<<<<<< HEAD
         $sm = $this->connection->createSchemaManager();
-        $sm->createTable($table);
-=======
-        $sm = $this->connection->getSchemaManager();
         $sm->dropAndCreateTable($table);
->>>>>>> d04d0d6a
 
         $this->connection->insert('fetch_table', [
             'test_int' => 1,
@@ -826,97 +817,4 @@
 
         self::assertCount(0, $rows, 'no result should be returned, otherwise SQL injection is possible');
     }
-<<<<<<< HEAD
-
-    public function testBitComparisonExpressionSupport(): void
-    {
-        $this->connection->executeStatement('DELETE FROM fetch_table');
-        $platform = $this->connection->getDatabasePlatform();
-        $bitmap   = [];
-
-        for ($i = 2; $i < 9; $i += 2) {
-            $bitmap[$i] = [
-                'bit_or'    => ($i | 2),
-                'bit_and'   => ($i & 2),
-            ];
-            $this->connection->insert('fetch_table', [
-                'test_int'      => $i,
-                'test_string'   => json_encode($bitmap[$i]),
-                'test_datetime' => '2010-01-01 10:10:10',
-            ]);
-        }
-
-        $sql = sprintf(
-            <<<'SQL'
-SELECT test_int,
-       test_string,
-       %s AS bit_or,
-       %s AS bit_and
-FROM   fetch_table
-SQL
-            ,
-            $platform->getBitOrComparisonExpression('test_int', '2'),
-            $platform->getBitAndComparisonExpression('test_int', '2')
-        );
-
-        $data = $this->connection->fetchAllAssociative($sql);
-
-        self::assertCount(4, $data);
-        self::assertEquals(count($bitmap), count($data));
-        foreach ($data as $row) {
-            $row = array_change_key_case($row, CASE_LOWER);
-
-            self::assertArrayHasKey('test_int', $row);
-
-            $id = $row['test_int'];
-
-            self::assertArrayHasKey($id, $bitmap);
-            self::assertArrayHasKey($id, $bitmap);
-
-            self::assertArrayHasKey('bit_or', $row);
-            self::assertArrayHasKey('bit_and', $row);
-
-            self::assertEquals($row['bit_or'], $bitmap[$id]['bit_or']);
-            self::assertEquals($row['bit_and'], $bitmap[$id]['bit_and']);
-        }
-    }
-
-    public function testFetchAllStyleColumn(): void
-    {
-        $sql = 'DELETE FROM fetch_table';
-        $this->connection->executeStatement($sql);
-
-        $this->connection->insert('fetch_table', ['test_int' => 1, 'test_string' => 'foo']);
-        $this->connection->insert('fetch_table', ['test_int' => 10, 'test_string' => 'foo']);
-
-        $sql    = 'SELECT test_int FROM fetch_table';
-        $values = $this->connection->fetchFirstColumn($sql);
-
-        self::assertEquals([1, 10], $values);
-    }
-
-    public function testEmptyFetchOneReturnsFalse(): void
-    {
-        $this->connection->beginTransaction();
-        $this->connection->executeStatement('DELETE FROM fetch_table');
-        self::assertFalse($this->connection->fetchOne('SELECT test_int FROM fetch_table'));
-        $this->connection->rollBack();
-    }
-
-    public function testEmptyParameters(): void
-    {
-        $sql  = 'SELECT * FROM fetch_table WHERE test_int IN (?)';
-        $rows = $this->connection->fetchAllAssociative($sql, [[]], [Connection::PARAM_INT_ARRAY]);
-
-        self::assertEquals([], $rows);
-    }
-
-    public function testFetchOneNoResult(): void
-    {
-        self::assertFalse(
-            $this->connection->fetchOne('SELECT test_int FROM fetch_table WHERE test_int = ?', [-1])
-        );
-    }
-=======
->>>>>>> d04d0d6a
 }