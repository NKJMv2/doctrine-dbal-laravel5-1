--- conflicted
+++ resolved
@@ -152,13 +152,7 @@
 
     protected function setUp(): void
     {
-<<<<<<< HEAD
-        parent::setUp();
-
         if ($this->connection->createSchemaManager()->tableExists('ddc1372_foobar')) {
-=======
-        if ($this->connection->getSchemaManager()->tablesExist('ddc1372_foobar')) {
->>>>>>> 46e8c835
             return;
         }
 
