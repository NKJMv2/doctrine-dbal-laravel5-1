<?php

declare(strict_types=1);

namespace Doctrine\DBAL\Tests\Functional\Schema;

use Doctrine\Common\EventManager;
use Doctrine\DBAL\Events;
use Doctrine\DBAL\Exception;
use Doctrine\DBAL\Exception\DatabaseObjectNotFoundException;
use Doctrine\DBAL\Platforms\AbstractPlatform;
use Doctrine\DBAL\Platforms\OraclePlatform;
use Doctrine\DBAL\Platforms\PostgreSQLPlatform;
use Doctrine\DBAL\Platforms\SQLitePlatform;
use Doctrine\DBAL\Platforms\SQLServerPlatform;
use Doctrine\DBAL\Schema\AbstractAsset;
use Doctrine\DBAL\Schema\AbstractSchemaManager;
use Doctrine\DBAL\Schema\Column;
use Doctrine\DBAL\Schema\ColumnDiff;
use Doctrine\DBAL\Schema\ForeignKeyConstraint;
use Doctrine\DBAL\Schema\Index;
use Doctrine\DBAL\Schema\Schema;
use Doctrine\DBAL\Schema\SchemaDiff;
use Doctrine\DBAL\Schema\SchemaException;
use Doctrine\DBAL\Schema\Sequence;
use Doctrine\DBAL\Schema\Table;
use Doctrine\DBAL\Schema\TableDiff;
use Doctrine\DBAL\Schema\UniqueConstraint;
use Doctrine\DBAL\Schema\View;
use Doctrine\DBAL\Tests\FunctionalTestCase;
use Doctrine\DBAL\Types\BinaryType;
use Doctrine\DBAL\Types\BlobType;
use Doctrine\DBAL\Types\DateTimeType;
use Doctrine\DBAL\Types\DateType;
use Doctrine\DBAL\Types\DecimalType;
use Doctrine\DBAL\Types\IntegerType;
use Doctrine\DBAL\Types\StringType;
use Doctrine\DBAL\Types\TextType;
use Doctrine\DBAL\Types\TimeType;
use Doctrine\DBAL\Types\Type;
use Doctrine\DBAL\Types\Types;

use function array_filter;
use function array_keys;
use function array_map;
use function array_search;
use function array_shift;
use function array_values;
use function count;
use function current;
use function get_debug_type;
use function sprintf;
use function str_starts_with;
use function strcasecmp;
use function strtolower;

abstract class SchemaManagerFunctionalTestCase extends FunctionalTestCase
{
    protected AbstractSchemaManager $schemaManager;

    abstract protected function supportsPlatform(AbstractPlatform $platform): bool;

    protected function setUp(): void
    {
        $platform = $this->connection->getDatabasePlatform();

        if (! $this->supportsPlatform($platform)) {
            self::markTestSkipped(sprintf('Skipping since connected to %s', get_debug_type($platform)));
        }

        $this->schemaManager = $this->connection->createSchemaManager();
    }

    protected function tearDown(): void
    {
        if (! isset($this->schemaManager)) {
            return;
        }

        //TODO: SchemaDiff does not drop removed namespaces?
        try {
            //sql server versions below 2016 do not support 'IF EXISTS' so we have to catch the exception here
            $this->connection->executeStatement('DROP SCHEMA testschema');
        } catch (Exception) {
        }
    }

    public function testCreateSequence(): void
    {
        $platform = $this->connection->getDatabasePlatform();

        if (! $platform->supportsSequences()) {
            self::markTestSkipped('The platform does not support sequences.');
        }

        $name = 'create_sequences_test_seq';

        $this->schemaManager->createSequence(new Sequence($name));

        self::assertTrue($this->hasElementWithName($this->schemaManager->listSequences(), $name));
    }

    /**
     * @param AbstractAsset[] $items
     */
    private function hasElementWithName(array $items, string $name): bool
    {
        $filteredList = $this->filterElementsByName($items, $name);

        return count($filteredList) === 1;
    }

    /**
     * @param T[] $items
     *
     * @return T[]
     *
     * @template T of AbstractAsset
     */
    private function filterElementsByName(array $items, string $name): array
    {
        return array_filter(
            $items,
            static function (AbstractAsset $item) use ($name): bool {
                return $item->getShortestName($item->getNamespaceName()) === $name;
            }
        );
    }

    public function testListSequences(): void
    {
        $platform = $this->connection->getDatabasePlatform();

        if (! $platform->supportsSequences()) {
            self::markTestSkipped('The platform does not support sequences.');
        }

        $this->schemaManager->createSequence(
            new Sequence('list_sequences_test_seq', 20, 10)
        );

        foreach ($this->schemaManager->listSequences() as $sequence) {
            if (strtolower($sequence->getName()) === 'list_sequences_test_seq') {
                self::assertSame(20, $sequence->getAllocationSize());
                self::assertSame(10, $sequence->getInitialValue());

                return;
            }
        }

        self::fail('Sequence was not found.');
    }

    public function testListDatabases(): void
    {
        try {
            $this->schemaManager->dropDatabase('test_create_database');
        } catch (DatabaseObjectNotFoundException) {
        }

        $this->schemaManager->createDatabase('test_create_database');

        $databases = $this->schemaManager->listDatabases();

        $databases = array_map('strtolower', $databases);

        self::assertContains('test_create_database', $databases);
    }

    public function testListSchemaNames(): void
    {
        $platform = $this->connection->getDatabasePlatform();

        if (! $platform->supportsSchemas()) {
            self::markTestSkipped('Platform does not support schemas.');
        }

        try {
            $this->schemaManager->dropSchema('test_create_schema');
        } catch (DatabaseObjectNotFoundException) {
        }

        self::assertNotContains('test_create_schema', $this->schemaManager->listSchemaNames());

        $this->connection->executeStatement(
            $platform->getCreateSchemaSQL('test_create_schema')
        );

        self::assertContains('test_create_schema', $this->schemaManager->listSchemaNames());
    }

    public function testListTables(): void
    {
        $this->createTestTable('list_tables_test');
        $tables = $this->schemaManager->listTables();

        $table = $this->findTableByName($tables, 'list_tables_test');
        self::assertNotNull($table);

        self::assertTrue($table->hasColumn('id'));
        self::assertTrue($table->hasColumn('test'));
        self::assertTrue($table->hasColumn('foreign_key_test'));
    }

    public function testListTablesDoesNotIncludeViews(): void
    {
        $this->createTestTable('test_table_for_view');

        $sql = 'SELECT * FROM test_table_for_view';

        $view = new View('test_view', $sql);
        $this->schemaManager->createView($view);

        $tables = $this->schemaManager->listTables();
        $view   = $this->findTableByName($tables, 'test_view');
        self::assertNull($view);
    }

    /**
     * @dataProvider tableFilterProvider
     */
    public function testListTablesWithFilter(string $prefix, int $expectedCount): void
    {
        $this->createTestTable('filter_test_1');
        $this->createTestTable('filter_test_2');

        $this->markConnectionNotReusable();

        $this->connection->getConfiguration()->setSchemaAssetsFilter(
            static function (string $name) use ($prefix): bool {
                return str_starts_with(strtolower($name), $prefix);
            }
        );

        self::assertCount($expectedCount, $this->schemaManager->listTableNames());
        self::assertCount($expectedCount, $this->schemaManager->listTables());
    }

    /**
     * @return iterable<string, array{string, int}>
     */
    public static function tableFilterProvider(): iterable
    {
        yield 'One table' => ['filter_test_1', 1];
        yield 'Two tables' => ['filter_test_', 2];
    }

    public function createListTableColumns(): Table
    {
        $table = new Table('list_table_columns');
        $table->addColumn('id', 'integer', ['notnull' => true]);
        $table->addColumn('test', 'string', ['length' => 255, 'notnull' => false, 'default' => 'expected default']);
        $table->addColumn('foo', 'text', ['notnull' => true]);
        $table->addColumn('bar', 'decimal', ['precision' => 10, 'scale' => 4, 'notnull' => false]);
        $table->addColumn('baz1', 'datetime');
        $table->addColumn('baz2', 'time');
        $table->addColumn('baz3', 'date');
        $table->setPrimaryKey(['id']);

        return $table;
    }

    public function testListTableColumns(): void
    {
        $table = $this->createListTableColumns();

        $this->dropAndCreateTable($table);

        $columns     = $this->schemaManager->listTableColumns('list_table_columns');
        $columnsKeys = array_keys($columns);

        self::assertArrayHasKey('id', $columns);
        self::assertEquals(0, array_search('id', $columnsKeys, true));
        self::assertEquals('id', strtolower($columns['id']->getName()));
        self::assertInstanceOf(IntegerType::class, $columns['id']->getType());
        self::assertEquals(false, $columns['id']->getUnsigned());
        self::assertEquals(true, $columns['id']->getNotnull());
        self::assertEquals(null, $columns['id']->getDefault());

        self::assertArrayHasKey('test', $columns);
        self::assertEquals(1, array_search('test', $columnsKeys, true));
        self::assertEquals('test', strtolower($columns['test']->getName()));
        self::assertInstanceOf(StringType::class, $columns['test']->getType());
        self::assertEquals(255, $columns['test']->getLength());
        self::assertEquals(false, $columns['test']->getFixed());
        self::assertEquals(false, $columns['test']->getNotnull());
        self::assertEquals('expected default', $columns['test']->getDefault());

        self::assertEquals('foo', strtolower($columns['foo']->getName()));
        self::assertEquals(2, array_search('foo', $columnsKeys, true));
        self::assertInstanceOf(TextType::class, $columns['foo']->getType());
        self::assertEquals(false, $columns['foo']->getUnsigned());
        self::assertEquals(false, $columns['foo']->getFixed());
        self::assertEquals(true, $columns['foo']->getNotnull());
        self::assertEquals(null, $columns['foo']->getDefault());

        self::assertEquals('bar', strtolower($columns['bar']->getName()));
        self::assertEquals(3, array_search('bar', $columnsKeys, true));
        self::assertInstanceOf(DecimalType::class, $columns['bar']->getType());
        self::assertEquals(null, $columns['bar']->getLength());
        self::assertEquals(10, $columns['bar']->getPrecision());
        self::assertEquals(4, $columns['bar']->getScale());
        self::assertEquals(false, $columns['bar']->getUnsigned());
        self::assertEquals(false, $columns['bar']->getFixed());
        self::assertEquals(false, $columns['bar']->getNotnull());
        self::assertEquals(null, $columns['bar']->getDefault());

        self::assertEquals('baz1', strtolower($columns['baz1']->getName()));
        self::assertEquals(4, array_search('baz1', $columnsKeys, true));
        self::assertInstanceOf(DateTimeType::class, $columns['baz1']->getType());
        self::assertEquals(true, $columns['baz1']->getNotnull());
        self::assertEquals(null, $columns['baz1']->getDefault());

        self::assertEquals('baz2', strtolower($columns['baz2']->getName()));
        self::assertEquals(5, array_search('baz2', $columnsKeys, true));
        self::assertContains(
            $columns['baz2']->getType()::class,
            [TimeType::class, DateType::class, DateTimeType::class]
        );
        self::assertEquals(true, $columns['baz2']->getNotnull());
        self::assertEquals(null, $columns['baz2']->getDefault());

        self::assertEquals('baz3', strtolower($columns['baz3']->getName()));
        self::assertEquals(6, array_search('baz3', $columnsKeys, true));
        self::assertContains(
            $columns['baz3']->getType()::class,
            [TimeType::class, DateType::class, DateTimeType::class]
        );
        self::assertEquals(true, $columns['baz3']->getNotnull());
        self::assertEquals(null, $columns['baz3']->getDefault());
    }

    public function testListTableColumnsWithFixedStringColumn(): void
    {
        $tableName = 'test_list_table_fixed_string';

        $table = new Table($tableName);
        $table->addColumn('column_char', 'string', ['fixed' => true, 'length' => 2]);

        $this->schemaManager->createTable($table);

        $columns = $this->schemaManager->listTableColumns($tableName);

        self::assertArrayHasKey('column_char', $columns);
        self::assertInstanceOf(StringType::class, $columns['column_char']->getType());
        self::assertTrue($columns['column_char']->getFixed());
        self::assertSame(2, $columns['column_char']->getLength());
    }

    public function testListTableColumnsDispatchEvent(): void
    {
        $table = $this->createListTableColumns();

        $this->dropAndCreateTable($table);

        $listenerMock = $this->createMock(ListTableColumnsDispatchEventListener::class);
        $listenerMock
            ->expects(self::exactly(7))
            ->method('onSchemaColumnDefinition');

        $eventManager = new EventManager();
        $eventManager->addEventListener([Events::onSchemaColumnDefinition], $listenerMock);

        $this->connection->getDatabasePlatform()->setEventManager($eventManager);

        $this->schemaManager->listTableColumns('list_table_columns');
    }

    public function testListTableIndexesDispatchEvent(): void
    {
        $table = $this->getTestTable('list_table_indexes_test');
        $table->addUniqueIndex(['test'], 'test_index_name');
        $table->addIndex(['id', 'test'], 'test_composite_idx');

        $this->dropAndCreateTable($table);

        $listenerMock = $this->createMock(ListTableIndexesDispatchEventListener::class);
        $listenerMock
            ->expects(self::exactly(3))
            ->method('onSchemaIndexDefinition');

        $eventManager = new EventManager();
        $eventManager->addEventListener([Events::onSchemaIndexDefinition], $listenerMock);

        $this->connection->getDatabasePlatform()->setEventManager($eventManager);

        $this->schemaManager->listTableIndexes('list_table_indexes_test');
    }

    public function testDiffListTableColumns(): void
    {
        if ($this->connection->getDatabasePlatform() instanceof OraclePlatform) {
            self::markTestSkipped(
                'Does not work with Oracle, since it cannot detect DateTime, Date and Time differences (at the moment).'
            );
        }

        $offlineTable = $this->createListTableColumns();
        $this->dropAndCreateTable($offlineTable);
        $onlineTable = $this->schemaManager->getTable('list_table_columns');

        $diff = $this->schemaManager->createComparator()
            ->diffTable($onlineTable, $offlineTable);

        self::assertNull($diff, 'No differences should be detected with the offline vs online schema.');
    }

    public function testListTableIndexes(): void
    {
        $table = $this->getTestCompositeTable('list_table_indexes_test');
        $table->addUniqueIndex(['test'], 'test_index_name');
        $table->addIndex(['id', 'test'], 'test_composite_idx');

        $this->dropAndCreateTable($table);

        $tableIndexes = $this->schemaManager->listTableIndexes('list_table_indexes_test');

        self::assertCount(3, $tableIndexes);

        self::assertArrayHasKey('primary', $tableIndexes, 'listTableIndexes() has to return a "primary" array key.');
        self::assertEquals(['id', 'other_id'], array_map('strtolower', $tableIndexes['primary']->getColumns()));
        self::assertTrue($tableIndexes['primary']->isUnique());
        self::assertTrue($tableIndexes['primary']->isPrimary());

        self::assertEquals('test_index_name', strtolower($tableIndexes['test_index_name']->getName()));
        self::assertEquals(['test'], array_map('strtolower', $tableIndexes['test_index_name']->getColumns()));
        self::assertTrue($tableIndexes['test_index_name']->isUnique());
        self::assertFalse($tableIndexes['test_index_name']->isPrimary());

        self::assertEquals('test_composite_idx', strtolower($tableIndexes['test_composite_idx']->getName()));
        self::assertEquals(['id', 'test'], array_map('strtolower', $tableIndexes['test_composite_idx']->getColumns()));
        self::assertFalse($tableIndexes['test_composite_idx']->isUnique());
        self::assertFalse($tableIndexes['test_composite_idx']->isPrimary());
    }

    public function testDropAndCreateIndex(): void
    {
        $table = $this->getTestTable('test_create_index');
        $table->addUniqueIndex(['test'], 'test');
        $this->dropAndCreateTable($table);

        $index = $table->getIndex('test');
        $this->schemaManager->dropIndex($index->getName(), $table->getName());
        $this->schemaManager->createIndex($index, $table->getName());
        $tableIndexes = $this->schemaManager->listTableIndexes('test_create_index');

        self::assertEquals('test', strtolower($tableIndexes['test']->getName()));
        self::assertEquals(['test'], array_map('strtolower', $tableIndexes['test']->getColumns()));
        self::assertTrue($tableIndexes['test']->isUnique());
        self::assertFalse($tableIndexes['test']->isPrimary());
    }

    public function testDropAndCreateUniqueConstraint(): void
    {
        if ($this->connection->getDatabasePlatform() instanceof SQLitePlatform) {
            self::markTestSkipped('SQLite does not support adding constraints to a table');
        }

        $table = new Table('test_unique_constraint');
        $table->addColumn('id', 'integer');
        $this->dropAndCreateTable($table);

        $uniqueConstraint = new UniqueConstraint('uniq_id', ['id']);
        $this->schemaManager->createUniqueConstraint($uniqueConstraint, $table->getName());

        // there's currently no API for introspecting unique constraints,
        // so introspect the underlying indexes instead
        $indexes = $this->schemaManager->listTableIndexes('test_unique_constraint');
        self::assertCount(1, $indexes);

        $index = current($indexes);
        self::assertNotFalse($index);

        self::assertEqualsIgnoringCase('uniq_id', $index->getName());
        self::assertTrue($index->isUnique());

        $this->schemaManager->dropUniqueConstraint($uniqueConstraint->getName(), $table->getName());

        $indexes = $this->schemaManager->listTableIndexes('test_unique_constraint');
        self::assertEmpty($indexes);
    }

    public function testCreateTableWithForeignKeys(): void
    {
        $tableB = $this->getTestTable('test_foreign');

        $this->dropAndCreateTable($tableB);

        $tableA = $this->getTestTable('test_create_fk');
        $tableA->addForeignKeyConstraint('test_foreign', ['foreign_key_test'], ['id']);

        $this->dropAndCreateTable($tableA);

        $fkTable       = $this->schemaManager->getTable('test_create_fk');
        $fkConstraints = $fkTable->getForeignKeys();
        self::assertCount(1, $fkConstraints, "Table 'test_create_fk' has to have one foreign key.");

        $fkConstraint = array_shift($fkConstraints);
        self::assertNotNull($fkConstraint);
        self::assertEquals('test_foreign', strtolower($fkConstraint->getForeignTableName()));
        self::assertEquals(['foreign_key_test'], array_map('strtolower', $fkConstraint->getLocalColumns()));
        self::assertEquals(['id'], array_map('strtolower', $fkConstraint->getForeignColumns()));

        self::assertTrue($fkTable->columnsAreIndexed($fkConstraint->getLocalColumns()));
    }

    public function testListForeignKeys(): void
    {
        $this->createTestTable('test_create_fk1');
        $this->createTestTable('test_create_fk2');

        $foreignKey = new ForeignKeyConstraint(
            ['foreign_key_test'],
            'test_create_fk2',
            ['id'],
            'foreign_key_test_fk',
            ['onDelete' => 'CASCADE']
        );

        $this->schemaManager->createForeignKey($foreignKey, 'test_create_fk1');

        $fkeys = $this->schemaManager->listTableForeignKeys('test_create_fk1');

        self::assertCount(1, $fkeys, "Table 'test_create_fk1' has to have one foreign key.");

        self::assertEquals(['foreign_key_test'], array_map('strtolower', $fkeys[0]->getLocalColumns()));
        self::assertEquals(['id'], array_map('strtolower', $fkeys[0]->getForeignColumns()));
        self::assertEquals('test_create_fk2', strtolower($fkeys[0]->getForeignTableName()));

        if (! $fkeys[0]->hasOption('onDelete')) {
            return;
        }

        self::assertEquals('CASCADE', $fkeys[0]->getOption('onDelete'));
    }

<<<<<<< HEAD
=======
    public function testCreateForeignKeyWithTableObject(): void
    {
        $this->createTestTable('test_create_fk1');
        $this->createTestTable('test_create_fk2');

        $table = $this->schemaManager->getTable('test_create_fk1');
        $table->addForeignKeyConstraint(
            'test_create_fk2',
            ['foreign_key_test'],
            ['id'],
            [],
            'i'
        );
        $foreignKey = $table->getForeignKeys()['i'];
        $this->schemaManager->createForeignKey($foreignKey, $table);

        $fkeys = $this->schemaManager->listTableForeignKeys('test_create_fk1');

        self::assertCount(1, $fkeys, "Table 'test_create_fk1' has to have one foreign key.");

        self::assertInstanceOf(ForeignKeyConstraint::class, $fkeys[0]);
        self::assertEquals(['foreign_key_test'], array_map('strtolower', $fkeys[0]->getLocalColumns()));
        self::assertEquals(['id'], array_map('strtolower', $fkeys[0]->getForeignColumns()));
        self::assertEquals('test_create_fk2', strtolower($fkeys[0]->getForeignTableName()));
    }

>>>>>>> e7a2c92e
    protected function getCreateExampleViewSql(): void
    {
        self::markTestSkipped('No Create Example View SQL was defined for this SchemaManager');
    }

    public function testCreateSchema(): void
    {
        $this->createTestTable('test_table');

        $schema = $this->schemaManager->createSchema();
        self::assertTrue($schema->hasTable('test_table'));
    }

    public function testMigrateSchema(): void
    {
        $this->createTestTable('table_to_alter');
        $this->createTestTable('table_to_drop');

        $schema = $this->schemaManager->createSchema();

        $tableToAlter = $schema->getTable('table_to_alter');
        $tableToAlter->dropColumn('foreign_key_test');
        $tableToAlter->addColumn('number', 'integer');

        $schema->dropTable('table_to_drop');

        $tableToCreate = $schema->createTable('table_to_create');
        $tableToCreate->addColumn('id', 'integer', ['notnull' => true]);
        $tableToCreate->setPrimaryKey(['id']);

        $this->schemaManager->migrateSchema($schema);

        $schema = $this->schemaManager->createSchema();

        self::assertTrue($schema->hasTable('table_to_alter'));
        self::assertFalse($schema->getTable('table_to_alter')->hasColumn('foreign_key_test'));
        self::assertTrue($schema->getTable('table_to_alter')->hasColumn('number'));
        self::assertFalse($schema->hasTable('table_to_drop'));
        self::assertTrue($schema->hasTable('table_to_create'));
    }

    public function testAlterTableScenario(): void
    {
        $alterTable = $this->createTestTable('alter_table');
        $this->createTestTable('alter_table_foreign');

        $table = $this->schemaManager->getTable('alter_table');
        self::assertTrue($table->hasColumn('id'));
        self::assertTrue($table->hasColumn('test'));
        self::assertTrue($table->hasColumn('foreign_key_test'));
        self::assertCount(0, $table->getForeignKeys());
        self::assertCount(1, $table->getIndexes());

        $tableDiff                         = new TableDiff('alter_table');
        $tableDiff->fromTable              = $alterTable;
        $tableDiff->addedColumns['foo']    = new Column('foo', Type::getType('integer'));
        $tableDiff->removedColumns['test'] = $table->getColumn('test');

        $this->schemaManager->alterTable($tableDiff);

        $table = $this->schemaManager->getTable('alter_table');
        self::assertFalse($table->hasColumn('test'));
        self::assertTrue($table->hasColumn('foo'));

        $tableDiff                          = new TableDiff('alter_table');
        $tableDiff->fromTable               = $table;
        $tableDiff->addedIndexes['foo_idx'] = new Index('foo_idx', ['foo']);

        $this->schemaManager->alterTable($tableDiff);

        $table = $this->schemaManager->getTable('alter_table');
        self::assertCount(2, $table->getIndexes());
        self::assertTrue($table->hasIndex('foo_idx'));
        self::assertEquals(['foo'], array_map('strtolower', $table->getIndex('foo_idx')->getColumns()));
        self::assertFalse($table->getIndex('foo_idx')->isPrimary());
        self::assertFalse($table->getIndex('foo_idx')->isUnique());

        $tableDiff                            = new TableDiff('alter_table');
        $tableDiff->fromTable                 = $table;
        $tableDiff->changedIndexes['foo_idx'] = new Index('foo_idx', ['foo', 'foreign_key_test']);

        $this->schemaManager->alterTable($tableDiff);

        $table = $this->schemaManager->getTable('alter_table');
        self::assertCount(2, $table->getIndexes());
        self::assertTrue($table->hasIndex('foo_idx'));
        self::assertEquals(
            ['foo', 'foreign_key_test'],
            array_map('strtolower', $table->getIndex('foo_idx')->getColumns())
        );

        $tableDiff                            = new TableDiff('alter_table');
        $tableDiff->fromTable                 = $table;
        $tableDiff->renamedIndexes['foo_idx'] = new Index('bar_idx', ['foo', 'foreign_key_test']);

        $this->schemaManager->alterTable($tableDiff);

        $table = $this->schemaManager->getTable('alter_table');
        self::assertCount(2, $table->getIndexes());
        self::assertTrue($table->hasIndex('bar_idx'));
        self::assertFalse($table->hasIndex('foo_idx'));
        self::assertEquals(
            ['foo', 'foreign_key_test'],
            array_map('strtolower', $table->getIndex('bar_idx')->getColumns())
        );
        self::assertFalse($table->getIndex('bar_idx')->isPrimary());
        self::assertFalse($table->getIndex('bar_idx')->isUnique());

        $tableDiff                            = new TableDiff('alter_table');
        $tableDiff->fromTable                 = $table;
        $tableDiff->removedIndexes['bar_idx'] = new Index('bar_idx', ['foo', 'foreign_key_test']);

        $tableDiff->addedForeignKeys[] = new ForeignKeyConstraint(
            ['foreign_key_test'],
            'alter_table_foreign',
            ['id']
        );

        $this->schemaManager->alterTable($tableDiff);
        $table = $this->schemaManager->getTable('alter_table');

        // dont check for index size here, some platforms automatically add indexes for foreign keys.
        self::assertFalse($table->hasIndex('bar_idx'));

        $fks = $table->getForeignKeys();
        self::assertCount(1, $fks);
        $foreignKey = array_shift($fks);
        self::assertNotNull($foreignKey);

        self::assertEquals('alter_table_foreign', strtolower($foreignKey->getForeignTableName()));
        self::assertEquals(['foreign_key_test'], array_map('strtolower', $foreignKey->getLocalColumns()));
        self::assertEquals(['id'], array_map('strtolower', $foreignKey->getForeignColumns()));
    }

    public function testTableInNamespace(): void
    {
        if (! $this->connection->getDatabasePlatform()->supportsSchemas()) {
            self::markTestSkipped('Schema definition is not supported by this platform.');
        }

        //create schema
        $diff                              = new SchemaDiff();
        $diff->newNamespaces['testschema'] = 'testschema';

        foreach ($diff->toSql($this->connection->getDatabasePlatform()) as $sql) {
            $this->connection->executeStatement($sql);
        }

        //test if table is create in namespace
        $this->createTestTable('testschema.my_table_in_namespace');
        self::assertContains('testschema.my_table_in_namespace', $this->schemaManager->listTableNames());

        //tables without namespace should be created in default namespace
        //default namespaces are ignored in table listings
        $this->createTestTable('my_table_not_in_namespace');
        self::assertContains('my_table_not_in_namespace', $this->schemaManager->listTableNames());
    }

    public function testCreateAndListViews(): void
    {
        $this->createTestTable('view_test_table');

        $name = 'doctrine_test_view';
        $sql  = 'SELECT * FROM view_test_table';

        $view = new View($name, $sql);

        $this->schemaManager->createView($view);

        $views = $this->schemaManager->listViews();

        $filtered = array_values($this->filterElementsByName($views, $name));
        self::assertCount(1, $filtered);

        self::assertStringContainsString('view_test_table', $filtered[0]->getSql());
    }

    public function testAutoincrementDetection(): void
    {
        if (! $this->connection->getDatabasePlatform()->supportsIdentityColumns()) {
            self::markTestSkipped('This test is only supported on platforms that have autoincrement');
        }

        $table = new Table('test_autoincrement');
        $table->setSchemaConfig($this->schemaManager->createSchemaConfig());
        $table->addColumn('id', 'integer', ['autoincrement' => true]);
        $table->setPrimaryKey(['id']);

        $this->schemaManager->createTable($table);

        $inferredTable = $this->schemaManager->getTable('test_autoincrement');
        self::assertTrue($inferredTable->hasColumn('id'));
        self::assertTrue($inferredTable->getColumn('id')->getAutoincrement());
    }

    public function testAutoincrementDetectionMulticolumns(): void
    {
        if (! $this->connection->getDatabasePlatform()->supportsIdentityColumns()) {
            self::markTestSkipped('This test is only supported on platforms that have autoincrement');
        }

        $table = new Table('test_not_autoincrement');
        $table->setSchemaConfig($this->schemaManager->createSchemaConfig());
        $table->addColumn('id', 'integer');
        $table->addColumn('other_id', 'integer');
        $table->setPrimaryKey(['id', 'other_id']);

        $this->schemaManager->createTable($table);

        $inferredTable = $this->schemaManager->getTable('test_not_autoincrement');
        self::assertTrue($inferredTable->hasColumn('id'));
        self::assertFalse($inferredTable->getColumn('id')->getAutoincrement());
    }

    public function testUpdateSchemaWithForeignKeyRenaming(): void
    {
        $table = new Table('test_fk_base');
        $table->addColumn('id', 'integer');
        $table->setPrimaryKey(['id']);

        $tableFK = new Table('test_fk_rename');
        $tableFK->setSchemaConfig($this->schemaManager->createSchemaConfig());
        $tableFK->addColumn('id', 'integer');
        $tableFK->addColumn('fk_id', 'integer');
        $tableFK->setPrimaryKey(['id']);
        $tableFK->addIndex(['fk_id'], 'fk_idx');
        $tableFK->addForeignKeyConstraint('test_fk_base', ['fk_id'], ['id']);

        $this->dropTableIfExists($tableFK->getName());
        $this->dropTableIfExists($table->getName());

        $this->schemaManager->createTable($table);
        $this->schemaManager->createTable($tableFK);

        $tableFKNew = new Table('test_fk_rename');
        $tableFKNew->setSchemaConfig($this->schemaManager->createSchemaConfig());
        $tableFKNew->addColumn('id', 'integer');
        $tableFKNew->addColumn('rename_fk_id', 'integer');
        $tableFKNew->setPrimaryKey(['id']);
        $tableFKNew->addIndex(['rename_fk_id'], 'fk_idx');
        $tableFKNew->addForeignKeyConstraint('test_fk_base', ['rename_fk_id'], ['id']);

        $diff = $this->schemaManager->createComparator()
            ->diffTable($tableFK, $tableFKNew);
        self::assertNotNull($diff);

        $this->schemaManager->alterTable($diff);

<<<<<<< HEAD
        $table = $this->schemaManager->listTableDetails('test_fk_rename');
=======
        $table       = $this->schemaManager->getTable('test_fk_rename');
        $foreignKeys = $table->getForeignKeys();

>>>>>>> e7a2c92e
        self::assertTrue($table->hasColumn('rename_fk_id'));

        $foreignKeys = $table->getForeignKeys();
        self::assertCount(1, $foreignKeys);
        $foreignKey = array_shift($foreignKeys);
        self::assertNotNull($foreignKey);

        self::assertSame(['rename_fk_id'], array_map('strtolower', $foreignKey->getLocalColumns()));
    }

    public function testRenameIndexUsedInForeignKeyConstraint(): void
    {
        $primaryTable = new Table('test_rename_index_primary');
        $primaryTable->addColumn('id', 'integer');
        $primaryTable->setPrimaryKey(['id']);

        $foreignTable = new Table('test_rename_index_foreign');
        $foreignTable->addColumn('fk', 'integer');
        $foreignTable->addIndex(['fk'], 'rename_index_fk_idx');
        $foreignTable->addForeignKeyConstraint(
            'test_rename_index_primary',
            ['fk'],
            ['id'],
            [],
            'fk_constraint'
        );

        $this->dropTableIfExists($foreignTable->getName());
        $this->dropTableIfExists($primaryTable->getName());

        $this->schemaManager->createTable($primaryTable);
        $this->schemaManager->createTable($foreignTable);

        $foreignTable2 = clone $foreignTable;
        $foreignTable2->renameIndex('rename_index_fk_idx', 'renamed_index_fk_idx');

        $diff = $this->schemaManager->createComparator()
            ->diffTable($foreignTable, $foreignTable2);
        self::assertNotNull($diff);

        $this->schemaManager->alterTable($diff);

        $foreignTable = $this->schemaManager->getTable('test_rename_index_foreign');

        self::assertFalse($foreignTable->hasIndex('rename_index_fk_idx'));
        self::assertTrue($foreignTable->hasIndex('renamed_index_fk_idx'));
        self::assertTrue($foreignTable->hasForeignKey('fk_constraint'));
    }

    public function testChangeColumnsTypeWithDefaultValue(): void
    {
        $tableName = 'column_def_change_type';
        $table     = new Table($tableName);

        $table->addColumn('col_int', 'smallint', ['default' => 666]);
        $table->addColumn('col_string', 'string', [
            'length' => 3,
            'default' => 'foo',
        ]);

        $this->dropAndCreateTable($table);

        $tableDiff                            = new TableDiff($tableName);
        $tableDiff->fromTable                 = $table;
        $tableDiff->changedColumns['col_int'] = new ColumnDiff(
            'col_int',
            new Column('col_int', Type::getType('integer'), ['default' => 666]),
            ['type'],
            new Column('col_int', Type::getType('smallint'), ['default' => 666])
        );

        $tableDiff->changedColumns['col_string'] = new ColumnDiff(
            'col_string',
            new Column('col_string', Type::getType('string'), [
                'length' => 3,
                'fixed' => true,
                'default' => 'foo',
            ]),
            ['fixed'],
            new Column('col_string', Type::getType('string'), [
                'length' => 3,
                'default' => 'foo',
            ])
        );

        $this->schemaManager->alterTable($tableDiff);

        $columns = $this->schemaManager->listTableColumns($tableName);

        self::assertInstanceOf(IntegerType::class, $columns['col_int']->getType());
        self::assertEquals(666, $columns['col_int']->getDefault());

        self::assertInstanceOf(StringType::class, $columns['col_string']->getType());
        self::assertEquals('foo', $columns['col_string']->getDefault());
    }

    public function testListTableWithBlob(): void
    {
        $table = new Table('test_blob_table');
        $table->addColumn('binarydata', 'blob', []);

        $this->schemaManager->createTable($table);

        $created = $this->schemaManager->getTable('test_blob_table');

        self::assertTrue($created->hasColumn('binarydata'));
        self::assertInstanceOf(BlobType::class, $created->getColumn('binarydata')->getType());
    }

    /**
     * @param mixed[] $data
     */
    protected function createTestTable(string $name = 'test_table', array $data = []): Table
    {
        $options = $data['options'] ?? [];

        $table = $this->getTestTable($name, $options);

        $this->dropAndCreateTable($table);

        return $table;
    }

    /**
     * @param mixed[] $options
     */
    protected function getTestTable(string $name, array $options = []): Table
    {
        $table = new Table($name, [], [], [], [], $options);
        $table->setSchemaConfig($this->schemaManager->createSchemaConfig());
        $table->addColumn('id', 'integer', ['notnull' => true]);
        $table->setPrimaryKey(['id']);
        $table->addColumn('test', 'string', ['length' => 255]);
        $table->addColumn('foreign_key_test', 'integer');

        return $table;
    }

    protected function getTestCompositeTable(string $name): Table
    {
        $table = new Table($name, [], [], [], [], []);
        $table->setSchemaConfig($this->schemaManager->createSchemaConfig());
        $table->addColumn('id', 'integer', ['notnull' => true]);
        $table->addColumn('other_id', 'integer', ['notnull' => true]);
        $table->setPrimaryKey(['id', 'other_id']);
        $table->addColumn('test', 'string', ['length' => 255]);

        return $table;
    }

    /**
     * @param Table[] $tables
     */
    protected function assertHasTable(array $tables): void
    {
        $foundTable = false;

        foreach ($tables as $table) {
            if (strtolower($table->getName()) !== 'list_tables_test_new_name') {
                continue;
            }

            $foundTable = true;
        }

        self::assertTrue($foundTable, 'Could not find new table');
    }

    public function testListForeignKeysComposite(): void
    {
        $this->schemaManager->createTable($this->getTestTable('test_create_fk3'));
        $this->schemaManager->createTable($this->getTestCompositeTable('test_create_fk4'));

        $foreignKey = new ForeignKeyConstraint(
            ['id', 'foreign_key_test'],
            'test_create_fk4',
            ['id', 'other_id'],
            'foreign_key_test_fk2'
        );

        $this->schemaManager->createForeignKey($foreignKey, 'test_create_fk3');

        $fkeys = $this->schemaManager->listTableForeignKeys('test_create_fk3');

        self::assertCount(1, $fkeys, "Table 'test_create_fk3' has to have one foreign key.");

        self::assertEquals(['id', 'foreign_key_test'], array_map('strtolower', $fkeys[0]->getLocalColumns()));
        self::assertEquals(['id', 'other_id'], array_map('strtolower', $fkeys[0]->getForeignColumns()));
    }

    public function testColumnDefaultLifecycle(): void
    {
        $table = new Table('col_def_lifecycle');
        $table->addColumn('id', 'integer', ['autoincrement' => true]);
        $table->addColumn('column1', 'string', [
            'length' => 1,
            'default' => null,
        ]);
        $table->addColumn('column2', 'string', [
            'length' => 1,
            'default' => '',
        ]);
        $table->addColumn('column3', 'string', [
            'length' => 8,
            'default' => 'default1',
        ]);
        $table->addColumn('column4', 'integer', [
            'length' => 1,
            'default' => 0,
        ]);
        $table->setPrimaryKey(['id']);

        $this->dropAndCreateTable($table);

        $columns = $this->schemaManager->listTableColumns('col_def_lifecycle');

        self::assertNull($columns['id']->getDefault());
        self::assertNull($columns['column1']->getDefault());
        self::assertSame('', $columns['column2']->getDefault());
        self::assertSame('default1', $columns['column3']->getDefault());
        self::assertSame('0', $columns['column4']->getDefault());

        $diffTable = clone $table;

        $diffTable->changeColumn('column1', ['default' => '']);
        $diffTable->changeColumn('column2', ['default' => null]);
        $diffTable->changeColumn('column3', ['default' => 'default2']);
        $diffTable->changeColumn('column4', ['default' => null]);

        $diff = $this->schemaManager->createComparator()
            ->diffTable($table, $diffTable);
        self::assertNotNull($diff);

        $this->schemaManager->alterTable($diff);

        $columns = $this->schemaManager->listTableColumns('col_def_lifecycle');

        self::assertSame('', $columns['column1']->getDefault());
        self::assertNull($columns['column2']->getDefault());
        self::assertSame('default2', $columns['column3']->getDefault());
        self::assertNull($columns['column4']->getDefault());
    }

    public function testListTableWithBinary(): void
    {
        $tableName = 'test_binary_table';

        $table = new Table($tableName);
        $table->addColumn('column_binary', 'binary', ['length' => 16, 'fixed' => true]);
        $table->addColumn('column_varbinary', 'binary', ['length' => 32]);

        $this->schemaManager->createTable($table);

        $table = $this->schemaManager->getTable($tableName);
        $this->assertBinaryColumnIsValid($table, 'column_binary', 16);
        $this->assertVarBinaryColumnIsValid($table, 'column_varbinary', 32);
    }

    protected function assertBinaryColumnIsValid(Table $table, string $columnName, int $expectedLength): void
    {
        $column = $table->getColumn($columnName);
        self::assertInstanceOf(BinaryType::class, $column->getType());
        self::assertSame($expectedLength, $column->getLength());
        self::assertTrue($column->getFixed());
    }

    protected function assertVarBinaryColumnIsValid(Table $table, string $columnName, int $expectedLength): void
    {
        $column = $table->getColumn($columnName);
        self::assertInstanceOf(BinaryType::class, $column->getType());
        self::assertSame($expectedLength, $column->getLength());
        self::assertFalse($column->getFixed());
    }

    public function testGetNonExistingTable(): void
    {
        $this->expectException(SchemaException::class);
        $this->schemaManager->getTable('non_existing');
    }

    public function testListTableDetailsWithFullQualifiedTableName(): void
    {
        $platform = $this->connection->getDatabasePlatform();

        if ($platform instanceof PostgreSQLPlatform) {
            $defaultSchemaName = 'public';
        } elseif ($platform instanceof SQLServerPlatform) {
            $defaultSchemaName = 'dbo';
        } else {
            self::markTestSkipped('Test only works on platforms that support schemas.');
        }

        $primaryTableName = 'primary_table';
        $foreignTableName = 'foreign_table';

        $table = new Table($foreignTableName);
        $table->addColumn('id', 'integer', ['autoincrement' => true]);
        $table->setPrimaryKey(['id']);

        $this->dropAndCreateTable($table);

        $table = new Table($primaryTableName);
        $table->addColumn('id', 'integer', ['autoincrement' => true]);
        $table->addColumn('foo', 'integer');
        $table->addColumn('bar', 'string', ['length' => 32]);
        $table->addForeignKeyConstraint($foreignTableName, ['foo'], ['id']);
        $table->addIndex(['bar']);
        $table->setPrimaryKey(['id']);

        $this->dropAndCreateTable($table);

        self::assertEquals(
            $this->schemaManager->listTableColumns($primaryTableName),
            $this->schemaManager->listTableColumns($defaultSchemaName . '.' . $primaryTableName)
        );
        self::assertEquals(
            $this->schemaManager->listTableIndexes($primaryTableName),
            $this->schemaManager->listTableIndexes($defaultSchemaName . '.' . $primaryTableName)
        );
        self::assertEquals(
            $this->schemaManager->listTableForeignKeys($primaryTableName),
            $this->schemaManager->listTableForeignKeys($defaultSchemaName . '.' . $primaryTableName)
        );
    }

<<<<<<< HEAD
=======
    public function testCommentStringsAreQuoted(): void
    {
        $platform = $this->connection->getDatabasePlatform();

        if (
            ! $platform->supportsInlineColumnComments() &&
            ! $platform->supportsCommentOnStatement() &&
            ! $platform instanceof SQLServerPlatform
        ) {
            self::markTestSkipped('Database does not support column comments.');
        }

        $this->dropTableIfExists('my_table');

        $table = new Table('my_table');
        $table->addColumn('id', 'integer', ['comment' => "It's a comment with a quote"]);
        $table->setPrimaryKey(['id']);

        $this->schemaManager->createTable($table);

        $columns = $this->schemaManager->listTableColumns('my_table');
        self::assertEquals("It's a comment with a quote", $columns['id']->getComment());
    }

    public function testCommentNotDuplicated(): void
    {
        if (! $this->connection->getDatabasePlatform()->supportsInlineColumnComments()) {
            self::markTestSkipped('Database does not support column comments.');
        }

        $this->dropTableIfExists('my_table');

        $options = [
            'type' => Type::getType('integer'),
            'default' => 0,
            'notnull' => true,
            'comment' => 'expected+column+comment',
        ];

        $columnDefinition = substr(
            $this->connection->getDatabasePlatform()->getColumnDeclarationSQL('id', $options),
            strlen('id') + 1
        );

        $table = new Table('my_table');
        $table->addColumn('id', 'integer', [
            'columnDefinition' => $columnDefinition,
            'comment' => 'unexpected_column_comment',
        ]);

        $sql = $this->connection->getDatabasePlatform()->getCreateTableSQL($table);

        self::assertStringContainsString('expected+column+comment', $sql[0]);
        self::assertStringNotContainsString('unexpected_column_comment', $sql[0]);
    }

    /**
     * @param callable(AbstractSchemaManager):Comparator $comparatorFactory
     *
     * @dataProvider getAlterColumnComment
     */
    public function testAlterColumnComment(
        callable $comparatorFactory,
        ?string $comment1,
        ?string $expectedComment1,
        ?string $comment2,
        ?string $expectedComment2
    ): void {
        $platform = $this->connection->getDatabasePlatform();

        if (
            ! $platform->supportsInlineColumnComments() &&
            ! $platform->supportsCommentOnStatement() &&
            ! $platform instanceof SQLServerPlatform
        ) {
            self::markTestSkipped('Database does not support column comments.');
        }

        $offlineTable = new Table('alter_column_comment_test');
        $offlineTable->addColumn('comment1', 'integer', ['comment' => $comment1]);
        $offlineTable->addColumn('comment2', 'integer', ['comment' => $comment2]);
        $offlineTable->addColumn('no_comment1', 'integer');
        $offlineTable->addColumn('no_comment2', 'integer');
        $this->dropAndCreateTable($offlineTable);

        $onlineTable = $this->schemaManager->getTable('alter_column_comment_test');

        self::assertSame($expectedComment1, $onlineTable->getColumn('comment1')->getComment());
        self::assertSame($expectedComment2, $onlineTable->getColumn('comment2')->getComment());
        self::assertNull($onlineTable->getColumn('no_comment1')->getComment());
        self::assertNull($onlineTable->getColumn('no_comment2')->getComment());

        $onlineTable->changeColumn('comment1', ['comment' => $comment2]);
        $onlineTable->changeColumn('comment2', ['comment' => $comment1]);
        $onlineTable->changeColumn('no_comment1', ['comment' => $comment1]);
        $onlineTable->changeColumn('no_comment2', ['comment' => $comment2]);

        $tableDiff = $comparatorFactory($this->schemaManager)->diffTable($offlineTable, $onlineTable);

        self::assertInstanceOf(TableDiff::class, $tableDiff);

        $this->schemaManager->alterTable($tableDiff);

        $onlineTable = $this->schemaManager->getTable('alter_column_comment_test');

        self::assertSame($expectedComment2, $onlineTable->getColumn('comment1')->getComment());
        self::assertSame($expectedComment1, $onlineTable->getColumn('comment2')->getComment());
        self::assertSame($expectedComment1, $onlineTable->getColumn('no_comment1')->getComment());
        self::assertSame($expectedComment2, $onlineTable->getColumn('no_comment2')->getComment());
    }

    /**
     * @return iterable<mixed[]>
     */
    public static function getAlterColumnComment(): iterable
    {
        foreach (ComparatorTestUtils::comparatorProvider() as $comparatorArguments) {
            foreach (
                [
                    [null, null, ' ', ' '],
                    [null, null, '0', '0'],
                    [null, null, 'foo', 'foo'],

                    ['', null, ' ', ' '],
                    ['', null, '0', '0'],
                    ['', null, 'foo', 'foo'],

                    [' ', ' ', '0', '0'],
                    [' ', ' ', 'foo', 'foo'],

                    ['0', '0', 'foo', 'foo'],
                ] as $testArguments
            ) {
                yield array_merge($comparatorArguments, $testArguments);
            }
        }
    }

>>>>>>> e7a2c92e
    public function testDoesNotListIndexesImplicitlyCreatedByForeignKeys(): void
    {
        $primaryTable = new Table('test_list_index_impl_primary');
        $primaryTable->addColumn('id', 'integer');
        $primaryTable->setPrimaryKey(['id']);

        $foreignTable = new Table('test_list_index_impl_foreign');
        $foreignTable->addColumn('fk1', 'integer');
        $foreignTable->addColumn('fk2', 'integer');
        $foreignTable->addIndex(['fk1'], 'explicit_fk1_idx');
        $foreignTable->addForeignKeyConstraint('test_list_index_impl_primary', ['fk1'], ['id']);
        $foreignTable->addForeignKeyConstraint('test_list_index_impl_primary', ['fk2'], ['id']);

        $this->dropAndCreateTable($primaryTable);
        $this->dropAndCreateTable($foreignTable);

        $indexes = $this->schemaManager->listTableIndexes('test_list_index_impl_foreign');

        self::assertCount(2, $indexes);
        self::assertArrayHasKey('explicit_fk1_idx', $indexes);
        self::assertArrayHasKey('idx_3d6c147fdc58d6c', $indexes);
    }

<<<<<<< HEAD
=======
    /**
     * @param callable(AbstractSchemaManager):Comparator $comparatorFactory
     *
     * @dataProvider \Doctrine\DBAL\Tests\Functional\Schema\ComparatorTestUtils::comparatorProvider
     */
    public function testComparatorShouldNotAddCommentToJsonTypeSinceItIsTheDefaultNow(callable $comparatorFactory): void
    {
        $platform = $this->connection->getDatabasePlatform();

        if (! $platform->hasNativeJsonType()) {
            self::markTestSkipped('This test is only supported on platforms that have native JSON type.');
        }

        $this->dropTableIfExists('json_test');
        $this->connection->executeQuery('CREATE TABLE json_test (parameters JSON NOT NULL)');

        $table = new Table('json_test');
        $table->addColumn('parameters', 'json');

        $tableDiff = $comparatorFactory($this->schemaManager)
            ->diffTable($this->schemaManager->getTable('json_test'), $table);

        self::assertFalse($tableDiff);
    }

    /**
     * @dataProvider commentsProvider
     */
    public function testExtractDoctrineTypeFromComment(string $comment, string $expected, string $currentType): void
    {
        $result = $this->schemaManager->extractDoctrineTypeFromComment($comment, $currentType);

        self::assertSame($expected, $result);
    }

    /**
     * @return string[][]
     */
    public function commentsProvider(): array
    {
        $currentType = 'current type';

        return [
            'invalid custom type comments'      => ['should.return.current.type', $currentType, $currentType],
            'valid doctrine type'               => ['(DC2Type:guid)', 'guid', $currentType],
            'valid with dots'                   => ['(DC2Type:type.should.return)', 'type.should.return', $currentType],
            'valid with namespace'              => ['(DC2Type:Namespace\Class)', 'Namespace\Class', $currentType],
            'valid with extra closing bracket'  => ['(DC2Type:should.stop)).before)', 'should.stop', $currentType],
            'valid with extra opening brackets' => ['(DC2Type:should((.stop)).before)', 'should((.stop', $currentType],
        ];
    }

>>>>>>> e7a2c92e
    public function testCreateAndListSequences(): void
    {
        if (! $this->connection->getDatabasePlatform()->supportsSequences()) {
            self::markTestSkipped('This test is only supported on platforms that support sequences.');
        }

        $sequence1Name           = 'sequence_1';
        $sequence1AllocationSize = 1;
        $sequence1InitialValue   = 2;
        $sequence2Name           = 'sequence_2';
        $sequence2AllocationSize = 3;
        $sequence2InitialValue   = 4;
        $sequence1               = new Sequence($sequence1Name, $sequence1AllocationSize, $sequence1InitialValue);
        $sequence2               = new Sequence($sequence2Name, $sequence2AllocationSize, $sequence2InitialValue);

        $this->schemaManager->createSequence($sequence1);
        $this->schemaManager->createSequence($sequence2);

        /** @var Sequence[] $actualSequences */
        $actualSequences = [];
        foreach ($this->schemaManager->listSequences() as $sequence) {
            $actualSequences[$sequence->getName()] = $sequence;
        }

        $actualSequence1 = $actualSequences[$sequence1Name];
        $actualSequence2 = $actualSequences[$sequence2Name];

        self::assertSame($sequence1Name, $actualSequence1->getName());
        self::assertEquals($sequence1AllocationSize, $actualSequence1->getAllocationSize());
        self::assertEquals($sequence1InitialValue, $actualSequence1->getInitialValue());

        self::assertSame($sequence2Name, $actualSequence2->getName());
        self::assertEquals($sequence2AllocationSize, $actualSequence2->getAllocationSize());
        self::assertEquals($sequence2InitialValue, $actualSequence2->getInitialValue());
    }

    public function testComparisonWithAutoDetectedSequenceDefinition(): void
    {
        $platform = $this->connection->getDatabasePlatform();

        if (! $platform->supportsSequences()) {
            self::markTestSkipped('This test is only supported on platforms that support sequences.');
        }

        $sequenceName           = 'sequence_auto_detect_test';
        $sequenceAllocationSize = 5;
        $sequenceInitialValue   = 10;
        $sequence               = new Sequence($sequenceName, $sequenceAllocationSize, $sequenceInitialValue);

        try {
            $this->schemaManager->dropSequence($sequence->getName());
        } catch (DatabaseObjectNotFoundException) {
        }

        $this->schemaManager->createSequence($sequence);

        $createdSequence = array_values(
            array_filter(
                $this->schemaManager->listSequences(),
                static function (Sequence $sequence) use ($sequenceName): bool {
                    return strcasecmp($sequence->getName(), $sequenceName) === 0;
                }
            )
        )[0] ?? null;

        self::assertNotNull($createdSequence);

        $tableDiff = $this->schemaManager->createComparator()
            ->diffSequence($createdSequence, $sequence);

        self::assertFalse($tableDiff);
    }

    public function testPrimaryKeyAutoIncrement(): void
    {
        $table = new Table('test_pk_auto_increment');
        $table->addColumn('id', 'integer', ['autoincrement' => true]);
        $table->addColumn('text', 'string', ['length' => 1]);
        $table->setPrimaryKey(['id']);
        $this->dropAndCreateTable($table);

        $this->connection->insert('test_pk_auto_increment', ['text' => '1']);

        $lastUsedIdBeforeDelete = (int) $this->connection->fetchOne(
            "SELECT id FROM test_pk_auto_increment WHERE text = '1'"
        );

        $this->connection->executeStatement('DELETE FROM test_pk_auto_increment');

        $this->connection->insert('test_pk_auto_increment', ['text' => '2']);

        $lastUsedIdAfterDelete = (int) $this->connection->fetchOne(
            "SELECT id FROM test_pk_auto_increment WHERE text = '2'"
        );

        self::assertGreaterThan($lastUsedIdBeforeDelete, $lastUsedIdAfterDelete);
    }

    public function testGenerateAnIndexWithPartialColumnLength(): void
    {
        if (! $this->connection->getDatabasePlatform()->supportsColumnLengthIndexes()) {
            self::markTestSkipped(
                'This test is only supported on platforms that support indexes with column length definitions.'
            );
        }

        $table = new Table('test_partial_column_index');
        $table->addColumn('long_column', 'string', ['length' => 40]);
        $table->addColumn('standard_column', 'integer');
        $table->addIndex(['long_column'], 'partial_long_column_idx', [], ['lengths' => [4]]);
        $table->addIndex(['standard_column', 'long_column'], 'standard_and_partial_idx', [], ['lengths' => [null, 2]]);

        $expected = $table->getIndexes();

        $this->dropAndCreateTable($table);

        $onlineTable = $this->schemaManager->getTable('test_partial_column_index');
        self::assertEquals($expected, $onlineTable->getIndexes());
    }

    public function testCommentInTable(): void
    {
        $table = new Table('table_with_comment');
        $table->addColumn('id', 'integer');
        $table->setComment('Foo with control characters \'\\');
        $this->dropAndCreateTable($table);

        $table = $this->schemaManager->getTable('table_with_comment');
        self::assertSame('Foo with control characters \'\\', $table->getComment());
    }

    public function testCreatedCompositeForeignKeyOrderIsCorrectAfterCreation(): void
    {
        $foreignKey     = 'fk_test_order';
        $localTable     = 'test_table_foreign';
        $foreignTable   = 'test_table_local';
        $localColumns   = ['child_col2', 'child_col1'];
        $foreignColumns = ['col2', 'col1'];

        $this->dropTableIfExists($foreignTable);
        $this->dropTableIfExists($localTable);

        $table = new Table($localTable);

        $table->addColumn('col1', Types::INTEGER);
        $table->addColumn('col2', Types::INTEGER);
        $table->setPrimaryKey($foreignColumns);

        $this->schemaManager->createTable($table);

        $table = new Table($foreignTable);

        $table->addColumn('id', Types::INTEGER, ['autoincrement' => true]);
        $table->addColumn('child_col1', Types::INTEGER);
        $table->addColumn('child_col2', Types::INTEGER);
        $table->setPrimaryKey(['id']);

        $table->addForeignKeyConstraint(
            $localTable,
            $localColumns,
            $foreignColumns,
            [],
            $foreignKey
        );

        $this->schemaManager->createTable($table);

        $table = $this->schemaManager->getTable($foreignTable);

        $foreignKey = $table->getForeignKey($foreignKey);

        self::assertSame($localColumns, array_map('strtolower', $foreignKey->getLocalColumns()));
        self::assertSame($foreignColumns, array_map('strtolower', $foreignKey->getForeignColumns()));
    }

    public function testIntrospectReservedKeywordTableViaListTableDetails(): void
    {
        $this->createReservedKeywordTables();

        $user = $this->schemaManager->getTable('"user"');
        self::assertCount(2, $user->getColumns());
        self::assertCount(2, $user->getIndexes());
        self::assertCount(1, $user->getForeignKeys());
    }

    public function testIntrospectReservedKeywordTableViaListTables(): void
    {
        $this->createReservedKeywordTables();

        $tables = $this->schemaManager->listTables();

        $user = $this->findTableByName($tables, 'user');
        self::assertNotNull($user);
        self::assertCount(2, $user->getColumns());
        self::assertCount(2, $user->getIndexes());
        self::assertCount(1, $user->getForeignKeys());
    }

    private function createReservedKeywordTables(): void
    {
        $platform = $this->connection->getDatabasePlatform();

        $this->dropTableIfExists($platform->quoteIdentifier('user'));
        $this->dropTableIfExists($platform->quoteIdentifier('group'));

        $schema = new Schema();

        $user = $schema->createTable('user');
        $user->addColumn('id', 'integer');
        $user->addColumn('group_id', 'integer');
        $user->setPrimaryKey(['id']);
        $user->addForeignKeyConstraint('group', ['group_id'], ['id']);

        $group = $schema->createTable('group');
        $group->addColumn('id', 'integer');
        $group->setPrimaryKey(['id']);

        $schemaManager = $this->connection->createSchemaManager();
        $schemaManager->createSchemaObjects($schema);
    }

    /**
     * @param list<Table> $tables
     */
    protected function findTableByName(array $tables, string $name): ?Table
    {
        foreach ($tables as $table) {
            if (strtolower($table->getName()) === $name) {
                return $table;
            }
        }

        return null;
    }
}

interface ListTableColumnsDispatchEventListener
{
    public function onSchemaColumnDefinition(): void;
}

interface ListTableIndexesDispatchEventListener
{
    public function onSchemaIndexDefinition(): void;
}<|MERGE_RESOLUTION|>--- conflicted
+++ resolved
@@ -534,35 +534,6 @@
         self::assertEquals('CASCADE', $fkeys[0]->getOption('onDelete'));
     }
 
-<<<<<<< HEAD
-=======
-    public function testCreateForeignKeyWithTableObject(): void
-    {
-        $this->createTestTable('test_create_fk1');
-        $this->createTestTable('test_create_fk2');
-
-        $table = $this->schemaManager->getTable('test_create_fk1');
-        $table->addForeignKeyConstraint(
-            'test_create_fk2',
-            ['foreign_key_test'],
-            ['id'],
-            [],
-            'i'
-        );
-        $foreignKey = $table->getForeignKeys()['i'];
-        $this->schemaManager->createForeignKey($foreignKey, $table);
-
-        $fkeys = $this->schemaManager->listTableForeignKeys('test_create_fk1');
-
-        self::assertCount(1, $fkeys, "Table 'test_create_fk1' has to have one foreign key.");
-
-        self::assertInstanceOf(ForeignKeyConstraint::class, $fkeys[0]);
-        self::assertEquals(['foreign_key_test'], array_map('strtolower', $fkeys[0]->getLocalColumns()));
-        self::assertEquals(['id'], array_map('strtolower', $fkeys[0]->getForeignColumns()));
-        self::assertEquals('test_create_fk2', strtolower($fkeys[0]->getForeignTableName()));
-    }
-
->>>>>>> e7a2c92e
     protected function getCreateExampleViewSql(): void
     {
         self::markTestSkipped('No Create Example View SQL was defined for this SchemaManager');
@@ -811,13 +782,7 @@
 
         $this->schemaManager->alterTable($diff);
 
-<<<<<<< HEAD
-        $table = $this->schemaManager->listTableDetails('test_fk_rename');
-=======
-        $table       = $this->schemaManager->getTable('test_fk_rename');
-        $foreignKeys = $table->getForeignKeys();
-
->>>>>>> e7a2c92e
+        $table = $this->schemaManager->getTable('test_fk_rename');
         self::assertTrue($table->hasColumn('rename_fk_id'));
 
         $foreignKeys = $table->getForeignKeys();
@@ -1143,147 +1108,6 @@
         );
     }
 
-<<<<<<< HEAD
-=======
-    public function testCommentStringsAreQuoted(): void
-    {
-        $platform = $this->connection->getDatabasePlatform();
-
-        if (
-            ! $platform->supportsInlineColumnComments() &&
-            ! $platform->supportsCommentOnStatement() &&
-            ! $platform instanceof SQLServerPlatform
-        ) {
-            self::markTestSkipped('Database does not support column comments.');
-        }
-
-        $this->dropTableIfExists('my_table');
-
-        $table = new Table('my_table');
-        $table->addColumn('id', 'integer', ['comment' => "It's a comment with a quote"]);
-        $table->setPrimaryKey(['id']);
-
-        $this->schemaManager->createTable($table);
-
-        $columns = $this->schemaManager->listTableColumns('my_table');
-        self::assertEquals("It's a comment with a quote", $columns['id']->getComment());
-    }
-
-    public function testCommentNotDuplicated(): void
-    {
-        if (! $this->connection->getDatabasePlatform()->supportsInlineColumnComments()) {
-            self::markTestSkipped('Database does not support column comments.');
-        }
-
-        $this->dropTableIfExists('my_table');
-
-        $options = [
-            'type' => Type::getType('integer'),
-            'default' => 0,
-            'notnull' => true,
-            'comment' => 'expected+column+comment',
-        ];
-
-        $columnDefinition = substr(
-            $this->connection->getDatabasePlatform()->getColumnDeclarationSQL('id', $options),
-            strlen('id') + 1
-        );
-
-        $table = new Table('my_table');
-        $table->addColumn('id', 'integer', [
-            'columnDefinition' => $columnDefinition,
-            'comment' => 'unexpected_column_comment',
-        ]);
-
-        $sql = $this->connection->getDatabasePlatform()->getCreateTableSQL($table);
-
-        self::assertStringContainsString('expected+column+comment', $sql[0]);
-        self::assertStringNotContainsString('unexpected_column_comment', $sql[0]);
-    }
-
-    /**
-     * @param callable(AbstractSchemaManager):Comparator $comparatorFactory
-     *
-     * @dataProvider getAlterColumnComment
-     */
-    public function testAlterColumnComment(
-        callable $comparatorFactory,
-        ?string $comment1,
-        ?string $expectedComment1,
-        ?string $comment2,
-        ?string $expectedComment2
-    ): void {
-        $platform = $this->connection->getDatabasePlatform();
-
-        if (
-            ! $platform->supportsInlineColumnComments() &&
-            ! $platform->supportsCommentOnStatement() &&
-            ! $platform instanceof SQLServerPlatform
-        ) {
-            self::markTestSkipped('Database does not support column comments.');
-        }
-
-        $offlineTable = new Table('alter_column_comment_test');
-        $offlineTable->addColumn('comment1', 'integer', ['comment' => $comment1]);
-        $offlineTable->addColumn('comment2', 'integer', ['comment' => $comment2]);
-        $offlineTable->addColumn('no_comment1', 'integer');
-        $offlineTable->addColumn('no_comment2', 'integer');
-        $this->dropAndCreateTable($offlineTable);
-
-        $onlineTable = $this->schemaManager->getTable('alter_column_comment_test');
-
-        self::assertSame($expectedComment1, $onlineTable->getColumn('comment1')->getComment());
-        self::assertSame($expectedComment2, $onlineTable->getColumn('comment2')->getComment());
-        self::assertNull($onlineTable->getColumn('no_comment1')->getComment());
-        self::assertNull($onlineTable->getColumn('no_comment2')->getComment());
-
-        $onlineTable->changeColumn('comment1', ['comment' => $comment2]);
-        $onlineTable->changeColumn('comment2', ['comment' => $comment1]);
-        $onlineTable->changeColumn('no_comment1', ['comment' => $comment1]);
-        $onlineTable->changeColumn('no_comment2', ['comment' => $comment2]);
-
-        $tableDiff = $comparatorFactory($this->schemaManager)->diffTable($offlineTable, $onlineTable);
-
-        self::assertInstanceOf(TableDiff::class, $tableDiff);
-
-        $this->schemaManager->alterTable($tableDiff);
-
-        $onlineTable = $this->schemaManager->getTable('alter_column_comment_test');
-
-        self::assertSame($expectedComment2, $onlineTable->getColumn('comment1')->getComment());
-        self::assertSame($expectedComment1, $onlineTable->getColumn('comment2')->getComment());
-        self::assertSame($expectedComment1, $onlineTable->getColumn('no_comment1')->getComment());
-        self::assertSame($expectedComment2, $onlineTable->getColumn('no_comment2')->getComment());
-    }
-
-    /**
-     * @return iterable<mixed[]>
-     */
-    public static function getAlterColumnComment(): iterable
-    {
-        foreach (ComparatorTestUtils::comparatorProvider() as $comparatorArguments) {
-            foreach (
-                [
-                    [null, null, ' ', ' '],
-                    [null, null, '0', '0'],
-                    [null, null, 'foo', 'foo'],
-
-                    ['', null, ' ', ' '],
-                    ['', null, '0', '0'],
-                    ['', null, 'foo', 'foo'],
-
-                    [' ', ' ', '0', '0'],
-                    [' ', ' ', 'foo', 'foo'],
-
-                    ['0', '0', 'foo', 'foo'],
-                ] as $testArguments
-            ) {
-                yield array_merge($comparatorArguments, $testArguments);
-            }
-        }
-    }
-
->>>>>>> e7a2c92e
     public function testDoesNotListIndexesImplicitlyCreatedByForeignKeys(): void
     {
         $primaryTable = new Table('test_list_index_impl_primary');
@@ -1307,61 +1131,6 @@
         self::assertArrayHasKey('idx_3d6c147fdc58d6c', $indexes);
     }
 
-<<<<<<< HEAD
-=======
-    /**
-     * @param callable(AbstractSchemaManager):Comparator $comparatorFactory
-     *
-     * @dataProvider \Doctrine\DBAL\Tests\Functional\Schema\ComparatorTestUtils::comparatorProvider
-     */
-    public function testComparatorShouldNotAddCommentToJsonTypeSinceItIsTheDefaultNow(callable $comparatorFactory): void
-    {
-        $platform = $this->connection->getDatabasePlatform();
-
-        if (! $platform->hasNativeJsonType()) {
-            self::markTestSkipped('This test is only supported on platforms that have native JSON type.');
-        }
-
-        $this->dropTableIfExists('json_test');
-        $this->connection->executeQuery('CREATE TABLE json_test (parameters JSON NOT NULL)');
-
-        $table = new Table('json_test');
-        $table->addColumn('parameters', 'json');
-
-        $tableDiff = $comparatorFactory($this->schemaManager)
-            ->diffTable($this->schemaManager->getTable('json_test'), $table);
-
-        self::assertFalse($tableDiff);
-    }
-
-    /**
-     * @dataProvider commentsProvider
-     */
-    public function testExtractDoctrineTypeFromComment(string $comment, string $expected, string $currentType): void
-    {
-        $result = $this->schemaManager->extractDoctrineTypeFromComment($comment, $currentType);
-
-        self::assertSame($expected, $result);
-    }
-
-    /**
-     * @return string[][]
-     */
-    public function commentsProvider(): array
-    {
-        $currentType = 'current type';
-
-        return [
-            'invalid custom type comments'      => ['should.return.current.type', $currentType, $currentType],
-            'valid doctrine type'               => ['(DC2Type:guid)', 'guid', $currentType],
-            'valid with dots'                   => ['(DC2Type:type.should.return)', 'type.should.return', $currentType],
-            'valid with namespace'              => ['(DC2Type:Namespace\Class)', 'Namespace\Class', $currentType],
-            'valid with extra closing bracket'  => ['(DC2Type:should.stop)).before)', 'should.stop', $currentType],
-            'valid with extra opening brackets' => ['(DC2Type:should((.stop)).before)', 'should((.stop', $currentType],
-        ];
-    }
-
->>>>>>> e7a2c92e
     public function testCreateAndListSequences(): void
     {
         if (! $this->connection->getDatabasePlatform()->supportsSequences()) {
