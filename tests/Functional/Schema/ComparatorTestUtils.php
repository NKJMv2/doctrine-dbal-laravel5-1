<?php

namespace Doctrine\DBAL\Tests\Functional\Schema;

use Doctrine\DBAL\Connection;
use Doctrine\DBAL\Exception;
use Doctrine\DBAL\Schema\AbstractSchemaManager;
use Doctrine\DBAL\Schema\Comparator;
use Doctrine\DBAL\Schema\Table;
use Doctrine\DBAL\Schema\TableDiff;
use PHPUnit\Framework\TestCase;

final class ComparatorTestUtils
{
    /**
     * @return TableDiff|false
     *
     * @throws Exception
     */
    public static function diffFromActualToDesiredTable(
        AbstractSchemaManager $schemaManager,
        Comparator $comparator,
        Table $desiredTable
    ) {
        return $comparator->diffTable(
<<<<<<< HEAD
            $schemaManager->introspectTable($desiredTable->getName()),
            $desiredTable
=======
            $schemaManager->listTableDetails($desiredTable->getName()),
            $desiredTable,
>>>>>>> a24b89d6
        );
    }

    /**
     * @return TableDiff|false
     *
     * @throws Exception
     */
    public static function diffFromDesiredToActualTable(
        AbstractSchemaManager $schemaManager,
        Comparator $comparator,
        Table $desiredTable
    ) {
        return $comparator->diffTable(
            $desiredTable,
<<<<<<< HEAD
            $schemaManager->introspectTable($desiredTable->getName())
=======
            $schemaManager->listTableDetails($desiredTable->getName()),
>>>>>>> a24b89d6
        );
    }

    public static function assertDiffNotEmpty(Connection $connection, Comparator $comparator, Table $table): void
    {
        $schemaManager = $connection->createSchemaManager();

        $diff = self::diffFromActualToDesiredTable($schemaManager, $comparator, $table);

        TestCase::assertNotFalse($diff);

        $schemaManager->alterTable($diff);

        TestCase::assertFalse(self::diffFromActualToDesiredTable($schemaManager, $comparator, $table));
        TestCase::assertFalse(self::diffFromDesiredToActualTable($schemaManager, $comparator, $table));
    }

    /** @return iterable<string,array<callable(AbstractSchemaManager):Comparator>> */
    public static function comparatorProvider(): iterable
    {
        yield 'Generic comparator' => [
            static function (): Comparator {
                return new Comparator();
            },
        ];

        yield 'Platform-specific comparator' => [
            static function (AbstractSchemaManager $schemaManager): Comparator {
                return $schemaManager->createComparator();
            },
        ];
    }
}<|MERGE_RESOLUTION|>--- conflicted
+++ resolved
@@ -23,13 +23,8 @@
         Table $desiredTable
     ) {
         return $comparator->diffTable(
-<<<<<<< HEAD
             $schemaManager->introspectTable($desiredTable->getName()),
-            $desiredTable
-=======
-            $schemaManager->listTableDetails($desiredTable->getName()),
             $desiredTable,
->>>>>>> a24b89d6
         );
     }
 
@@ -45,11 +40,7 @@
     ) {
         return $comparator->diffTable(
             $desiredTable,
-<<<<<<< HEAD
-            $schemaManager->introspectTable($desiredTable->getName())
-=======
-            $schemaManager->listTableDetails($desiredTable->getName()),
->>>>>>> a24b89d6
+            $schemaManager->introspectTable($desiredTable->getName()),
         );
     }
 
