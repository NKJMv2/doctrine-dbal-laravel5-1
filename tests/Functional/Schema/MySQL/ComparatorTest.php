<?php

declare(strict_types=1);

namespace Doctrine\DBAL\Tests\Functional\Schema\MySQL;

use Doctrine\DBAL\Exception;
use Doctrine\DBAL\Platforms\AbstractPlatform;
use Doctrine\DBAL\Platforms\MySQLPlatform;
use Doctrine\DBAL\Schema\AbstractSchemaManager;
use Doctrine\DBAL\Schema\Column;
use Doctrine\DBAL\Schema\Comparator;
use Doctrine\DBAL\Schema\Table;
use Doctrine\DBAL\Tests\Functional\Schema\ComparatorTestUtils;
use Doctrine\DBAL\Tests\FunctionalTestCase;
use Doctrine\DBAL\Types\Types;

final class ComparatorTest extends FunctionalTestCase
{
    private AbstractPlatform $platform;

    private AbstractSchemaManager $schemaManager;

    private Comparator $comparator;

    protected function setUp(): void
    {
        $this->platform = $this->connection->getDatabasePlatform();

        if (! $this->platform instanceof MySQLPlatform) {
            self::markTestSkipped();
        }

        $this->schemaManager = $this->connection->createSchemaManager();
        $this->comparator    = $this->schemaManager->createComparator();
    }

    /**
     * @dataProvider lobColumnProvider
     */
    public function testLobLengthIncrementWithinLimit(string $type, int $length): void
    {
        $table = $this->createLobTable($type, $length - 1);
        $this->setBlobLength($table, $length);

        self::assertNull(ComparatorTestUtils::diffOnlineAndOfflineTable(
            $this->schemaManager,
            $this->comparator,
            $table
        ));
    }

    /**
     * @dataProvider lobColumnProvider
     */
    public function testLobLengthIncrementOverLimit(string $type, int $length): void
    {
        $table = $this->createLobTable($type, $length);
        $this->setBlobLength($table, $length + 1);
        ComparatorTestUtils::assertDiffNotEmpty($this->connection, $this->comparator, $table);
    }

    /**
     * @return iterable<array{string,int}>
     */
    public static function lobColumnProvider(): iterable
    {
        yield [Types::BLOB, MySQLPlatform::LENGTH_LIMIT_TINYBLOB];
        yield [Types::BLOB, MySQLPlatform::LENGTH_LIMIT_BLOB];
        yield [Types::BLOB, MySQLPlatform::LENGTH_LIMIT_MEDIUMBLOB];

        yield [Types::TEXT, MySQLPlatform::LENGTH_LIMIT_TINYTEXT];
        yield [Types::TEXT, MySQLPlatform::LENGTH_LIMIT_TEXT];
        yield [Types::TEXT, MySQLPlatform::LENGTH_LIMIT_MEDIUMTEXT];
    }

    /**
     * @throws Exception
     */
    private function createLobTable(string $type, int $length): Table
    {
        $table = new Table('comparator_test');
        $table->addColumn('lob', $type)->setLength($length);

        $this->dropAndCreateTable($table);

        return $table;
    }

    /**
     * @throws Exception
     */
    private function setBlobLength(Table $table, int $length): void
    {
        $table->getColumn('lob')->setLength($length);
    }

    public function testExplicitDefaultCollation(): void
    {
        [$table, $column] = $this->createCollationTable();
        $column->setPlatformOption('collation', 'utf8mb4_general_ci');

        self::assertNull(ComparatorTestUtils::diffOnlineAndOfflineTable(
            $this->schemaManager,
            $this->comparator,
            $table
        ));
    }

    public function testChangeColumnCharsetAndCollation(): void
    {
        [$table, $column] = $this->createCollationTable();
        $column->setPlatformOption('charset', 'utf8');
        $column->setPlatformOption('collation', 'utf8_bin');

        ComparatorTestUtils::assertDiffNotEmpty($this->connection, $this->comparator, $table);
    }

    public function testChangeColumnCollation(): void
    {
        [$table, $column] = $this->createCollationTable();
        $column->setPlatformOption('collation', 'utf8mb4_bin');

        ComparatorTestUtils::assertDiffNotEmpty($this->connection, $this->comparator, $table);
    }

    /**
     * @return array{Table,Column}
     *
     * @throws Exception
     */
    private function createCollationTable(): array
    {
        $table = new Table('comparator_test');
        $table->addOption('charset', 'utf8mb4');
        $table->addOption('collate', 'utf8mb4_general_ci');
<<<<<<< HEAD
        $column = $table->addColumn('id', Types::STRING, ['length' => 32]);
        $this->schemaManager->dropAndCreateTable($table);
=======
        $column = $table->addColumn('id', Types::STRING);
        $this->dropAndCreateTable($table);
>>>>>>> e375dfc4

        return [$table, $column];
    }
}<|MERGE_RESOLUTION|>--- conflicted
+++ resolved
@@ -134,13 +134,8 @@
         $table = new Table('comparator_test');
         $table->addOption('charset', 'utf8mb4');
         $table->addOption('collate', 'utf8mb4_general_ci');
-<<<<<<< HEAD
         $column = $table->addColumn('id', Types::STRING, ['length' => 32]);
-        $this->schemaManager->dropAndCreateTable($table);
-=======
-        $column = $table->addColumn('id', Types::STRING);
         $this->dropAndCreateTable($table);
->>>>>>> e375dfc4
 
         return [$table, $column];
     }
