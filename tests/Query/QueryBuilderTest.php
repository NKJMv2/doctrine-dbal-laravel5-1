<?php

declare(strict_types=1);

namespace Doctrine\DBAL\Tests\Query;

use Doctrine\DBAL\Connection;
use Doctrine\DBAL\ParameterType;
use Doctrine\DBAL\Query\Expression\ExpressionBuilder;
use Doctrine\DBAL\Query\QueryBuilder;
use Doctrine\DBAL\Query\QueryException;
use PHPUnit\Framework\TestCase;

class QueryBuilderTest extends TestCase
{
    /** @var Connection */
    protected $conn;

    protected function setUp(): void
    {
        $this->conn = $this->createMock(Connection::class);

        $expressionBuilder = new ExpressionBuilder($this->conn);

        $this->conn->expects(self::any())
                   ->method('getExpressionBuilder')
                   ->will(self::returnValue($expressionBuilder));
    }

    public function testSimpleSelectWithoutFrom(): void
    {
        $qb = new QueryBuilder($this->conn);

        $qb->select('some_function()');

        self::assertEquals('SELECT some_function()', (string) $qb);
    }

    public function testSimpleSelect(): void
    {
        $qb = new QueryBuilder($this->conn);

        $qb->select('u.id')
           ->from('users', 'u');

        self::assertEquals('SELECT u.id FROM users u', (string) $qb);
    }

    public function testSimpleSelectWithDistinct(): void
    {
        $qb = new QueryBuilder($this->conn);

        $qb->select('u.id')
           ->distinct()
           ->from('users', 'u');

        self::assertEquals('SELECT DISTINCT u.id FROM users u', (string) $qb);
    }

    public function testSelectWithSimpleWhere(): void
    {
        $qb   = new QueryBuilder($this->conn);
        $expr = $qb->expr();

        $qb->select('u.id')
           ->from('users', 'u')
           ->where($expr->and($expr->eq('u.nickname', '?')));

        self::assertEquals('SELECT u.id FROM users u WHERE u.nickname = ?', (string) $qb);
    }

    public function testSelectWithLeftJoin(): void
    {
        $qb   = new QueryBuilder($this->conn);
        $expr = $qb->expr();

        $qb->select('u.*', 'p.*')
           ->from('users', 'u')
           ->leftJoin('u', 'phones', 'p', $expr->eq('p.user_id', 'u.id'));

        self::assertEquals('SELECT u.*, p.* FROM users u LEFT JOIN phones p ON p.user_id = u.id', (string) $qb);
    }

    public function testSelectWithJoin(): void
    {
        $qb   = new QueryBuilder($this->conn);
        $expr = $qb->expr();

        $qb->select('u.*', 'p.*')
           ->from('users', 'u')
           ->join('u', 'phones', 'p', $expr->eq('p.user_id', 'u.id'));

        self::assertEquals('SELECT u.*, p.* FROM users u INNER JOIN phones p ON p.user_id = u.id', (string) $qb);
    }

    public function testSelectWithJoinNoCondition(): void
    {
        $qb = new QueryBuilder($this->conn);

        $qb->select('u.*', 'p.*')
            ->from('users', 'u')
            ->join('u', 'phones', 'p');

        self::assertEquals('SELECT u.*, p.* FROM users u INNER JOIN phones p', (string) $qb);
    }

    public function testSelectWithInnerJoin(): void
    {
        $qb   = new QueryBuilder($this->conn);
        $expr = $qb->expr();

        $qb->select('u.*', 'p.*')
           ->from('users', 'u')
           ->innerJoin('u', 'phones', 'p', $expr->eq('p.user_id', 'u.id'));

        self::assertEquals('SELECT u.*, p.* FROM users u INNER JOIN phones p ON p.user_id = u.id', (string) $qb);
    }

    public function testSelectWithRightJoin(): void
    {
        $qb   = new QueryBuilder($this->conn);
        $expr = $qb->expr();

        $qb->select('u.*', 'p.*')
           ->from('users', 'u')
           ->rightJoin('u', 'phones', 'p', $expr->eq('p.user_id', 'u.id'));

        self::assertEquals('SELECT u.*, p.* FROM users u RIGHT JOIN phones p ON p.user_id = u.id', (string) $qb);
    }

    public function testSelectWithAndWhereConditions(): void
    {
        $qb = new QueryBuilder($this->conn);

        $qb->select('u.*', 'p.*')
           ->from('users', 'u')
           ->where('u.username = ?')
           ->andWhere('u.name = ?');

        self::assertEquals('SELECT u.*, p.* FROM users u WHERE (u.username = ?) AND (u.name = ?)', (string) $qb);
    }

    public function testSelectWithOrWhereConditions(): void
    {
        $qb = new QueryBuilder($this->conn);

        $qb->select('u.*', 'p.*')
           ->from('users', 'u')
           ->where('u.username = ?')
           ->orWhere('u.name = ?');

        self::assertEquals('SELECT u.*, p.* FROM users u WHERE (u.username = ?) OR (u.name = ?)', (string) $qb);
    }

    public function testSelectWithOrOrWhereConditions(): void
    {
        $qb = new QueryBuilder($this->conn);

        $qb->select('u.*', 'p.*')
           ->from('users', 'u')
           ->orWhere('u.username = ?')
           ->orWhere('u.name = ?');

        self::assertEquals('SELECT u.*, p.* FROM users u WHERE (u.username = ?) OR (u.name = ?)', (string) $qb);
    }

    public function testSelectWithAndOrWhereConditions(): void
    {
        $qb = new QueryBuilder($this->conn);

        $qb->select('u.*', 'p.*')
           ->from('users', 'u')
           ->where('u.username = ?')
           ->andWhere('u.username = ?')
           ->orWhere('u.name = ?')
           ->andWhere('u.name = ?');

        self::assertEquals(
            'SELECT u.*, p.* FROM users u'
                . ' WHERE (((u.username = ?) AND (u.username = ?)) OR (u.name = ?)) AND (u.name = ?)',
            (string) $qb
        );
    }

    public function testSelectGroupBy(): void
    {
        $qb = new QueryBuilder($this->conn);

        $qb->select('u.*', 'p.*')
           ->from('users', 'u')
           ->groupBy('u.id');

        self::assertEquals('SELECT u.*, p.* FROM users u GROUP BY u.id', (string) $qb);
    }

    public function testSelectAddGroupBy(): void
    {
        $qb = new QueryBuilder($this->conn);

        $qb->select('u.*', 'p.*')
           ->from('users', 'u')
           ->groupBy('u.id')
           ->addGroupBy('u.foo');

        self::assertEquals('SELECT u.*, p.* FROM users u GROUP BY u.id, u.foo', (string) $qb);
    }

    public function testSelectAddGroupBys(): void
    {
        $qb = new QueryBuilder($this->conn);

        $qb->select('u.*', 'p.*')
           ->from('users', 'u')
           ->groupBy('u.id')
           ->addGroupBy('u.foo', 'u.bar');

        self::assertEquals('SELECT u.*, p.* FROM users u GROUP BY u.id, u.foo, u.bar', (string) $qb);
    }

    public function testSelectHaving(): void
    {
        $qb = new QueryBuilder($this->conn);

        $qb->select('u.*', 'p.*')
           ->from('users', 'u')
           ->groupBy('u.id')
           ->having('u.name = ?');

        self::assertEquals('SELECT u.*, p.* FROM users u GROUP BY u.id HAVING u.name = ?', (string) $qb);
    }

    public function testSelectAndHaving(): void
    {
        $qb = new QueryBuilder($this->conn);

        $qb->select('u.*', 'p.*')
           ->from('users', 'u')
           ->groupBy('u.id')
           ->andHaving('u.name = ?');

        self::assertEquals('SELECT u.*, p.* FROM users u GROUP BY u.id HAVING u.name = ?', (string) $qb);
    }

    public function testSelectHavingAndHaving(): void
    {
        $qb = new QueryBuilder($this->conn);

        $qb->select('u.*', 'p.*')
           ->from('users', 'u')
           ->groupBy('u.id')
           ->having('u.name = ?')
           ->andHaving('u.username = ?');

        self::assertEquals(
            'SELECT u.*, p.* FROM users u GROUP BY u.id HAVING (u.name = ?) AND (u.username = ?)',
            (string) $qb
        );
    }

    public function testSelectHavingOrHaving(): void
    {
        $qb = new QueryBuilder($this->conn);

        $qb->select('u.*', 'p.*')
           ->from('users', 'u')
           ->groupBy('u.id')
           ->having('u.name = ?')
           ->orHaving('u.username = ?');

        self::assertEquals(
            'SELECT u.*, p.* FROM users u GROUP BY u.id HAVING (u.name = ?) OR (u.username = ?)',
            (string) $qb
        );
    }

    public function testSelectOrHavingOrHaving(): void
    {
        $qb = new QueryBuilder($this->conn);

        $qb->select('u.*', 'p.*')
           ->from('users', 'u')
           ->groupBy('u.id')
           ->orHaving('u.name = ?')
           ->orHaving('u.username = ?');

        self::assertEquals(
            'SELECT u.*, p.* FROM users u GROUP BY u.id HAVING (u.name = ?) OR (u.username = ?)',
            (string) $qb
        );
    }

    public function testSelectHavingAndOrHaving(): void
    {
        $qb = new QueryBuilder($this->conn);

        $qb->select('u.*', 'p.*')
           ->from('users', 'u')
           ->groupBy('u.id')
           ->having('u.name = ?')
           ->orHaving('u.username = ?')
           ->andHaving('u.username = ?');

        self::assertEquals(
            'SELECT u.*, p.* FROM users u GROUP BY u.id HAVING ((u.name = ?) OR (u.username = ?)) AND (u.username = ?)',
            (string) $qb
        );
    }

    public function testSelectOrderBy(): void
    {
        $qb = new QueryBuilder($this->conn);

        $qb->select('u.*', 'p.*')
           ->from('users', 'u')
           ->orderBy('u.name');

        self::assertEquals('SELECT u.*, p.* FROM users u ORDER BY u.name', (string) $qb);
    }

    public function testSelectAddOrderBy(): void
    {
        $qb = new QueryBuilder($this->conn);

        $qb->select('u.*', 'p.*')
           ->from('users', 'u')
           ->orderBy('u.name')
           ->addOrderBy('u.username', 'DESC');

        self::assertEquals('SELECT u.*, p.* FROM users u ORDER BY u.name, u.username DESC', (string) $qb);
    }

    public function testSelectAddAddOrderBy(): void
    {
        $qb = new QueryBuilder($this->conn);

        $qb->select('u.*', 'p.*')
           ->from('users', 'u')
           ->addOrderBy('u.name')
           ->addOrderBy('u.username', 'DESC');

        self::assertEquals('SELECT u.*, p.* FROM users u ORDER BY u.name, u.username DESC', (string) $qb);
    }

    public function testEmptySelect(): void
    {
        $qb  = new QueryBuilder($this->conn);
        $qb2 = $qb->select();

        self::assertSame($qb, $qb2);
        self::assertEquals(QueryBuilder::SELECT, $qb->getType());

        $this->expectException(QueryException::class);
        $qb->getSQL();
    }

    public function testSelectAddSelect(): void
    {
        $qb = new QueryBuilder($this->conn);

        $qb->select('u.*')
           ->addSelect('p.*')
           ->from('users', 'u');

        self::assertEquals('SELECT u.*, p.* FROM users u', (string) $qb);
    }

    public function testSelectMultipleFrom(): void
    {
        $qb = new QueryBuilder($this->conn);

        $qb->select('u.*')
           ->addSelect('p.*')
           ->from('users', 'u')
           ->from('phonenumbers', 'p');

        self::assertEquals('SELECT u.*, p.* FROM users u, phonenumbers p', (string) $qb);
    }

    public function testUpdate(): void
    {
        $qb = new QueryBuilder($this->conn);
        $qb->update('users')
           ->set('foo', '?')
           ->set('bar', '?');

        self::assertEquals(QueryBuilder::UPDATE, $qb->getType());
        self::assertEquals('UPDATE users SET foo = ?, bar = ?', (string) $qb);
    }

    public function testUpdateWhere(): void
    {
        $qb = new QueryBuilder($this->conn);
        $qb->update('users')
           ->set('foo', '?')
           ->where('foo = ?');

        self::assertEquals('UPDATE users SET foo = ? WHERE foo = ?', (string) $qb);
    }

    public function testDelete(): void
    {
        $qb = new QueryBuilder($this->conn);
        $qb->delete('users');

        self::assertEquals(QueryBuilder::DELETE, $qb->getType());
        self::assertEquals('DELETE FROM users', (string) $qb);
    }

    public function testDeleteWhere(): void
    {
        $qb = new QueryBuilder($this->conn);
        $qb->delete('users')
           ->where('u.foo = ?');

        self::assertEquals('DELETE FROM users WHERE u.foo = ?', (string) $qb);
    }

    public function testInsertValues(): void
    {
        $qb = new QueryBuilder($this->conn);
        $qb->insert('users')
            ->values(
                [
                    'foo' => '?',
                    'bar' => '?',
                ]
            );

        self::assertEquals(QueryBuilder::INSERT, $qb->getType());
        self::assertEquals('INSERT INTO users (foo, bar) VALUES(?, ?)', (string) $qb);
    }

    public function testInsertReplaceValues(): void
    {
        $qb = new QueryBuilder($this->conn);
        $qb->insert('users')
            ->values(
                [
                    'foo' => '?',
                    'bar' => '?',
                ]
            )
            ->values(
                [
                    'bar' => '?',
                    'foo' => '?',
                ]
            );

        self::assertEquals(QueryBuilder::INSERT, $qb->getType());
        self::assertEquals('INSERT INTO users (bar, foo) VALUES(?, ?)', (string) $qb);
    }

    public function testInsertSetValue(): void
    {
        $qb = new QueryBuilder($this->conn);
        $qb->insert('users')
            ->setValue('foo', 'bar')
            ->setValue('bar', '?')
            ->setValue('foo', '?');

        self::assertEquals(QueryBuilder::INSERT, $qb->getType());
        self::assertEquals('INSERT INTO users (foo, bar) VALUES(?, ?)', (string) $qb);
    }

    public function testInsertValuesSetValue(): void
    {
        $qb = new QueryBuilder($this->conn);
        $qb->insert('users')
            ->values(
                ['foo' => '?']
            )
            ->setValue('bar', '?');

        self::assertEquals(QueryBuilder::INSERT, $qb->getType());
        self::assertEquals('INSERT INTO users (foo, bar) VALUES(?, ?)', (string) $qb);
    }

    public function testGetConnection(): void
    {
        $qb = new QueryBuilder($this->conn);
        self::assertSame($this->conn, $qb->getConnection());
    }

    public function testGetState(): void
    {
        $qb = new QueryBuilder($this->conn);

        self::assertEquals(QueryBuilder::STATE_CLEAN, $qb->getState());

        $qb->select('u.*')->from('users', 'u');

        self::assertEquals(QueryBuilder::STATE_DIRTY, $qb->getState());

        $sql1 = $qb->getSQL();

        self::assertEquals(QueryBuilder::STATE_CLEAN, $qb->getState());
        self::assertEquals($sql1, $qb->getSQL());
    }

    /**
     * @dataProvider maxResultsProvider
     */
    public function testSetMaxResults(?int $maxResults): void
    {
        $qb = new QueryBuilder($this->conn);
        $qb->setMaxResults($maxResults);

        self::assertEquals(QueryBuilder::STATE_DIRTY, $qb->getState());
        self::assertEquals($maxResults, $qb->getMaxResults());
    }

    /**
     * @return mixed[][]
     */
    public static function maxResultsProvider(): iterable
    {
        return [
            'non-null' => [10],
            'null' => [null],
        ];
    }

    public function testSetFirstResult(): void
    {
        $qb = new QueryBuilder($this->conn);
        $qb->setFirstResult(10);

        self::assertEquals(QueryBuilder::STATE_DIRTY, $qb->getState());
        self::assertEquals(10, $qb->getFirstResult());
    }

    public function testCreateNamedParameter(): void
    {
        $qb = new QueryBuilder($this->conn);

        $qb->select('u.*')->from('users', 'u')->where(
            $qb->expr()->eq('u.name', $qb->createNamedParameter(10, ParameterType::INTEGER))
        );

        self::assertEquals('SELECT u.* FROM users u WHERE u.name = :dcValue1', (string) $qb);
        self::assertEquals(10, $qb->getParameter('dcValue1'));
        self::assertEquals(ParameterType::INTEGER, $qb->getParameterType('dcValue1'));
    }

    public function testCreateNamedParameterCustomPlaceholder(): void
    {
        $qb = new QueryBuilder($this->conn);

        $qb->select('u.*')->from('users', 'u')->where(
            $qb->expr()->eq('u.name', $qb->createNamedParameter(10, ParameterType::INTEGER, ':test'))
        );

        self::assertEquals('SELECT u.* FROM users u WHERE u.name = :test', (string) $qb);
        self::assertEquals(10, $qb->getParameter('test'));
        self::assertEquals(ParameterType::INTEGER, $qb->getParameterType('test'));
    }

    public function testCreatePositionalParameter(): void
    {
        $qb = new QueryBuilder($this->conn);

        $qb->select('u.*')->from('users', 'u')->where(
            $qb->expr()->eq('u.name', $qb->createPositionalParameter(10, ParameterType::INTEGER))
        );

        self::assertEquals('SELECT u.* FROM users u WHERE u.name = ?', (string) $qb);
        self::assertEquals(10, $qb->getParameter(1));
        self::assertEquals(ParameterType::INTEGER, $qb->getParameterType(1));
    }

    public function testReferenceJoinFromJoin(): void
    {
        $qb = new QueryBuilder($this->conn);

        $qb->select('COUNT(DISTINCT news.id)')
            ->from('cb_newspages', 'news')
            ->innerJoin('news', 'nodeversion', 'nv', 'nv.refId = news.id AND nv.refEntityname=\'News\'')
            ->innerJoin('invalid', 'nodetranslation', 'nt', 'nv.nodetranslation = nt.id')
            ->innerJoin('nt', 'node', 'n', 'nt.node = n.id')
            ->where('nt.lang = :lang AND n.deleted != 1');

        $this->expectException(QueryException::class);
<<<<<<< HEAD
        $this->expectExceptionMessage('The given alias "invalid" is not part of any FROM or JOIN clause table. The currently registered aliases are: news, nv.');
=======
        $this->expectExceptionMessage(
            "The given alias 'invalid' is not part of any FROM or JOIN clause table. "
                . 'The currently registered aliases are: news, nv.'
        );
>>>>>>> 95b40a13
        self::assertEquals('', $qb->getSQL());
    }

    public function testSelectFromMasterWithWhereOnJoinedTables(): void
    {
        $qb = new QueryBuilder($this->conn);

        $qb->select('COUNT(DISTINCT news.id)')
            ->from('newspages', 'news')
            ->innerJoin('news', 'nodeversion', 'nv', "nv.refId = news.id AND nv.refEntityname='Entity\\News'")
            ->innerJoin('nv', 'nodetranslation', 'nt', 'nv.nodetranslation = nt.id')
            ->innerJoin('nt', 'node', 'n', 'nt.node = n.id')
            ->where('nt.lang = ?')
            ->andWhere('n.deleted = 0');

        self::assertEquals(
            'SELECT COUNT(DISTINCT news.id) FROM newspages news'
                . " INNER JOIN nodeversion nv ON nv.refId = news.id AND nv.refEntityname='Entity\\News'"
                . ' INNER JOIN nodetranslation nt ON nv.nodetranslation = nt.id'
                . ' INNER JOIN node n ON nt.node = n.id WHERE (nt.lang = ?) AND (n.deleted = 0)',
            $qb->getSQL()
        );
    }

    public function testSelectWithMultipleFromAndJoins(): void
    {
        $qb = new QueryBuilder($this->conn);

        $qb->select('DISTINCT u.id')
            ->from('users', 'u')
            ->from('articles', 'a')
            ->innerJoin('u', 'permissions', 'p', 'p.user_id = u.id')
            ->innerJoin('a', 'comments', 'c', 'c.article_id = a.id')
            ->where('u.id = a.user_id')
            ->andWhere('p.read = 1');

        self::assertEquals(
            'SELECT DISTINCT u.id FROM users u'
            . ' INNER JOIN permissions p ON p.user_id = u.id, articles a'
            . ' INNER JOIN comments c ON c.article_id = a.id'
            . ' WHERE (u.id = a.user_id) AND (p.read = 1)',
            $qb->getSQL()
        );
    }

    public function testSelectWithJoinsWithMultipleOnConditionsParseOrder(): void
    {
        $qb = new QueryBuilder($this->conn);

        $qb->select('a.id')
            ->from('table_a', 'a')
            ->join('a', 'table_b', 'b', 'a.fk_b = b.id')
            ->join('b', 'table_c', 'c', 'c.fk_b = b.id AND b.language = ?')
            ->join('a', 'table_d', 'd', 'a.fk_d = d.id')
            ->join('c', 'table_e', 'e', 'e.fk_c = c.id AND e.fk_d = d.id');

        self::assertEquals(
            'SELECT a.id ' .
            'FROM table_a a ' .
            'INNER JOIN table_b b ON a.fk_b = b.id ' .
            'INNER JOIN table_d d ON a.fk_d = d.id ' .
            'INNER JOIN table_c c ON c.fk_b = b.id AND b.language = ? ' .
            'INNER JOIN table_e e ON e.fk_c = c.id AND e.fk_d = d.id',
            (string) $qb
        );
    }

    public function testSelectWithMultipleFromsAndJoinsWithMultipleOnConditionsParseOrder(): void
    {
        $qb = new QueryBuilder($this->conn);

        $qb->select('a.id')
            ->from('table_a', 'a')
            ->from('table_f', 'f')
            ->join('a', 'table_b', 'b', 'a.fk_b = b.id')
            ->join('b', 'table_c', 'c', 'c.fk_b = b.id AND b.language = ?')
            ->join('a', 'table_d', 'd', 'a.fk_d = d.id')
            ->join('c', 'table_e', 'e', 'e.fk_c = c.id AND e.fk_d = d.id')
            ->join('f', 'table_g', 'g', 'f.fk_g = g.id');

        self::assertEquals(
            'SELECT a.id ' .
            'FROM table_a a ' .
            'INNER JOIN table_b b ON a.fk_b = b.id ' .
            'INNER JOIN table_d d ON a.fk_d = d.id ' .
            'INNER JOIN table_c c ON c.fk_b = b.id AND b.language = ? ' .
            'INNER JOIN table_e e ON e.fk_c = c.id AND e.fk_d = d.id, ' .
            'table_f f ' .
            'INNER JOIN table_g g ON f.fk_g = g.id',
            (string) $qb
        );
    }

    public function testClone(): void
    {
        $qb = new QueryBuilder($this->conn);

        $qb->select('u.id')
            ->from('users', 'u')
            ->where('u.id = :test');

        $qb->setParameter(':test', (object) 1);

        $clone = clone $qb;

        self::assertEquals((string) $qb, (string) $clone);

        $qb->andWhere('u.id = 1');

        self::assertNotSame($qb->getParameters(), $clone->getParameters());
    }

    public function testSimpleSelectWithoutTableAlias(): void
    {
        $qb = new QueryBuilder($this->conn);

        $qb->select('id')
            ->from('users');

        self::assertEquals('SELECT id FROM users', (string) $qb);
    }

    public function testSimpleSelectWithMatchingTableAlias(): void
    {
        $qb = new QueryBuilder($this->conn);

        $qb->select('id')
            ->from('users', 'users');

        self::assertEquals('SELECT id FROM users', (string) $qb);
    }

    public function testSelectWithSimpleWhereWithoutTableAlias(): void
    {
        $qb = new QueryBuilder($this->conn);

        $qb->select('id', 'name')
            ->from('users')
            ->where('awesome=9001');

        self::assertEquals('SELECT id, name FROM users WHERE awesome=9001', (string) $qb);
    }

    public function testComplexSelectWithoutTableAliases(): void
    {
        $qb = new QueryBuilder($this->conn);

        $qb->select('DISTINCT users.id')
            ->from('users')
            ->from('articles')
            ->innerJoin('users', 'permissions', 'p', 'p.user_id = users.id')
            ->innerJoin('articles', 'comments', 'c', 'c.article_id = articles.id')
            ->where('users.id = articles.user_id')
            ->andWhere('p.read = 1');

        self::assertEquals(
            'SELECT DISTINCT users.id FROM users'
                . ' INNER JOIN permissions p ON p.user_id = users.id, articles'
                . ' INNER JOIN comments c ON c.article_id = articles.id'
                . ' WHERE (users.id = articles.user_id) AND (p.read = 1)',
            $qb->getSQL()
        );
    }

    public function testComplexSelectWithSomeTableAliases(): void
    {
        $qb = new QueryBuilder($this->conn);

        $qb->select('u.id')
            ->from('users', 'u')
            ->from('articles')
            ->innerJoin('u', 'permissions', 'p', 'p.user_id = u.id')
            ->innerJoin('articles', 'comments', 'c', 'c.article_id = articles.id');

        self::assertEquals(
            'SELECT u.id FROM users u'
                . ' INNER JOIN permissions p ON p.user_id = u.id, articles'
                . ' INNER JOIN comments c ON c.article_id = articles.id',
            $qb->getSQL()
        );
    }

    public function testSelectAllFromTableWithoutTableAlias(): void
    {
        $qb = new QueryBuilder($this->conn);

        $qb->select('users.*')
            ->from('users');

        self::assertEquals('SELECT users.* FROM users', (string) $qb);
    }

    public function testSelectAllWithoutTableAlias(): void
    {
        $qb = new QueryBuilder($this->conn);

        $qb->select('*')
            ->from('users');

        self::assertEquals('SELECT * FROM users', (string) $qb);
    }

    public function testGetParameterType(): void
    {
        $qb = new QueryBuilder($this->conn);

        $qb->select('*')->from('users');

        self::assertNull($qb->getParameterType('name'));

        $qb->where('name = :name');
        $qb->setParameter('name', 'foo');

        self::assertNull($qb->getParameterType('name'));

        $qb->setParameter('name', 'foo', ParameterType::STRING);

        self::assertSame(ParameterType::STRING, $qb->getParameterType('name'));
    }

    public function testGetParameterTypes(): void
    {
        $qb = new QueryBuilder($this->conn);

        $qb->select('*')->from('users');

        self::assertSame([], $qb->getParameterTypes());

        $qb->where('name = :name');
        $qb->setParameter('name', 'foo');

        self::assertSame([], $qb->getParameterTypes());

        $qb->setParameter('name', 'foo', ParameterType::STRING);

        $qb->where('is_active = :isActive');
        $qb->setParameter('isActive', true, ParameterType::BOOLEAN);

        self::assertSame([
            'name'     => ParameterType::STRING,
            'isActive' => ParameterType::BOOLEAN,
        ], $qb->getParameterTypes());
    }

    public function testJoinWithNonUniqueAliasThrowsException(): void
    {
        $qb = new QueryBuilder($this->conn);

        $qb->select('a.id')
            ->from('table_a', 'a')
            ->join('a', 'table_b', 'a', 'a.fk_b = a.id');

        $this->expectException(QueryException::class);
<<<<<<< HEAD
        $this->expectExceptionMessage('The given alias "a" is not unique in FROM and JOIN clause table. The currently registered aliases are: a.');
=======
        $this->expectExceptionMessage(
            "The given alias 'a' is not unique in FROM and JOIN clause table. The currently registered aliases are: a."
        );
>>>>>>> 95b40a13

        $qb->getSQL();
    }
}<|MERGE_RESOLUTION|>--- conflicted
+++ resolved
@@ -581,14 +581,10 @@
             ->where('nt.lang = :lang AND n.deleted != 1');
 
         $this->expectException(QueryException::class);
-<<<<<<< HEAD
-        $this->expectExceptionMessage('The given alias "invalid" is not part of any FROM or JOIN clause table. The currently registered aliases are: news, nv.');
-=======
         $this->expectExceptionMessage(
-            "The given alias 'invalid' is not part of any FROM or JOIN clause table. "
+            'The given alias "invalid" is not part of any FROM or JOIN clause table. '
                 . 'The currently registered aliases are: news, nv.'
         );
->>>>>>> 95b40a13
         self::assertEquals('', $qb->getSQL());
     }
 
@@ -842,13 +838,9 @@
             ->join('a', 'table_b', 'a', 'a.fk_b = a.id');
 
         $this->expectException(QueryException::class);
-<<<<<<< HEAD
-        $this->expectExceptionMessage('The given alias "a" is not unique in FROM and JOIN clause table. The currently registered aliases are: a.');
-=======
         $this->expectExceptionMessage(
-            "The given alias 'a' is not unique in FROM and JOIN clause table. The currently registered aliases are: a."
-        );
->>>>>>> 95b40a13
+            'The given alias "a" is not unique in FROM and JOIN clause table. The currently registered aliases are: a.'
+        );
 
         $qb->getSQL();
     }
