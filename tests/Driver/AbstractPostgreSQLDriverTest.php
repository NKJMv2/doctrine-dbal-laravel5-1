--- conflicted
+++ resolved
@@ -52,47 +52,4 @@
             ['10', PostgreSQL100Platform::class],
         ];
     }
-<<<<<<< HEAD
-
-    /**
-     * {@inheritDoc}
-     */
-    protected static function getExceptionConversionData(): array
-    {
-        return [
-            self::EXCEPTION_CONNECTION => [
-                [7, null, 'SQLSTATE[08006]'],
-            ],
-            self::EXCEPTION_FOREIGN_KEY_CONSTRAINT_VIOLATION => [
-                [0, '23503'],
-            ],
-            self::EXCEPTION_INVALID_FIELD_NAME => [
-                [0, '42703'],
-            ],
-            self::EXCEPTION_NON_UNIQUE_FIELD_NAME => [
-                [0, '42702'],
-            ],
-            self::EXCEPTION_NOT_NULL_CONSTRAINT_VIOLATION => [
-                [0, '23502'],
-            ],
-            self::EXCEPTION_SYNTAX_ERROR => [
-                [0, '42601'],
-            ],
-            self::EXCEPTION_TABLE_EXISTS => [
-                [0, '42P07'],
-            ],
-            self::EXCEPTION_TABLE_NOT_FOUND => [
-                [0, '42P01'],
-            ],
-            self::EXCEPTION_UNIQUE_CONSTRAINT_VIOLATION => [
-                [0, '23505'],
-            ],
-            self::EXCEPTION_DEADLOCK => [
-                [0, '40001'],
-                [0, '40P01'],
-            ],
-        ];
-    }
-=======
->>>>>>> 4cc12da9
 }