--- conflicted
+++ resolved
@@ -11,11 +11,8 @@
 use Doctrine\DBAL\Tests\Driver\AbstractPostgreSQLDriverTest;
 use Doctrine\DBAL\Tests\TestUtil;
 use PDO;
-<<<<<<< HEAD
-=======
 
 use function array_merge;
->>>>>>> 4509f271
 
 class DriverTest extends AbstractPostgreSQLDriverTest
 {
@@ -23,19 +20,11 @@
     {
         parent::setUp();
 
-<<<<<<< HEAD
-        if (isset($GLOBALS['db_type']) && $GLOBALS['db_type'] === 'pdo_pgsql') {
+        if (isset($GLOBALS['db_driver']) && $GLOBALS['db_driver'] === 'pdo_pgsql') {
             return;
         }
 
         self::markTestSkipped('Test enabled only when using pdo_pgsql specific phpunit.xml');
-=======
-        if (isset($GLOBALS['db_type']) && $GLOBALS['db_driver'] === 'pdo_pgsql') {
-            return;
-        }
-
-        $this->markTestSkipped('Test enabled only when using pdo_pgsql specific phpunit.xml');
->>>>>>> 4509f271
     }
 
     /**
@@ -43,18 +32,7 @@
      */
     public function testConnectionDisablesPrepares(): void
     {
-<<<<<<< HEAD
-        $connection = $this->createDriver()->connect(
-            [
-                'host' => $GLOBALS['db_host'],
-                'port' => $GLOBALS['db_port'],
-            ],
-            $GLOBALS['db_username'],
-            $GLOBALS['db_password']
-        );
-=======
         $connection = $this->connect([]);
->>>>>>> 4509f271
 
         self::assertInstanceOf(PDOConnection::class, $connection);
         self::assertTrue(
@@ -67,17 +45,7 @@
      */
     public function testConnectionDoesNotDisablePreparesWhenAttributeDefined(): void
     {
-<<<<<<< HEAD
-        $connection = $this->createDriver()->connect(
-            [
-                'host' => $GLOBALS['db_host'],
-                'port' => $GLOBALS['db_port'],
-            ],
-            $GLOBALS['db_username'],
-            $GLOBALS['db_password'],
-=======
         $connection = $this->connect(
->>>>>>> 4509f271
             [PDO::PGSQL_ATTR_DISABLE_PREPARES => false]
         );
 
@@ -92,17 +60,7 @@
      */
     public function testConnectionDisablePreparesWhenDisablePreparesIsExplicitlyDefined(): void
     {
-<<<<<<< HEAD
-        $connection = $this->createDriver()->connect(
-            [
-                'host' => $GLOBALS['db_host'],
-                'port' => $GLOBALS['db_port'],
-            ],
-            $GLOBALS['db_username'],
-            $GLOBALS['db_password'],
-=======
         $connection = $this->connect(
->>>>>>> 4509f271
             [PDO::PGSQL_ATTR_DISABLE_PREPARES => true]
         );
 
@@ -116,8 +74,6 @@
     {
         return new Driver();
     }
-<<<<<<< HEAD
-=======
 
     /**
      * @param array<int,mixed> $driverOptions
@@ -131,5 +87,4 @@
             )
         );
     }
->>>>>>> 4509f271
 }