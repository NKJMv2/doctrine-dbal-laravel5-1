--- conflicted
+++ resolved
@@ -140,26 +140,6 @@
         $this->driver->createDatabasePlatformForVersion('foo');
     }
 
-<<<<<<< HEAD
-=======
-    public function testReturnsDatabaseName() : void
-    {
-        $params = [
-            'user'     => 'foo',
-            'password' => 'bar',
-            'dbname'   => 'baz',
-        ];
-
-        $connection = $this->getConnectionMock();
-
-        $connection->expects(self::once())
-            ->method('getParams')
-            ->will(self::returnValue($params));
-
-        self::assertSame($params['dbname'], $this->driver->getDatabase($connection));
-    }
-
->>>>>>> 4c258314
     public function testReturnsDatabasePlatform() : void
     {
         self::assertEquals($this->createPlatform(), $this->driver->getDatabasePlatform());
