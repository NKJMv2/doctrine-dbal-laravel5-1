--- conflicted
+++ resolved
@@ -54,11 +54,7 @@
     }
 
     /**
-<<<<<<< HEAD
-     * @return iterable<int, array<int, mixed>>
-=======
      * @return mixed[][]
->>>>>>> 4509f271
      */
     public function dataGetPlaceholderNamedPositions(): iterable
     {
@@ -124,11 +120,7 @@
     }
 
     /**
-<<<<<<< HEAD
-     * @param array<int, string> $expectedParamPos
-=======
      * @param string[] $expectedParamPos
->>>>>>> 4509f271
      *
      * @dataProvider dataGetPlaceholderNamedPositions
      */
