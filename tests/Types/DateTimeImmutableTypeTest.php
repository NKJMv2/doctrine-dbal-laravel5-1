--- conflicted
+++ resolved
@@ -25,11 +25,7 @@
 
     protected function setUp(): void
     {
-<<<<<<< HEAD
         $this->platform = $this->createMock(AbstractPlatform::class);
-=======
-        $this->platform = $this->getMockBuilder(AbstractPlatform::class)->getMock();
->>>>>>> 3c845853
         $this->type     = new DateTimeImmutableType();
     }
 
