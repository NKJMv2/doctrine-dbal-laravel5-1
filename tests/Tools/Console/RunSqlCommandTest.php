<?php

declare(strict_types=1);

namespace Doctrine\DBAL\Tests\Tools\Console;

use Doctrine\DBAL\Connection;
use Doctrine\DBAL\Tools\Console\Command\RunSqlCommand;
use Doctrine\DBAL\Tools\Console\ConsoleRunner;
use LogicException;
use PHPUnit\Framework\MockObject\MockObject;
use PHPUnit\Framework\TestCase;
use RuntimeException;
use Symfony\Component\Console\Application;
use Symfony\Component\Console\Tester\CommandTester;

class RunSqlCommandTest extends TestCase
{
    /** @var CommandTester */
    private $commandTester;
    /** @var RunSqlCommand */
    private $command;

    /** @var Connection|MockObject */
    private $connectionMock;

    protected function setUp() : void
    {
        $this->command = new RunSqlCommand();

        (new Application())->add($this->command);

        $this->commandTester = new CommandTester($this->command);

        $this->connectionMock = $this->createMock(Connection::class);
        $this->connectionMock->method('fetchAll')
            ->willReturn([[1]]);
        $this->connectionMock->method('executeUpdate')
            ->willReturn(42);

        $helperSet = ConsoleRunner::createHelperSet($this->connectionMock);
        $this->command->setHelperSet($helperSet);
    }

    public function testMissingSqlArgument() : void
    {
<<<<<<< HEAD
        $this->expectException(RuntimeException::class);
        $this->expectExceptionMessage('Argument "sql" is required in order to execute this command correctly.');

        $this->commandTester->execute([
            'command' => $this->command->getName(),
            'sql' => null,
        ]);
=======
        try {
            $this->commandTester->execute([
                'command' => $this->command->getName(),
                'sql' => null,
            ]);
            self::fail('Expected a runtime exception when omitting sql argument');
        } catch (RuntimeException $e) {
            self::assertStringContainsString("Argument 'SQL", $e->getMessage());
        }
>>>>>>> 4c258314
    }

    public function testIncorrectDepthOption() : void
    {
<<<<<<< HEAD
        $this->expectException(LogicException::class);
        $this->expectExceptionMessage('Option "depth" must contains an integer value.');

        $this->commandTester->execute([
            'command' => $this->command->getName(),
            'sql' => 'SELECT 1',
            '--depth' => 'string',
        ]);
=======
        try {
            $this->commandTester->execute([
                'command' => $this->command->getName(),
                'sql' => 'SELECT 1',
                '--depth' => 'string',
            ]);
            self::fail('Expected a logic exception when executing with a stringy depth');
        } catch (LogicException $e) {
            self::assertStringContainsString("Option 'depth'", $e->getMessage());
        }
>>>>>>> 4c258314
    }

    public function testSelectStatementsPrintsResult() : void
    {
        $this->expectConnectionFetchAll();

        $exitCode = $this->commandTester->execute([
            'command' => $this->command->getName(),
            'sql' => 'SELECT 1',
        ]);
        self::assertSame(0, $exitCode);

        self::assertRegExp('@int.*1.*@', $this->commandTester->getDisplay());
        self::assertRegExp('@array.*1.*@', $this->commandTester->getDisplay());
    }

    public function testUpdateStatementsPrintsAffectedLines() : void
    {
        $this->expectConnectionExecuteUpdate();

        $this->commandTester->execute([
            'command' => $this->command->getName(),
            'sql' => 'UPDATE foo SET bar = 42',
        ]);

        self::assertRegExp('@int.*42.*@', $this->commandTester->getDisplay());
        self::assertNotRegExp('@array.*1.*@', $this->commandTester->getDisplay());
    }

    private function expectConnectionExecuteUpdate() : void
    {
        $this->connectionMock
            ->expects(self::exactly(1))
            ->method('executeUpdate');
        $this->connectionMock
            ->expects(self::exactly(0))
            ->method('fetchAll');
    }

    private function expectConnectionFetchAll() : void
    {
        $this->connectionMock
            ->expects(self::exactly(0))
            ->method('executeUpdate');
        $this->connectionMock
            ->expects(self::exactly(1))
            ->method('fetchAll');
    }

    public function testStatementsWithFetchResultPrintsResult() : void
    {
        $this->expectConnectionFetchAll();

        $this->commandTester->execute([
            'command' => $this->command->getName(),
            'sql' => '"WITH bar as (SELECT 1) SELECT * FROM bar',
            '--force-fetch' => true,
        ]);

        self::assertRegExp('@int.*1.*@', $this->commandTester->getDisplay());
        self::assertRegExp('@array.*1.*@', $this->commandTester->getDisplay());
    }
}<|MERGE_RESOLUTION|>--- conflicted
+++ resolved
@@ -44,7 +44,6 @@
 
     public function testMissingSqlArgument() : void
     {
-<<<<<<< HEAD
         $this->expectException(RuntimeException::class);
         $this->expectExceptionMessage('Argument "sql" is required in order to execute this command correctly.');
 
@@ -52,22 +51,10 @@
             'command' => $this->command->getName(),
             'sql' => null,
         ]);
-=======
-        try {
-            $this->commandTester->execute([
-                'command' => $this->command->getName(),
-                'sql' => null,
-            ]);
-            self::fail('Expected a runtime exception when omitting sql argument');
-        } catch (RuntimeException $e) {
-            self::assertStringContainsString("Argument 'SQL", $e->getMessage());
-        }
->>>>>>> 4c258314
     }
 
     public function testIncorrectDepthOption() : void
     {
-<<<<<<< HEAD
         $this->expectException(LogicException::class);
         $this->expectExceptionMessage('Option "depth" must contains an integer value.');
 
@@ -76,18 +63,6 @@
             'sql' => 'SELECT 1',
             '--depth' => 'string',
         ]);
-=======
-        try {
-            $this->commandTester->execute([
-                'command' => $this->command->getName(),
-                'sql' => 'SELECT 1',
-                '--depth' => 'string',
-            ]);
-            self::fail('Expected a logic exception when executing with a stringy depth');
-        } catch (LogicException $e) {
-            self::assertStringContainsString("Option 'depth'", $e->getMessage());
-        }
->>>>>>> 4c258314
     }
 
     public function testSelectStatementsPrintsResult() : void
