--- conflicted
+++ resolved
@@ -23,7 +23,15 @@
         <file name="vendor/jetbrains/phpstorm-stubs/sqlsrv/sqlsrv.php" />
     </stubs>
     <issueHandlers>
-<<<<<<< HEAD
+        <ConflictingReferenceConstraint>
+            <errorLevel type="suppress">
+                <!--
+                    This one is just too convoluted for Psalm to figure out, by
+                    its author's own admission
+                -->
+                <file name="src/Driver/OCI8/ConvertPositionalToNamedPlaceholders.php"/>
+            </errorLevel>
+        </ConflictingReferenceConstraint>
         <ImpureMethodCall>
             <errorLevel type="suppress">
                 <!--
@@ -33,17 +41,6 @@
                 <file name="src/Exception/DriverException.php"/>
             </errorLevel>
         </ImpureMethodCall>
-=======
-        <ConflictingReferenceConstraint>
-            <errorLevel type="suppress">
-                <!--
-                    This one is just too convoluted for Psalm to figure out, by
-                    its author's own admission
-                -->
-                <file name="src/Driver/OCI8/OCI8Statement.php"/>
-            </errorLevel>
-        </ConflictingReferenceConstraint>
->>>>>>> 655b6bfd
         <TooFewArguments>
             <errorLevel type="suppress">
                 <!--
