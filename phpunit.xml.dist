<?xml version="1.0" encoding="utf-8"?>
<!--
    Use this configuration file as a template to run the tests against any dbms.
    Procedure:
        1) Save a copy of this file with a name of your choosing. It doesn't matter
           where you place it as long as you know where it is.
           i.e. "mysqlconf.xml" (It needs the ending .xml).
        2) Edit the file and fill in your settings (database name, type, username, etc.)
           Just change the "value"s, not the names of the var elements.
        3) To run the tests against the database type the following from within the
           tests/ folder: phpunit -c <filename> ...
           Example: phpunit -c mysqlconf.xml
-->
<phpunit xmlns:xsi="http://www.w3.org/2001/XMLSchema-instance"
         xsi:noNamespaceSchemaLocation="vendor/phpunit/phpunit/schema/9.3.xsd"
         colors="true"
         beStrictAboutOutputDuringTests="true"
         beStrictAboutTodoAnnotatedTests="true"
         failOnRisky="true"
         failOnWarning="true"
>
    <php>
        <ini name="error_reporting" value="-1" />

        <!-- Test connection parameters -->
        <!-- Uncomment, otherwise SQLite runs
        <var name="db_driver" value="pdo_mysql"/>
        <var name="db_host" value="localhost" />
        <var name="db_port" value="3306"/>
        <var name="db_user" value="root" />
        <var name="db_password" value="" />
        <var name="db_dbname" value="doctrine_tests" />
        -->
        <!--<var name="db_event_subscribers" value="Doctrine\DBAL\Event\Listeners\OracleSessionInit">-->

        <!-- Privileged user connection parameters. Used to create and drop the test database -->
        <var name="tmpdb_driver" value="pdo_mysql"/>
        <var name="tmpdb_host" value="localhost" />
        <var name="tmpdb_port" value="3306"/>
        <var name="tmpdb_user" value="root" />
        <var name="tmpdb_password" value="" />
        <var name="tmpdb_dbname" value="doctrine_tests_tmp" />
    </php>

    <testsuites>
        <testsuite name="Doctrine DBAL Test Suite">
            <directory>tests</directory>
        </testsuite>
    </testsuites>

<<<<<<< HEAD
    <filter>
        <whitelist>
            <directory suffix=".php">src</directory>
        </whitelist>
    </filter>
=======
  <coverage>
    <include>
      <directory suffix=".php">lib/Doctrine</directory>
    </include>
  </coverage>
>>>>>>> dba0ea26
</phpunit><|MERGE_RESOLUTION|>--- conflicted
+++ resolved
@@ -48,17 +48,9 @@
         </testsuite>
     </testsuites>
 
-<<<<<<< HEAD
-    <filter>
-        <whitelist>
+    <coverage>
+        <include>
             <directory suffix=".php">src</directory>
-        </whitelist>
-    </filter>
-=======
-  <coverage>
-    <include>
-      <directory suffix=".php">lib/Doctrine</directory>
-    </include>
-  </coverage>
->>>>>>> dba0ea26
+        </include>
+    </coverage>
 </phpunit>