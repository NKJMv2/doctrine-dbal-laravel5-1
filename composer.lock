{
    "_readme": [
        "This file locks the dependencies of your project to a known state",
        "Read more about it at https://getcomposer.org/doc/01-basic-usage.md#installing-dependencies",
        "This file is @generated automatically"
    ],
    "content-hash": "460f5786b56442efb5575eab9b3a33b5",
    "packages": [
        {
            "name": "composer/package-versions-deprecated",
            "version": "1.11.99",
            "source": {
                "type": "git",
                "url": "https://github.com/composer/package-versions-deprecated.git",
                "reference": "c8c9aa8a14cc3d3bec86d0a8c3fa52ea79936855"
            },
            "dist": {
                "type": "zip",
                "url": "https://api.github.com/repos/composer/package-versions-deprecated/zipball/c8c9aa8a14cc3d3bec86d0a8c3fa52ea79936855",
                "reference": "c8c9aa8a14cc3d3bec86d0a8c3fa52ea79936855",
                "shasum": ""
            },
            "require": {
                "composer-plugin-api": "^1.1.0 || ^2.0",
                "php": "^7 || ^8"
            },
            "replace": {
                "ocramius/package-versions": "1.11.99"
            },
            "require-dev": {
                "composer/composer": "^1.9.3 || ^2.0@dev",
                "ext-zip": "^1.13",
                "phpunit/phpunit": "^6.5 || ^7"
            },
            "type": "composer-plugin",
            "extra": {
                "class": "PackageVersions\\Installer",
                "branch-alias": {
                    "dev-master": "1.x-dev"
                }
            },
            "autoload": {
                "psr-4": {
                    "PackageVersions\\": "src/PackageVersions"
                }
            },
            "notification-url": "https://packagist.org/downloads/",
            "license": [
                "MIT"
            ],
            "authors": [
                {
                    "name": "Marco Pivetta",
                    "email": "ocramius@gmail.com"
                },
                {
                    "name": "Jordi Boggiano",
                    "email": "j.boggiano@seld.be"
                }
            ],
            "description": "Composer plugin that provides efficient querying for installed package versions (no runtime IO)",
            "support": {
                "issues": "https://github.com/composer/package-versions-deprecated/issues",
                "source": "https://github.com/composer/package-versions-deprecated/tree/master"
            },
            "funding": [
                {
                    "url": "https://packagist.com",
                    "type": "custom"
                },
                {
                    "url": "https://github.com/composer",
                    "type": "github"
                },
                {
                    "url": "https://tidelift.com/funding/github/packagist/composer/composer",
                    "type": "tidelift"
                }
            ],
            "time": "2020-08-25T05:50:16+00:00"
        },
        {
            "name": "doctrine/cache",
            "version": "v1.7.1",
            "source": {
                "type": "git",
                "url": "https://github.com/doctrine/cache.git",
                "reference": "b3217d58609e9c8e661cd41357a54d926c4a2a1a"
            },
            "dist": {
                "type": "zip",
                "url": "https://api.github.com/repos/doctrine/cache/zipball/b3217d58609e9c8e661cd41357a54d926c4a2a1a",
                "reference": "b3217d58609e9c8e661cd41357a54d926c4a2a1a",
                "shasum": ""
            },
            "require": {
                "php": "~7.1"
            },
            "conflict": {
                "doctrine/common": ">2.2,<2.4"
            },
            "require-dev": {
                "alcaeus/mongo-php-adapter": "^1.1",
                "mongodb/mongodb": "^1.1",
                "phpunit/phpunit": "^5.7",
                "predis/predis": "~1.0"
            },
            "suggest": {
                "alcaeus/mongo-php-adapter": "Required to use legacy MongoDB driver"
            },
            "type": "library",
            "extra": {
                "branch-alias": {
                    "dev-master": "1.7.x-dev"
                }
            },
            "autoload": {
                "psr-4": {
                    "Doctrine\\Common\\Cache\\": "lib/Doctrine/Common/Cache"
                }
            },
            "notification-url": "https://packagist.org/downloads/",
            "license": [
                "MIT"
            ],
            "authors": [
                {
                    "name": "Roman Borschel",
                    "email": "roman@code-factory.org"
                },
                {
                    "name": "Benjamin Eberlei",
                    "email": "kontakt@beberlei.de"
                },
                {
                    "name": "Guilherme Blanco",
                    "email": "guilhermeblanco@gmail.com"
                },
                {
                    "name": "Jonathan Wage",
                    "email": "jonwage@gmail.com"
                },
                {
                    "name": "Johannes Schmitt",
                    "email": "schmittjoh@gmail.com"
                }
            ],
            "description": "Caching library offering an object-oriented API for many cache backends",
            "homepage": "http://www.doctrine-project.org",
            "keywords": [
                "cache",
                "caching"
            ],
            "time": "2017-08-25T07:02:50+00:00"
        },
        {
            "name": "doctrine/event-manager",
            "version": "v1.0.0",
            "source": {
                "type": "git",
                "url": "https://github.com/doctrine/event-manager.git",
                "reference": "a520bc093a0170feeb6b14e9d83f3a14452e64b3"
            },
            "dist": {
                "type": "zip",
                "url": "https://api.github.com/repos/doctrine/event-manager/zipball/a520bc093a0170feeb6b14e9d83f3a14452e64b3",
                "reference": "a520bc093a0170feeb6b14e9d83f3a14452e64b3",
                "shasum": ""
            },
            "require": {
                "php": "^7.1"
            },
            "conflict": {
                "doctrine/common": "<2.9@dev"
            },
            "require-dev": {
                "doctrine/coding-standard": "^4.0",
                "phpunit/phpunit": "^7.0"
            },
            "type": "library",
            "extra": {
                "branch-alias": {
                    "dev-master": "1.0.x-dev"
                }
            },
            "autoload": {
                "psr-4": {
                    "Doctrine\\Common\\": "lib/Doctrine/Common"
                }
            },
            "notification-url": "https://packagist.org/downloads/",
            "license": [
                "MIT"
            ],
            "authors": [
                {
                    "name": "Roman Borschel",
                    "email": "roman@code-factory.org"
                },
                {
                    "name": "Benjamin Eberlei",
                    "email": "kontakt@beberlei.de"
                },
                {
                    "name": "Guilherme Blanco",
                    "email": "guilhermeblanco@gmail.com"
                },
                {
                    "name": "Jonathan Wage",
                    "email": "jonwage@gmail.com"
                },
                {
                    "name": "Johannes Schmitt",
                    "email": "schmittjoh@gmail.com"
                },
                {
                    "name": "Marco Pivetta",
                    "email": "ocramius@gmail.com"
                }
            ],
            "description": "Doctrine Event Manager component",
            "homepage": "https://www.doctrine-project.org/projects/event-manager.html",
            "keywords": [
                "event",
                "eventdispatcher",
                "eventmanager"
            ],
            "time": "2018-06-11T11:59:03+00:00"
        }
    ],
    "packages-dev": [
        {
            "name": "amphp/amp",
            "version": "v2.5.0",
            "source": {
                "type": "git",
                "url": "https://github.com/amphp/amp.git",
                "reference": "f220a51458bf4dd0dedebb171ac3457813c72bbc"
            },
            "dist": {
                "type": "zip",
                "url": "https://api.github.com/repos/amphp/amp/zipball/f220a51458bf4dd0dedebb171ac3457813c72bbc",
                "reference": "f220a51458bf4dd0dedebb171ac3457813c72bbc",
                "shasum": ""
            },
            "require": {
                "php": ">=7"
            },
            "require-dev": {
                "amphp/php-cs-fixer-config": "dev-master",
                "amphp/phpunit-util": "^1",
                "ext-json": "*",
                "jetbrains/phpstorm-stubs": "^2019.3",
                "phpunit/phpunit": "^6.0.9 | ^7",
                "psalm/phar": "^3.11@dev",
                "react/promise": "^2"
            },
            "type": "library",
            "extra": {
                "branch-alias": {
                    "dev-master": "2.x-dev"
                }
            },
            "autoload": {
                "psr-4": {
                    "Amp\\": "lib"
                },
                "files": [
                    "lib/functions.php",
                    "lib/Internal/functions.php"
                ]
            },
            "notification-url": "https://packagist.org/downloads/",
            "license": [
                "MIT"
            ],
            "authors": [
                {
                    "name": "Daniel Lowrey",
                    "email": "rdlowrey@php.net"
                },
                {
                    "name": "Aaron Piotrowski",
                    "email": "aaron@trowski.com"
                },
                {
                    "name": "Bob Weinand",
                    "email": "bobwei9@hotmail.com"
                },
                {
                    "name": "Niklas Keller",
                    "email": "me@kelunik.com"
                }
            ],
            "description": "A non-blocking concurrency framework for PHP applications.",
            "homepage": "http://amphp.org/amp",
            "keywords": [
                "async",
                "asynchronous",
                "awaitable",
                "concurrency",
                "event",
                "event-loop",
                "future",
                "non-blocking",
                "promise"
            ],
            "funding": [
                {
                    "url": "https://github.com/amphp",
                    "type": "github"
                }
            ],
            "time": "2020-07-14T21:47:18+00:00"
        },
        {
            "name": "amphp/byte-stream",
            "version": "v1.8.0",
            "source": {
                "type": "git",
                "url": "https://github.com/amphp/byte-stream.git",
                "reference": "f0c20cf598a958ba2aa8c6e5a71c697d652c7088"
            },
            "dist": {
                "type": "zip",
                "url": "https://api.github.com/repos/amphp/byte-stream/zipball/f0c20cf598a958ba2aa8c6e5a71c697d652c7088",
                "reference": "f0c20cf598a958ba2aa8c6e5a71c697d652c7088",
                "shasum": ""
            },
            "require": {
                "amphp/amp": "^2",
                "php": ">=7.1"
            },
            "require-dev": {
                "amphp/php-cs-fixer-config": "dev-master",
                "amphp/phpunit-util": "^1.4",
                "friendsofphp/php-cs-fixer": "^2.3",
                "jetbrains/phpstorm-stubs": "^2019.3",
                "phpunit/phpunit": "^6 || ^7 || ^8",
                "psalm/phar": "^3.11.4"
            },
            "type": "library",
            "extra": {
                "branch-alias": {
                    "dev-master": "1.x-dev"
                }
            },
            "autoload": {
                "psr-4": {
                    "Amp\\ByteStream\\": "lib"
                },
                "files": [
                    "lib/functions.php"
                ]
            },
            "notification-url": "https://packagist.org/downloads/",
            "license": [
                "MIT"
            ],
            "authors": [
                {
                    "name": "Aaron Piotrowski",
                    "email": "aaron@trowski.com"
                },
                {
                    "name": "Niklas Keller",
                    "email": "me@kelunik.com"
                }
            ],
            "description": "A stream abstraction to make working with non-blocking I/O simple.",
            "homepage": "http://amphp.org/byte-stream",
            "keywords": [
                "amp",
                "amphp",
                "async",
                "io",
                "non-blocking",
                "stream"
            ],
            "time": "2020-06-29T18:35:05+00:00"
        },
        {
            "name": "composer/semver",
            "version": "1.7.1",
            "source": {
                "type": "git",
                "url": "https://github.com/composer/semver.git",
                "reference": "38276325bd896f90dfcfe30029aa5db40df387a7"
            },
            "dist": {
                "type": "zip",
                "url": "https://api.github.com/repos/composer/semver/zipball/38276325bd896f90dfcfe30029aa5db40df387a7",
                "reference": "38276325bd896f90dfcfe30029aa5db40df387a7",
                "shasum": ""
            },
            "require": {
                "php": "^5.3.2 || ^7.0"
            },
            "require-dev": {
                "phpunit/phpunit": "^4.5 || ^5.0.5"
            },
            "type": "library",
            "extra": {
                "branch-alias": {
                    "dev-master": "1.x-dev"
                }
            },
            "autoload": {
                "psr-4": {
                    "Composer\\Semver\\": "src"
                }
            },
            "notification-url": "https://packagist.org/downloads/",
            "license": [
                "MIT"
            ],
            "authors": [
                {
                    "name": "Nils Adermann",
                    "email": "naderman@naderman.de",
                    "homepage": "http://www.naderman.de"
                },
                {
                    "name": "Jordi Boggiano",
                    "email": "j.boggiano@seld.be",
                    "homepage": "http://seld.be"
                },
                {
                    "name": "Rob Bast",
                    "email": "rob.bast@gmail.com",
                    "homepage": "http://robbast.nl"
                }
            ],
            "description": "Semver library that offers utilities, version constraint parsing and validation.",
            "keywords": [
                "semantic",
                "semver",
                "validation",
                "versioning"
            ],
            "support": {
                "irc": "irc://irc.freenode.org/composer",
                "issues": "https://github.com/composer/semver/issues",
                "source": "https://github.com/composer/semver/tree/1.7.1"
            },
            "funding": [
                {
                    "url": "https://packagist.com",
                    "type": "custom"
                },
                {
                    "url": "https://github.com/composer",
                    "type": "github"
                },
                {
                    "url": "https://tidelift.com/funding/github/packagist/composer/composer",
                    "type": "tidelift"
                }
            ],
            "time": "2020-09-27T13:13:07+00:00"
        },
        {
            "name": "composer/xdebug-handler",
            "version": "1.4.3",
            "source": {
                "type": "git",
                "url": "https://github.com/composer/xdebug-handler.git",
                "reference": "ebd27a9866ae8254e873866f795491f02418c5a5"
            },
            "dist": {
                "type": "zip",
                "url": "https://api.github.com/repos/composer/xdebug-handler/zipball/ebd27a9866ae8254e873866f795491f02418c5a5",
                "reference": "ebd27a9866ae8254e873866f795491f02418c5a5",
                "shasum": ""
            },
            "require": {
                "php": "^5.3.2 || ^7.0 || ^8.0",
                "psr/log": "^1.0"
            },
            "require-dev": {
                "phpunit/phpunit": "^4.8.35 || ^5.7 || 6.5 - 8"
            },
            "type": "library",
            "autoload": {
                "psr-4": {
                    "Composer\\XdebugHandler\\": "src"
                }
            },
            "notification-url": "https://packagist.org/downloads/",
            "license": [
                "MIT"
            ],
            "authors": [
                {
                    "name": "John Stevenson",
                    "email": "john-stevenson@blueyonder.co.uk"
                }
            ],
            "description": "Restarts a process without Xdebug.",
            "keywords": [
                "Xdebug",
                "performance"
            ],
            "funding": [
                {
                    "url": "https://packagist.com",
                    "type": "custom"
                },
                {
                    "url": "https://github.com/composer",
                    "type": "github"
                },
                {
                    "url": "https://tidelift.com/funding/github/packagist/composer/composer",
                    "type": "tidelift"
                }
            ],
            "time": "2020-08-19T10:27:58+00:00"
        },
        {
            "name": "dealerdirect/phpcodesniffer-composer-installer",
            "version": "v0.7.0",
            "source": {
                "type": "git",
                "url": "https://github.com/Dealerdirect/phpcodesniffer-composer-installer.git",
                "reference": "e8d808670b8f882188368faaf1144448c169c0b7"
            },
            "dist": {
                "type": "zip",
                "url": "https://api.github.com/repos/Dealerdirect/phpcodesniffer-composer-installer/zipball/e8d808670b8f882188368faaf1144448c169c0b7",
                "reference": "e8d808670b8f882188368faaf1144448c169c0b7",
                "shasum": ""
            },
            "require": {
                "composer-plugin-api": "^1.0 || ^2.0",
                "php": ">=5.3",
                "squizlabs/php_codesniffer": "^2 || ^3 || 4.0.x-dev"
            },
            "require-dev": {
                "composer/composer": "*",
                "phpcompatibility/php-compatibility": "^9.0",
                "sensiolabs/security-checker": "^4.1.0"
            },
            "type": "composer-plugin",
            "extra": {
                "class": "Dealerdirect\\Composer\\Plugin\\Installers\\PHPCodeSniffer\\Plugin"
            },
            "autoload": {
                "psr-4": {
                    "Dealerdirect\\Composer\\Plugin\\Installers\\PHPCodeSniffer\\": "src/"
                }
            },
            "notification-url": "https://packagist.org/downloads/",
            "license": [
                "MIT"
            ],
            "authors": [
                {
                    "name": "Franck Nijhof",
                    "email": "franck.nijhof@dealerdirect.com",
                    "homepage": "http://www.frenck.nl",
                    "role": "Developer / IT Manager"
                }
            ],
            "description": "PHP_CodeSniffer Standards Composer Installer Plugin",
            "homepage": "http://www.dealerdirect.com",
            "keywords": [
                "PHPCodeSniffer",
                "PHP_CodeSniffer",
                "code quality",
                "codesniffer",
                "composer",
                "installer",
                "phpcs",
                "plugin",
                "qa",
                "quality",
                "standard",
                "standards",
                "style guide",
                "stylecheck",
                "tests"
            ],
            "time": "2020-06-25T14:57:39+00:00"
        },
        {
            "name": "dnoegel/php-xdg-base-dir",
            "version": "v0.1.1",
            "source": {
                "type": "git",
                "url": "https://github.com/dnoegel/php-xdg-base-dir.git",
                "reference": "8f8a6e48c5ecb0f991c2fdcf5f154a47d85f9ffd"
            },
            "dist": {
                "type": "zip",
                "url": "https://api.github.com/repos/dnoegel/php-xdg-base-dir/zipball/8f8a6e48c5ecb0f991c2fdcf5f154a47d85f9ffd",
                "reference": "8f8a6e48c5ecb0f991c2fdcf5f154a47d85f9ffd",
                "shasum": ""
            },
            "require": {
                "php": ">=5.3.2"
            },
            "require-dev": {
                "phpunit/phpunit": "~7.0|~6.0|~5.0|~4.8.35"
            },
            "type": "library",
            "autoload": {
                "psr-4": {
                    "XdgBaseDir\\": "src/"
                }
            },
            "notification-url": "https://packagist.org/downloads/",
            "license": [
                "MIT"
            ],
            "description": "implementation of xdg base directory specification for php",
            "support": {
                "issues": "https://github.com/dnoegel/php-xdg-base-dir/issues",
                "source": "https://github.com/dnoegel/php-xdg-base-dir/tree/v0.1.1"
            },
            "time": "2019-12-04T15:06:13+00:00"
        },
        {
            "name": "doctrine/coding-standard",
            "version": "8.1.0",
            "source": {
                "type": "git",
                "url": "https://github.com/doctrine/coding-standard.git",
                "reference": "637003febec655f1b27f4301b44bf2264be57434"
            },
            "dist": {
                "type": "zip",
                "url": "https://api.github.com/repos/doctrine/coding-standard/zipball/637003febec655f1b27f4301b44bf2264be57434",
                "reference": "637003febec655f1b27f4301b44bf2264be57434",
                "shasum": ""
            },
            "require": {
                "dealerdirect/phpcodesniffer-composer-installer": "^0.6.2 || ^0.7",
                "php": "^7.2 || ^8.0",
                "slevomat/coding-standard": "^6.3.9",
                "squizlabs/php_codesniffer": "^3.5.5"
            },
            "type": "phpcodesniffer-standard",
            "extra": {
                "branch-alias": {
                    "dev-master": "7.0.x-dev"
                }
            },
            "notification-url": "https://packagist.org/downloads/",
            "license": [
                "MIT"
            ],
            "authors": [
                {
                    "name": "Benjamin Eberlei",
                    "email": "kontakt@beberlei.de"
                },
                {
                    "name": "Steve Müller",
                    "email": "st.mueller@dzh-online.de"
                }
            ],
            "description": "The Doctrine Coding Standard is a set of PHPCS rules applied to all Doctrine projects.",
            "homepage": "https://www.doctrine-project.org/projects/coding-standard.html",
            "keywords": [
                "checks",
                "code",
                "coding",
                "cs",
                "doctrine",
                "rules",
                "sniffer",
                "sniffs",
                "standard",
                "style"
            ],
            "time": "2020-07-05T20:35:22+00:00"
        },
        {
            "name": "doctrine/instantiator",
            "version": "1.3.1",
            "source": {
                "type": "git",
                "url": "https://github.com/doctrine/instantiator.git",
                "reference": "f350df0268e904597e3bd9c4685c53e0e333feea"
            },
            "dist": {
                "type": "zip",
                "url": "https://api.github.com/repos/doctrine/instantiator/zipball/f350df0268e904597e3bd9c4685c53e0e333feea",
                "reference": "f350df0268e904597e3bd9c4685c53e0e333feea",
                "shasum": ""
            },
            "require": {
                "php": "^7.1 || ^8.0"
            },
            "require-dev": {
                "doctrine/coding-standard": "^6.0",
                "ext-pdo": "*",
                "ext-phar": "*",
                "phpbench/phpbench": "^0.13",
                "phpstan/phpstan-phpunit": "^0.11",
                "phpstan/phpstan-shim": "^0.11",
                "phpunit/phpunit": "^7.0"
            },
            "type": "library",
            "extra": {
                "branch-alias": {
                    "dev-master": "1.2.x-dev"
                }
            },
            "autoload": {
                "psr-4": {
                    "Doctrine\\Instantiator\\": "src/Doctrine/Instantiator/"
                }
            },
            "notification-url": "https://packagist.org/downloads/",
            "license": [
                "MIT"
            ],
            "authors": [
                {
                    "name": "Marco Pivetta",
                    "email": "ocramius@gmail.com",
                    "homepage": "http://ocramius.github.com/"
                }
            ],
            "description": "A small, lightweight utility to instantiate objects in PHP without invoking their constructors",
            "homepage": "https://www.doctrine-project.org/projects/instantiator.html",
            "keywords": [
                "constructor",
                "instantiate"
            ],
            "support": {
                "issues": "https://github.com/doctrine/instantiator/issues",
                "source": "https://github.com/doctrine/instantiator/tree/1.3.x"
            },
            "funding": [
                {
                    "url": "https://www.doctrine-project.org/sponsorship.html",
                    "type": "custom"
                },
                {
                    "url": "https://www.patreon.com/phpdoctrine",
                    "type": "patreon"
                },
                {
                    "url": "https://tidelift.com/funding/github/packagist/doctrine%2Finstantiator",
                    "type": "tidelift"
                }
            ],
            "time": "2020-05-29T17:27:14+00:00"
        },
        {
            "name": "felixfbecker/advanced-json-rpc",
            "version": "v3.1.1",
            "source": {
                "type": "git",
                "url": "https://github.com/felixfbecker/php-advanced-json-rpc.git",
                "reference": "0ed363f8de17d284d479ec813c9ad3f6834b5c40"
            },
            "dist": {
                "type": "zip",
                "url": "https://api.github.com/repos/felixfbecker/php-advanced-json-rpc/zipball/0ed363f8de17d284d479ec813c9ad3f6834b5c40",
                "reference": "0ed363f8de17d284d479ec813c9ad3f6834b5c40",
                "shasum": ""
            },
            "require": {
                "netresearch/jsonmapper": "^1.0 || ^2.0",
                "php": ">=7.0",
                "phpdocumentor/reflection-docblock": "^4.0.0 || ^5.0.0"
            },
            "require-dev": {
                "phpunit/phpunit": "^6.0.0"
            },
            "type": "library",
            "autoload": {
                "psr-4": {
                    "AdvancedJsonRpc\\": "lib/"
                }
            },
            "notification-url": "https://packagist.org/downloads/",
            "license": [
                "ISC"
            ],
            "authors": [
                {
                    "name": "Felix Becker",
                    "email": "felix.b@outlook.com"
                }
            ],
            "description": "A more advanced JSONRPC implementation",
            "time": "2020-03-11T15:21:41+00:00"
        },
        {
            "name": "felixfbecker/language-server-protocol",
            "version": "v1.4.0",
            "source": {
                "type": "git",
                "url": "https://github.com/felixfbecker/php-language-server-protocol.git",
                "reference": "378801f6139bb74ac215d81cca1272af61df9a9f"
            },
            "dist": {
                "type": "zip",
                "url": "https://api.github.com/repos/felixfbecker/php-language-server-protocol/zipball/378801f6139bb74ac215d81cca1272af61df9a9f",
                "reference": "378801f6139bb74ac215d81cca1272af61df9a9f",
                "shasum": ""
            },
            "require": {
                "php": "^7.0"
            },
            "require-dev": {
                "phpstan/phpstan": "*",
                "phpunit/phpunit": "^6.3",
                "squizlabs/php_codesniffer": "^3.1"
            },
            "type": "library",
            "autoload": {
                "psr-4": {
                    "LanguageServerProtocol\\": "src/"
                }
            },
            "notification-url": "https://packagist.org/downloads/",
            "license": [
                "ISC"
            ],
            "authors": [
                {
                    "name": "Felix Becker",
                    "email": "felix.b@outlook.com"
                }
            ],
            "description": "PHP classes for the Language Server Protocol",
            "keywords": [
                "language",
                "microsoft",
                "php",
                "server"
            ],
            "time": "2019-06-23T21:03:50+00:00"
        },
        {
            "name": "jetbrains/phpstorm-stubs",
            "version": "v2019.3",
            "source": {
                "type": "git",
                "url": "https://github.com/JetBrains/phpstorm-stubs.git",
                "reference": "883b6facd78e01c0743b554af86fa590c2573f40"
            },
            "dist": {
                "type": "zip",
                "url": "https://api.github.com/repos/JetBrains/phpstorm-stubs/zipball/883b6facd78e01c0743b554af86fa590c2573f40",
                "reference": "883b6facd78e01c0743b554af86fa590c2573f40",
                "shasum": ""
            },
            "require-dev": {
                "nikic/php-parser": "^4",
                "php": "^7.1",
                "phpdocumentor/reflection-docblock": "^4.3",
                "phpunit/phpunit": "^7"
            },
            "type": "library",
            "autoload": {
                "files": [
                    "PhpStormStubsMap.php"
                ]
            },
            "notification-url": "https://packagist.org/downloads/",
            "license": [
                "Apache-2.0"
            ],
            "description": "PHP runtime & extensions header files for PhpStorm",
            "homepage": "https://www.jetbrains.com/phpstorm",
            "keywords": [
                "autocomplete",
                "code",
                "inference",
                "inspection",
                "jetbrains",
                "phpstorm",
                "stubs",
                "type"
            ],
            "time": "2019-12-05T16:56:26+00:00"
        },
        {
            "name": "myclabs/deep-copy",
            "version": "1.10.1",
            "source": {
                "type": "git",
                "url": "https://github.com/myclabs/DeepCopy.git",
                "reference": "969b211f9a51aa1f6c01d1d2aef56d3bd91598e5"
            },
            "dist": {
                "type": "zip",
                "url": "https://api.github.com/repos/myclabs/DeepCopy/zipball/969b211f9a51aa1f6c01d1d2aef56d3bd91598e5",
                "reference": "969b211f9a51aa1f6c01d1d2aef56d3bd91598e5",
                "shasum": ""
            },
            "require": {
                "php": "^7.1 || ^8.0"
            },
            "replace": {
                "myclabs/deep-copy": "self.version"
            },
            "require-dev": {
                "doctrine/collections": "^1.0",
                "doctrine/common": "^2.6",
                "phpunit/phpunit": "^7.1"
            },
            "type": "library",
            "autoload": {
                "psr-4": {
                    "DeepCopy\\": "src/DeepCopy/"
                },
                "files": [
                    "src/DeepCopy/deep_copy.php"
                ]
            },
            "notification-url": "https://packagist.org/downloads/",
            "license": [
                "MIT"
            ],
            "description": "Create deep copies (clones) of your objects",
            "keywords": [
                "clone",
                "copy",
                "duplicate",
                "object",
                "object graph"
            ],
            "support": {
                "issues": "https://github.com/myclabs/DeepCopy/issues",
                "source": "https://github.com/myclabs/DeepCopy/tree/1.x"
            },
            "funding": [
                {
                    "url": "https://tidelift.com/funding/github/packagist/myclabs/deep-copy",
                    "type": "tidelift"
                }
            ],
            "time": "2020-06-29T13:22:24+00:00"
        },
        {
            "name": "netresearch/jsonmapper",
            "version": "v2.1.0",
            "source": {
                "type": "git",
                "url": "https://github.com/cweiske/jsonmapper.git",
                "reference": "e0f1e33a71587aca81be5cffbb9746510e1fe04e"
            },
            "dist": {
                "type": "zip",
                "url": "https://api.github.com/repos/cweiske/jsonmapper/zipball/e0f1e33a71587aca81be5cffbb9746510e1fe04e",
                "reference": "e0f1e33a71587aca81be5cffbb9746510e1fe04e",
                "shasum": ""
            },
            "require": {
                "ext-json": "*",
                "ext-pcre": "*",
                "ext-reflection": "*",
                "ext-spl": "*",
                "php": ">=5.6"
            },
            "require-dev": {
                "phpunit/phpunit": "~4.8.35 || ~5.7 || ~6.4 || ~7.0",
                "squizlabs/php_codesniffer": "~3.5"
            },
            "type": "library",
            "autoload": {
                "psr-0": {
                    "JsonMapper": "src/"
                }
            },
            "notification-url": "https://packagist.org/downloads/",
            "license": [
                "OSL-3.0"
            ],
            "authors": [
                {
                    "name": "Christian Weiske",
                    "email": "cweiske@cweiske.de",
                    "homepage": "http://github.com/cweiske/jsonmapper/",
                    "role": "Developer"
                }
            ],
            "description": "Map nested JSON structures onto PHP classes",
            "time": "2020-04-16T18:48:43+00:00"
        },
        {
            "name": "nikic/php-parser",
            "version": "v4.10.2",
            "source": {
                "type": "git",
                "url": "https://github.com/nikic/PHP-Parser.git",
                "reference": "658f1be311a230e0907f5dfe0213742aff0596de"
            },
            "dist": {
                "type": "zip",
                "url": "https://api.github.com/repos/nikic/PHP-Parser/zipball/658f1be311a230e0907f5dfe0213742aff0596de",
                "reference": "658f1be311a230e0907f5dfe0213742aff0596de",
                "shasum": ""
            },
            "require": {
                "ext-tokenizer": "*",
                "php": ">=7.0"
            },
            "require-dev": {
                "ircmaxell/php-yacc": "^0.0.7",
                "phpunit/phpunit": "^6.5 || ^7.0 || ^8.0 || ^9.0"
            },
            "bin": [
                "bin/php-parse"
            ],
            "type": "library",
            "extra": {
                "branch-alias": {
                    "dev-master": "4.9-dev"
                }
            },
            "autoload": {
                "psr-4": {
                    "PhpParser\\": "lib/PhpParser"
                }
            },
            "notification-url": "https://packagist.org/downloads/",
            "license": [
                "BSD-3-Clause"
            ],
            "authors": [
                {
                    "name": "Nikita Popov"
                }
            ],
            "description": "A PHP parser written in PHP",
            "keywords": [
                "parser",
                "php"
            ],
            "support": {
                "issues": "https://github.com/nikic/PHP-Parser/issues",
                "source": "https://github.com/nikic/PHP-Parser/tree/v4.10.2"
            },
            "time": "2020-09-26T10:30:38+00:00"
        },
        {
            "name": "openlss/lib-array2xml",
            "version": "1.0.0",
            "source": {
                "type": "git",
                "url": "https://github.com/nullivex/lib-array2xml.git",
                "reference": "a91f18a8dfc69ffabe5f9b068bc39bb202c81d90"
            },
            "dist": {
                "type": "zip",
                "url": "https://api.github.com/repos/nullivex/lib-array2xml/zipball/a91f18a8dfc69ffabe5f9b068bc39bb202c81d90",
                "reference": "a91f18a8dfc69ffabe5f9b068bc39bb202c81d90",
                "shasum": ""
            },
            "require": {
                "php": ">=5.3.2"
            },
            "type": "library",
            "autoload": {
                "psr-0": {
                    "LSS": ""
                }
            },
            "notification-url": "https://packagist.org/downloads/",
            "license": [
                "Apache-2.0"
            ],
            "authors": [
                {
                    "name": "Bryan Tong",
                    "email": "bryan@nullivex.com",
                    "homepage": "https://www.nullivex.com"
                },
                {
                    "name": "Tony Butler",
                    "email": "spudz76@gmail.com",
                    "homepage": "https://www.nullivex.com"
                }
            ],
            "description": "Array2XML conversion library credit to lalit.org",
            "homepage": "https://www.nullivex.com",
            "keywords": [
                "array",
                "array conversion",
                "xml",
                "xml conversion"
            ],
            "time": "2019-03-29T20:06:56+00:00"
        },
        {
            "name": "phar-io/manifest",
            "version": "2.0.1",
            "source": {
                "type": "git",
                "url": "https://github.com/phar-io/manifest.git",
                "reference": "85265efd3af7ba3ca4b2a2c34dbfc5788dd29133"
            },
            "dist": {
                "type": "zip",
                "url": "https://api.github.com/repos/phar-io/manifest/zipball/85265efd3af7ba3ca4b2a2c34dbfc5788dd29133",
                "reference": "85265efd3af7ba3ca4b2a2c34dbfc5788dd29133",
                "shasum": ""
            },
            "require": {
                "ext-dom": "*",
                "ext-phar": "*",
                "ext-xmlwriter": "*",
                "phar-io/version": "^3.0.1",
                "php": "^7.2 || ^8.0"
            },
            "type": "library",
            "extra": {
                "branch-alias": {
                    "dev-master": "2.0.x-dev"
                }
            },
            "autoload": {
                "classmap": [
                    "src/"
                ]
            },
            "notification-url": "https://packagist.org/downloads/",
            "license": [
                "BSD-3-Clause"
            ],
            "authors": [
                {
                    "name": "Arne Blankerts",
                    "email": "arne@blankerts.de",
                    "role": "Developer"
                },
                {
                    "name": "Sebastian Heuer",
                    "email": "sebastian@phpeople.de",
                    "role": "Developer"
                },
                {
                    "name": "Sebastian Bergmann",
                    "email": "sebastian@phpunit.de",
                    "role": "Developer"
                }
            ],
            "description": "Component for reading phar.io manifest information from a PHP Archive (PHAR)",
            "support": {
                "issues": "https://github.com/phar-io/manifest/issues",
                "source": "https://github.com/phar-io/manifest/tree/master"
            },
            "time": "2020-06-27T14:33:11+00:00"
        },
        {
            "name": "phar-io/version",
            "version": "3.0.2",
            "source": {
                "type": "git",
                "url": "https://github.com/phar-io/version.git",
                "reference": "c6bb6825def89e0a32220f88337f8ceaf1975fa0"
            },
            "dist": {
                "type": "zip",
                "url": "https://api.github.com/repos/phar-io/version/zipball/c6bb6825def89e0a32220f88337f8ceaf1975fa0",
                "reference": "c6bb6825def89e0a32220f88337f8ceaf1975fa0",
                "shasum": ""
            },
            "require": {
                "php": "^7.2 || ^8.0"
            },
            "type": "library",
            "autoload": {
                "classmap": [
                    "src/"
                ]
            },
            "notification-url": "https://packagist.org/downloads/",
            "license": [
                "BSD-3-Clause"
            ],
            "authors": [
                {
                    "name": "Arne Blankerts",
                    "email": "arne@blankerts.de",
                    "role": "Developer"
                },
                {
                    "name": "Sebastian Heuer",
                    "email": "sebastian@phpeople.de",
                    "role": "Developer"
                },
                {
                    "name": "Sebastian Bergmann",
                    "email": "sebastian@phpunit.de",
                    "role": "Developer"
                }
            ],
            "description": "Library for handling version information and constraints",
            "support": {
                "issues": "https://github.com/phar-io/version/issues",
                "source": "https://github.com/phar-io/version/tree/master"
            },
            "time": "2020-06-27T14:39:04+00:00"
        },
        {
            "name": "phpdocumentor/reflection-common",
            "version": "2.2.0",
            "source": {
                "type": "git",
                "url": "https://github.com/phpDocumentor/ReflectionCommon.git",
                "reference": "1d01c49d4ed62f25aa84a747ad35d5a16924662b"
            },
            "dist": {
                "type": "zip",
                "url": "https://api.github.com/repos/phpDocumentor/ReflectionCommon/zipball/1d01c49d4ed62f25aa84a747ad35d5a16924662b",
                "reference": "1d01c49d4ed62f25aa84a747ad35d5a16924662b",
                "shasum": ""
            },
            "require": {
                "php": "^7.2 || ^8.0"
            },
            "type": "library",
            "extra": {
                "branch-alias": {
                    "dev-2.x": "2.x-dev"
                }
            },
            "autoload": {
                "psr-4": {
                    "phpDocumentor\\Reflection\\": "src/"
                }
            },
            "notification-url": "https://packagist.org/downloads/",
            "license": [
                "MIT"
            ],
            "authors": [
                {
                    "name": "Jaap van Otterdijk",
                    "email": "opensource@ijaap.nl"
                }
            ],
            "description": "Common reflection classes used by phpdocumentor to reflect the code structure",
            "homepage": "http://www.phpdoc.org",
            "keywords": [
                "FQSEN",
                "phpDocumentor",
                "phpdoc",
                "reflection",
                "static analysis"
            ],
            "time": "2020-06-27T09:03:43+00:00"
        },
        {
            "name": "phpdocumentor/reflection-docblock",
            "version": "5.2.2",
            "source": {
                "type": "git",
                "url": "https://github.com/phpDocumentor/ReflectionDocBlock.git",
                "reference": "069a785b2141f5bcf49f3e353548dc1cce6df556"
            },
            "dist": {
                "type": "zip",
                "url": "https://api.github.com/repos/phpDocumentor/ReflectionDocBlock/zipball/069a785b2141f5bcf49f3e353548dc1cce6df556",
                "reference": "069a785b2141f5bcf49f3e353548dc1cce6df556",
                "shasum": ""
            },
            "require": {
                "ext-filter": "*",
                "php": "^7.2 || ^8.0",
                "phpdocumentor/reflection-common": "^2.2",
                "phpdocumentor/type-resolver": "^1.3",
                "webmozart/assert": "^1.9.1"
            },
            "require-dev": {
                "mockery/mockery": "~1.3.2"
            },
            "type": "library",
            "extra": {
                "branch-alias": {
                    "dev-master": "5.x-dev"
                }
            },
            "autoload": {
                "psr-4": {
                    "phpDocumentor\\Reflection\\": "src"
                }
            },
            "notification-url": "https://packagist.org/downloads/",
            "license": [
                "MIT"
            ],
            "authors": [
                {
                    "name": "Mike van Riel",
                    "email": "me@mikevanriel.com"
                },
                {
                    "name": "Jaap van Otterdijk",
                    "email": "account@ijaap.nl"
                }
            ],
            "description": "With this component, a library can provide support for annotations via DocBlocks or otherwise retrieve information that is embedded in a DocBlock.",
            "support": {
                "issues": "https://github.com/phpDocumentor/ReflectionDocBlock/issues",
                "source": "https://github.com/phpDocumentor/ReflectionDocBlock/tree/master"
            },
            "time": "2020-09-03T19:13:55+00:00"
        },
        {
            "name": "phpdocumentor/type-resolver",
            "version": "1.4.0",
            "source": {
                "type": "git",
                "url": "https://github.com/phpDocumentor/TypeResolver.git",
                "reference": "6a467b8989322d92aa1c8bf2bebcc6e5c2ba55c0"
            },
            "dist": {
                "type": "zip",
                "url": "https://api.github.com/repos/phpDocumentor/TypeResolver/zipball/6a467b8989322d92aa1c8bf2bebcc6e5c2ba55c0",
                "reference": "6a467b8989322d92aa1c8bf2bebcc6e5c2ba55c0",
                "shasum": ""
            },
            "require": {
                "php": "^7.2 || ^8.0",
                "phpdocumentor/reflection-common": "^2.0"
            },
            "require-dev": {
                "ext-tokenizer": "*"
            },
            "type": "library",
            "extra": {
                "branch-alias": {
                    "dev-1.x": "1.x-dev"
                }
            },
            "autoload": {
                "psr-4": {
                    "phpDocumentor\\Reflection\\": "src"
                }
            },
            "notification-url": "https://packagist.org/downloads/",
            "license": [
                "MIT"
            ],
            "authors": [
                {
                    "name": "Mike van Riel",
                    "email": "me@mikevanriel.com"
                }
            ],
            "description": "A PSR-5 based resolver of Class names, Types and Structural Element Names",
            "support": {
                "issues": "https://github.com/phpDocumentor/TypeResolver/issues",
                "source": "https://github.com/phpDocumentor/TypeResolver/tree/1.4.0"
            },
            "time": "2020-09-17T18:55:26+00:00"
        },
        {
            "name": "phpspec/prophecy",
            "version": "1.12.1",
            "source": {
                "type": "git",
                "url": "https://github.com/phpspec/prophecy.git",
                "reference": "8ce87516be71aae9b956f81906aaf0338e0d8a2d"
            },
            "dist": {
                "type": "zip",
                "url": "https://api.github.com/repos/phpspec/prophecy/zipball/8ce87516be71aae9b956f81906aaf0338e0d8a2d",
                "reference": "8ce87516be71aae9b956f81906aaf0338e0d8a2d",
                "shasum": ""
            },
            "require": {
                "doctrine/instantiator": "^1.2",
                "php": "^7.2 || ~8.0, <8.1",
                "phpdocumentor/reflection-docblock": "^5.2",
                "sebastian/comparator": "^3.0 || ^4.0",
                "sebastian/recursion-context": "^3.0 || ^4.0"
            },
            "require-dev": {
                "phpspec/phpspec": "^6.0",
                "phpunit/phpunit": "^8.0 || ^9.0 <9.3"
            },
            "type": "library",
            "extra": {
                "branch-alias": {
                    "dev-master": "1.11.x-dev"
                }
            },
            "autoload": {
                "psr-4": {
                    "Prophecy\\": "src/Prophecy"
                }
            },
            "notification-url": "https://packagist.org/downloads/",
            "license": [
                "MIT"
            ],
            "authors": [
                {
                    "name": "Konstantin Kudryashov",
                    "email": "ever.zet@gmail.com",
                    "homepage": "http://everzet.com"
                },
                {
                    "name": "Marcello Duarte",
                    "email": "marcello.duarte@gmail.com"
                }
            ],
            "description": "Highly opinionated mocking framework for PHP 5.3+",
            "homepage": "https://github.com/phpspec/prophecy",
            "keywords": [
                "Double",
                "Dummy",
                "fake",
                "mock",
                "spy",
                "stub"
            ],
            "support": {
                "issues": "https://github.com/phpspec/prophecy/issues",
                "source": "https://github.com/phpspec/prophecy/tree/1.12.1"
            },
            "time": "2020-09-29T09:10:42+00:00"
        },
        {
            "name": "phpstan/phpdoc-parser",
            "version": "0.4.4",
            "source": {
                "type": "git",
                "url": "https://github.com/phpstan/phpdoc-parser.git",
                "reference": "d8d9d4645379e677466d407034436bb155b11c65"
            },
            "dist": {
                "type": "zip",
                "url": "https://api.github.com/repos/phpstan/phpdoc-parser/zipball/d8d9d4645379e677466d407034436bb155b11c65",
                "reference": "d8d9d4645379e677466d407034436bb155b11c65",
                "shasum": ""
            },
            "require": {
                "php": "~7.1"
            },
            "require-dev": {
                "consistence/coding-standard": "^3.5",
                "ergebnis/composer-normalize": "^2.0.2",
                "jakub-onderka/php-parallel-lint": "^0.9.2",
                "phing/phing": "^2.16.0",
                "phpstan/extension-installer": "^1.0",
                "phpstan/phpstan": "^0.12.19",
                "phpstan/phpstan-strict-rules": "^0.12",
                "phpunit/phpunit": "^6.3",
                "slevomat/coding-standard": "^4.7.2",
                "symfony/process": "^4.0"
            },
            "type": "library",
            "extra": {
                "branch-alias": {
                    "dev-master": "0.4-dev"
                }
            },
            "autoload": {
                "psr-4": {
                    "PHPStan\\PhpDocParser\\": [
                        "src/"
                    ]
                }
            },
            "notification-url": "https://packagist.org/downloads/",
            "license": [
                "MIT"
            ],
            "description": "PHPDoc parser with support for nullable, intersection and generic types",
            "time": "2020-04-13T16:28:46+00:00"
        },
        {
            "name": "phpstan/phpstan",
            "version": "0.12.44",
            "source": {
                "type": "git",
                "url": "https://github.com/phpstan/phpstan.git",
                "reference": "330b45776ea77f167b150e24787412414a8fa469"
            },
            "dist": {
                "type": "zip",
                "url": "https://api.github.com/repos/phpstan/phpstan/zipball/330b45776ea77f167b150e24787412414a8fa469",
                "reference": "330b45776ea77f167b150e24787412414a8fa469",
                "shasum": ""
            },
            "require": {
                "php": "^7.1|^8.0"
            },
            "conflict": {
                "phpstan/phpstan-shim": "*"
            },
            "bin": [
                "phpstan",
                "phpstan.phar"
            ],
            "type": "library",
            "extra": {
                "branch-alias": {
                    "dev-master": "0.12-dev"
                }
            },
            "autoload": {
                "files": [
                    "bootstrap.php"
                ]
            },
            "notification-url": "https://packagist.org/downloads/",
            "license": [
                "MIT"
            ],
            "description": "PHPStan - PHP Static Analysis Tool",
            "support": {
                "issues": "https://github.com/phpstan/phpstan/issues",
                "source": "https://github.com/phpstan/phpstan/tree/0.12.44"
            },
            "funding": [
                {
                    "url": "https://github.com/ondrejmirtes",
                    "type": "github"
                },
                {
                    "url": "https://www.patreon.com/phpstan",
                    "type": "patreon"
                },
                {
                    "url": "https://tidelift.com/funding/github/packagist/phpstan/phpstan",
                    "type": "tidelift"
                }
            ],
            "time": "2020-09-24T15:28:47+00:00"
        },
        {
            "name": "phpstan/phpstan-phpunit",
            "version": "0.12.8",
            "source": {
                "type": "git",
                "url": "https://github.com/phpstan/phpstan-phpunit.git",
                "reference": "7232c17e2493dc598173da784477ce0afb2c4e0e"
            },
            "dist": {
                "type": "zip",
                "url": "https://api.github.com/repos/phpstan/phpstan-phpunit/zipball/7232c17e2493dc598173da784477ce0afb2c4e0e",
                "reference": "7232c17e2493dc598173da784477ce0afb2c4e0e",
                "shasum": ""
            },
            "require": {
                "php": "~7.1",
                "phpstan/phpstan": "^0.12.6"
            },
            "conflict": {
                "phpunit/phpunit": "<7.0"
            },
            "require-dev": {
                "consistence/coding-standard": "^3.5",
                "dealerdirect/phpcodesniffer-composer-installer": "^0.4.4",
                "ergebnis/composer-normalize": "^2.0.2",
                "jakub-onderka/php-parallel-lint": "^1.0",
                "phing/phing": "^2.16.0",
                "phpstan/phpstan-strict-rules": "^0.12",
                "phpunit/phpunit": "^7.0",
                "satooshi/php-coveralls": "^1.0",
                "slevomat/coding-standard": "^4.7.2"
            },
            "type": "phpstan-extension",
            "extra": {
                "branch-alias": {
                    "dev-master": "0.12-dev"
                },
                "phpstan": {
                    "includes": [
                        "extension.neon",
                        "rules.neon"
                    ]
                }
            },
            "autoload": {
                "psr-4": {
                    "PHPStan\\": "src/"
                }
            },
            "notification-url": "https://packagist.org/downloads/",
            "license": [
                "MIT"
            ],
            "description": "PHPUnit extensions and rules for PHPStan",
            "time": "2020-04-17T08:04:10+00:00"
        },
        {
            "name": "phpstan/phpstan-strict-rules",
            "version": "0.12.2",
            "source": {
                "type": "git",
                "url": "https://github.com/phpstan/phpstan-strict-rules.git",
                "reference": "a670a59aff7cf96f75d21b974860ada10e25b2ee"
            },
            "dist": {
                "type": "zip",
                "url": "https://api.github.com/repos/phpstan/phpstan-strict-rules/zipball/a670a59aff7cf96f75d21b974860ada10e25b2ee",
                "reference": "a670a59aff7cf96f75d21b974860ada10e25b2ee",
                "shasum": ""
            },
            "require": {
                "php": "~7.1",
                "phpstan/phpstan": "^0.12.6"
            },
            "require-dev": {
                "consistence/coding-standard": "^3.0.1",
                "dealerdirect/phpcodesniffer-composer-installer": "^0.4.4",
                "ergebnis/composer-normalize": "^2.0.2",
                "jakub-onderka/php-parallel-lint": "^1.0",
                "phing/phing": "^2.16.0",
                "phpstan/phpstan-phpunit": "^0.12",
                "phpunit/phpunit": "^7.0",
                "slevomat/coding-standard": "^4.5.2"
            },
            "type": "phpstan-extension",
            "extra": {
                "branch-alias": {
                    "dev-master": "0.12-dev"
                },
                "phpstan": {
                    "includes": [
                        "rules.neon"
                    ]
                }
            },
            "autoload": {
                "psr-4": {
                    "PHPStan\\": "src/"
                }
            },
            "notification-url": "https://packagist.org/downloads/",
            "license": [
                "MIT"
            ],
            "description": "Extra strict and opinionated rules for PHPStan",
            "time": "2020-01-20T13:08:52+00:00"
        },
        {
            "name": "phpunit/php-code-coverage",
            "version": "9.2.0",
            "source": {
                "type": "git",
                "url": "https://github.com/sebastianbergmann/php-code-coverage.git",
                "reference": "53a4b737e83be724efd2bc4e7b929b9a30c48972"
            },
            "dist": {
                "type": "zip",
                "url": "https://api.github.com/repos/sebastianbergmann/php-code-coverage/zipball/53a4b737e83be724efd2bc4e7b929b9a30c48972",
                "reference": "53a4b737e83be724efd2bc4e7b929b9a30c48972",
                "shasum": ""
            },
            "require": {
                "ext-dom": "*",
                "ext-libxml": "*",
                "ext-xmlwriter": "*",
                "nikic/php-parser": "^4.8",
                "php": ">=7.3",
                "phpunit/php-file-iterator": "^3.0.3",
                "phpunit/php-text-template": "^2.0.2",
                "sebastian/code-unit-reverse-lookup": "^2.0.2",
                "sebastian/complexity": "^2.0",
                "sebastian/environment": "^5.1.2",
                "sebastian/lines-of-code": "^1.0",
                "sebastian/version": "^3.0.1",
                "theseer/tokenizer": "^1.2.0"
            },
            "require-dev": {
                "phpunit/phpunit": "^9.3"
            },
            "suggest": {
                "ext-pcov": "*",
                "ext-xdebug": "*"
            },
            "type": "library",
            "extra": {
                "branch-alias": {
                    "dev-master": "9.2-dev"
                }
            },
            "autoload": {
                "classmap": [
                    "src/"
                ]
            },
            "notification-url": "https://packagist.org/downloads/",
            "license": [
                "BSD-3-Clause"
            ],
            "authors": [
                {
                    "name": "Sebastian Bergmann",
                    "email": "sebastian@phpunit.de",
                    "role": "lead"
                }
            ],
            "description": "Library that provides collection, processing, and rendering functionality for PHP code coverage information.",
            "homepage": "https://github.com/sebastianbergmann/php-code-coverage",
            "keywords": [
                "coverage",
                "testing",
                "xunit"
            ],
            "support": {
                "issues": "https://github.com/sebastianbergmann/php-code-coverage/issues",
                "source": "https://github.com/sebastianbergmann/php-code-coverage/tree/9.2.0"
            },
            "funding": [
                {
                    "url": "https://github.com/sebastianbergmann",
                    "type": "github"
                }
            ],
            "time": "2020-10-02T03:37:32+00:00"
        },
        {
            "name": "phpunit/php-file-iterator",
            "version": "3.0.5",
            "source": {
                "type": "git",
                "url": "https://github.com/sebastianbergmann/php-file-iterator.git",
                "reference": "aa4be8575f26070b100fccb67faabb28f21f66f8"
            },
            "dist": {
                "type": "zip",
                "url": "https://api.github.com/repos/sebastianbergmann/php-file-iterator/zipball/aa4be8575f26070b100fccb67faabb28f21f66f8",
                "reference": "aa4be8575f26070b100fccb67faabb28f21f66f8",
                "shasum": ""
            },
            "require": {
                "php": ">=7.3"
            },
            "require-dev": {
                "phpunit/phpunit": "^9.3"
            },
            "type": "library",
            "extra": {
                "branch-alias": {
                    "dev-master": "3.0-dev"
                }
            },
            "autoload": {
                "classmap": [
                    "src/"
                ]
            },
            "notification-url": "https://packagist.org/downloads/",
            "license": [
                "BSD-3-Clause"
            ],
            "authors": [
                {
                    "name": "Sebastian Bergmann",
                    "email": "sebastian@phpunit.de",
                    "role": "lead"
                }
            ],
            "description": "FilterIterator implementation that filters files based on a list of suffixes.",
            "homepage": "https://github.com/sebastianbergmann/php-file-iterator/",
            "keywords": [
                "filesystem",
                "iterator"
            ],
            "support": {
                "issues": "https://github.com/sebastianbergmann/php-file-iterator/issues",
                "source": "https://github.com/sebastianbergmann/php-file-iterator/tree/3.0.5"
            },
            "funding": [
                {
                    "url": "https://github.com/sebastianbergmann",
                    "type": "github"
                }
            ],
            "time": "2020-09-28T05:57:25+00:00"
        },
        {
            "name": "phpunit/php-invoker",
            "version": "3.1.1",
            "source": {
                "type": "git",
                "url": "https://github.com/sebastianbergmann/php-invoker.git",
                "reference": "5a10147d0aaf65b58940a0b72f71c9ac0423cc67"
            },
            "dist": {
                "type": "zip",
                "url": "https://api.github.com/repos/sebastianbergmann/php-invoker/zipball/5a10147d0aaf65b58940a0b72f71c9ac0423cc67",
                "reference": "5a10147d0aaf65b58940a0b72f71c9ac0423cc67",
                "shasum": ""
            },
            "require": {
                "php": ">=7.3"
            },
            "require-dev": {
                "ext-pcntl": "*",
                "phpunit/phpunit": "^9.3"
            },
            "suggest": {
                "ext-pcntl": "*"
            },
            "type": "library",
            "extra": {
                "branch-alias": {
                    "dev-master": "3.1-dev"
                }
            },
            "autoload": {
                "classmap": [
                    "src/"
                ]
            },
            "notification-url": "https://packagist.org/downloads/",
            "license": [
                "BSD-3-Clause"
            ],
            "authors": [
                {
                    "name": "Sebastian Bergmann",
                    "email": "sebastian@phpunit.de",
                    "role": "lead"
                }
            ],
            "description": "Invoke callables with a timeout",
            "homepage": "https://github.com/sebastianbergmann/php-invoker/",
            "keywords": [
                "process"
            ],
            "support": {
                "issues": "https://github.com/sebastianbergmann/php-invoker/issues",
                "source": "https://github.com/sebastianbergmann/php-invoker/tree/3.1.1"
            },
            "funding": [
                {
                    "url": "https://github.com/sebastianbergmann",
                    "type": "github"
                }
            ],
            "time": "2020-09-28T05:58:55+00:00"
        },
        {
            "name": "phpunit/php-text-template",
            "version": "2.0.3",
            "source": {
                "type": "git",
                "url": "https://github.com/sebastianbergmann/php-text-template.git",
                "reference": "18c887016e60e52477e54534956d7b47bc52cd84"
            },
            "dist": {
                "type": "zip",
                "url": "https://api.github.com/repos/sebastianbergmann/php-text-template/zipball/18c887016e60e52477e54534956d7b47bc52cd84",
                "reference": "18c887016e60e52477e54534956d7b47bc52cd84",
                "shasum": ""
            },
            "require": {
                "php": ">=7.3"
            },
            "require-dev": {
                "phpunit/phpunit": "^9.3"
            },
            "type": "library",
            "extra": {
                "branch-alias": {
                    "dev-master": "2.0-dev"
                }
            },
            "autoload": {
                "classmap": [
                    "src/"
                ]
            },
            "notification-url": "https://packagist.org/downloads/",
            "license": [
                "BSD-3-Clause"
            ],
            "authors": [
                {
                    "name": "Sebastian Bergmann",
                    "email": "sebastian@phpunit.de",
                    "role": "lead"
                }
            ],
            "description": "Simple template engine.",
            "homepage": "https://github.com/sebastianbergmann/php-text-template/",
            "keywords": [
                "template"
            ],
            "support": {
                "issues": "https://github.com/sebastianbergmann/php-text-template/issues",
                "source": "https://github.com/sebastianbergmann/php-text-template/tree/2.0.3"
            },
            "funding": [
                {
                    "url": "https://github.com/sebastianbergmann",
                    "type": "github"
                }
            ],
            "time": "2020-09-28T06:03:05+00:00"
        },
        {
            "name": "phpunit/php-timer",
            "version": "5.0.2",
            "source": {
                "type": "git",
                "url": "https://github.com/sebastianbergmann/php-timer.git",
                "reference": "c9ff14f493699e2f6adee9fd06a0245b276643b7"
            },
            "dist": {
                "type": "zip",
                "url": "https://api.github.com/repos/sebastianbergmann/php-timer/zipball/c9ff14f493699e2f6adee9fd06a0245b276643b7",
                "reference": "c9ff14f493699e2f6adee9fd06a0245b276643b7",
                "shasum": ""
            },
            "require": {
                "php": ">=7.3"
            },
            "require-dev": {
                "phpunit/phpunit": "^9.3"
            },
            "type": "library",
            "extra": {
                "branch-alias": {
                    "dev-master": "5.0-dev"
                }
            },
            "autoload": {
                "classmap": [
                    "src/"
                ]
            },
            "notification-url": "https://packagist.org/downloads/",
            "license": [
                "BSD-3-Clause"
            ],
            "authors": [
                {
                    "name": "Sebastian Bergmann",
                    "email": "sebastian@phpunit.de",
                    "role": "lead"
                }
            ],
            "description": "Utility class for timing",
            "homepage": "https://github.com/sebastianbergmann/php-timer/",
            "keywords": [
                "timer"
            ],
            "support": {
                "issues": "https://github.com/sebastianbergmann/php-timer/issues",
                "source": "https://github.com/sebastianbergmann/php-timer/tree/5.0.2"
            },
            "funding": [
                {
                    "url": "https://github.com/sebastianbergmann",
                    "type": "github"
                }
            ],
            "time": "2020-09-28T06:00:25+00:00"
        },
        {
            "name": "phpunit/phpunit",
            "version": "9.4.0",
            "source": {
                "type": "git",
                "url": "https://github.com/sebastianbergmann/phpunit.git",
                "reference": "ef533467a7974c4b6c354f3eff42a115910bd4e5"
            },
            "dist": {
                "type": "zip",
                "url": "https://api.github.com/repos/sebastianbergmann/phpunit/zipball/ef533467a7974c4b6c354f3eff42a115910bd4e5",
                "reference": "ef533467a7974c4b6c354f3eff42a115910bd4e5",
                "shasum": ""
            },
            "require": {
                "doctrine/instantiator": "^1.3.1",
                "ext-dom": "*",
                "ext-json": "*",
                "ext-libxml": "*",
                "ext-mbstring": "*",
                "ext-xml": "*",
                "ext-xmlwriter": "*",
                "myclabs/deep-copy": "^1.10.1",
                "phar-io/manifest": "^2.0.1",
                "phar-io/version": "^3.0.2",
                "php": ">=7.3",
                "phpspec/prophecy": "^1.11.1",
                "phpunit/php-code-coverage": "^9.2",
                "phpunit/php-file-iterator": "^3.0.4",
                "phpunit/php-invoker": "^3.1",
                "phpunit/php-text-template": "^2.0.2",
                "phpunit/php-timer": "^5.0.1",
                "sebastian/cli-parser": "^1.0",
                "sebastian/code-unit": "^1.0.5",
                "sebastian/comparator": "^4.0.3",
                "sebastian/diff": "^4.0.2",
                "sebastian/environment": "^5.1.2",
                "sebastian/exporter": "^4.0.2",
                "sebastian/global-state": "^5.0",
                "sebastian/object-enumerator": "^4.0.2",
                "sebastian/resource-operations": "^3.0.2",
                "sebastian/type": "^2.2.1",
                "sebastian/version": "^3.0.1"
            },
            "require-dev": {
                "ext-pdo": "*",
                "phpspec/prophecy-phpunit": "^2.0.1"
            },
            "suggest": {
                "ext-soap": "*",
                "ext-xdebug": "*"
            },
            "bin": [
                "phpunit"
            ],
            "type": "library",
            "extra": {
                "branch-alias": {
                    "dev-master": "9.4-dev"
                }
            },
            "autoload": {
                "classmap": [
                    "src/"
                ],
                "files": [
                    "src/Framework/Assert/Functions.php"
                ]
            },
            "notification-url": "https://packagist.org/downloads/",
            "license": [
                "BSD-3-Clause"
            ],
            "authors": [
                {
                    "name": "Sebastian Bergmann",
                    "email": "sebastian@phpunit.de",
                    "role": "lead"
                }
            ],
            "description": "The PHP Unit Testing framework.",
            "homepage": "https://phpunit.de/",
            "keywords": [
                "phpunit",
                "testing",
                "xunit"
            ],
            "support": {
                "issues": "https://github.com/sebastianbergmann/phpunit/issues",
                "source": "https://github.com/sebastianbergmann/phpunit/tree/9.4.0"
            },
            "funding": [
                {
                    "url": "https://phpunit.de/donate.html",
                    "type": "custom"
                },
                {
                    "url": "https://github.com/sebastianbergmann",
                    "type": "github"
                }
            ],
            "time": "2020-10-02T03:54:37+00:00"
        },
        {
            "name": "psalm/plugin-phpunit",
            "version": "0.10.1",
            "source": {
                "type": "git",
                "url": "https://github.com/psalm/psalm-plugin-phpunit.git",
                "reference": "138998ffd32b76a2e69eb1ff94ef2bf110967273"
            },
            "dist": {
                "type": "zip",
                "url": "https://api.github.com/repos/psalm/psalm-plugin-phpunit/zipball/138998ffd32b76a2e69eb1ff94ef2bf110967273",
                "reference": "138998ffd32b76a2e69eb1ff94ef2bf110967273",
                "shasum": ""
            },
            "require": {
                "composer/semver": "^1.4",
                "ext-simplexml": "*",
                "ocramius/package-versions": "^1.3",
                "php": "^7.1.3",
                "phpunit/phpunit": "^7.5 || ^8.0 || ^9.0",
                "vimeo/psalm": "^3.6.2 || dev-master"
            },
            "require-dev": {
                "codeception/codeception": "^4.0.3",
                "squizlabs/php_codesniffer": "^3.3.1",
                "weirdan/codeception-psalm-module": "^0.7.1"
            },
            "type": "psalm-plugin",
            "extra": {
                "psalm": {
                    "pluginClass": "Psalm\\PhpUnitPlugin\\Plugin"
                }
            },
            "autoload": {
                "psr-4": {
                    "Psalm\\PhpUnitPlugin\\": "src"
                }
            },
            "notification-url": "https://packagist.org/downloads/",
            "license": [
                "MIT"
            ],
            "authors": [
                {
                    "name": "Matt Brown",
                    "email": "github@muglug.com"
                }
            ],
            "description": "Psalm plugin for PHPUnit",
            "time": "2020-05-24T20:30:10+00:00"
        },
        {
            "name": "psr/log",
            "version": "1.1.3",
            "source": {
                "type": "git",
                "url": "https://github.com/php-fig/log.git",
                "reference": "0f73288fd15629204f9d42b7055f72dacbe811fc"
            },
            "dist": {
                "type": "zip",
                "url": "https://api.github.com/repos/php-fig/log/zipball/0f73288fd15629204f9d42b7055f72dacbe811fc",
                "reference": "0f73288fd15629204f9d42b7055f72dacbe811fc",
                "shasum": ""
            },
            "require": {
                "php": ">=5.3.0"
            },
            "type": "library",
            "extra": {
                "branch-alias": {
                    "dev-master": "1.1.x-dev"
                }
            },
            "autoload": {
                "psr-4": {
                    "Psr\\Log\\": "Psr/Log/"
                }
            },
            "notification-url": "https://packagist.org/downloads/",
            "license": [
                "MIT"
            ],
            "authors": [
                {
                    "name": "PHP-FIG",
                    "homepage": "http://www.php-fig.org/"
                }
            ],
            "description": "Common interface for logging libraries",
            "homepage": "https://github.com/php-fig/log",
            "keywords": [
                "log",
                "psr",
                "psr-3"
            ],
            "time": "2020-03-23T09:12:05+00:00"
        },
        {
            "name": "sebastian/cli-parser",
            "version": "1.0.1",
            "source": {
                "type": "git",
                "url": "https://github.com/sebastianbergmann/cli-parser.git",
                "reference": "442e7c7e687e42adc03470c7b668bc4b2402c0b2"
            },
            "dist": {
                "type": "zip",
                "url": "https://api.github.com/repos/sebastianbergmann/cli-parser/zipball/442e7c7e687e42adc03470c7b668bc4b2402c0b2",
                "reference": "442e7c7e687e42adc03470c7b668bc4b2402c0b2",
                "shasum": ""
            },
            "require": {
                "php": ">=7.3"
            },
            "require-dev": {
                "phpunit/phpunit": "^9.3"
            },
            "type": "library",
            "extra": {
                "branch-alias": {
                    "dev-master": "1.0-dev"
                }
            },
            "autoload": {
                "classmap": [
                    "src/"
                ]
            },
            "notification-url": "https://packagist.org/downloads/",
            "license": [
                "BSD-3-Clause"
            ],
            "authors": [
                {
                    "name": "Sebastian Bergmann",
                    "email": "sebastian@phpunit.de",
                    "role": "lead"
                }
            ],
            "description": "Library for parsing CLI options",
            "homepage": "https://github.com/sebastianbergmann/cli-parser",
            "support": {
                "issues": "https://github.com/sebastianbergmann/cli-parser/issues",
                "source": "https://github.com/sebastianbergmann/cli-parser/tree/1.0.1"
            },
            "funding": [
                {
                    "url": "https://github.com/sebastianbergmann",
                    "type": "github"
                }
            ],
            "time": "2020-09-28T06:08:49+00:00"
        },
        {
            "name": "sebastian/code-unit",
            "version": "1.0.7",
            "source": {
                "type": "git",
                "url": "https://github.com/sebastianbergmann/code-unit.git",
                "reference": "59236be62b1bb9919e6d7f60b0b832dc05cef9ab"
            },
            "dist": {
                "type": "zip",
                "url": "https://api.github.com/repos/sebastianbergmann/code-unit/zipball/59236be62b1bb9919e6d7f60b0b832dc05cef9ab",
                "reference": "59236be62b1bb9919e6d7f60b0b832dc05cef9ab",
                "shasum": ""
            },
            "require": {
                "php": ">=7.3"
            },
            "require-dev": {
                "phpunit/phpunit": "^9.3"
            },
            "type": "library",
            "extra": {
                "branch-alias": {
                    "dev-master": "1.0-dev"
                }
            },
            "autoload": {
                "classmap": [
                    "src/"
                ]
            },
            "notification-url": "https://packagist.org/downloads/",
            "license": [
                "BSD-3-Clause"
            ],
            "authors": [
                {
                    "name": "Sebastian Bergmann",
                    "email": "sebastian@phpunit.de",
                    "role": "lead"
                }
            ],
            "description": "Collection of value objects that represent the PHP code units",
            "homepage": "https://github.com/sebastianbergmann/code-unit",
            "support": {
                "issues": "https://github.com/sebastianbergmann/code-unit/issues",
                "source": "https://github.com/sebastianbergmann/code-unit/tree/1.0.7"
            },
            "funding": [
                {
                    "url": "https://github.com/sebastianbergmann",
                    "type": "github"
                }
            ],
            "time": "2020-10-02T14:47:54+00:00"
        },
        {
            "name": "sebastian/code-unit-reverse-lookup",
            "version": "2.0.3",
            "source": {
                "type": "git",
                "url": "https://github.com/sebastianbergmann/code-unit-reverse-lookup.git",
                "reference": "ac91f01ccec49fb77bdc6fd1e548bc70f7faa3e5"
            },
            "dist": {
                "type": "zip",
                "url": "https://api.github.com/repos/sebastianbergmann/code-unit-reverse-lookup/zipball/ac91f01ccec49fb77bdc6fd1e548bc70f7faa3e5",
                "reference": "ac91f01ccec49fb77bdc6fd1e548bc70f7faa3e5",
                "shasum": ""
            },
            "require": {
                "php": ">=7.3"
            },
            "require-dev": {
                "phpunit/phpunit": "^9.3"
            },
            "type": "library",
            "extra": {
                "branch-alias": {
                    "dev-master": "2.0-dev"
                }
            },
            "autoload": {
                "classmap": [
                    "src/"
                ]
            },
            "notification-url": "https://packagist.org/downloads/",
            "license": [
                "BSD-3-Clause"
            ],
            "authors": [
                {
                    "name": "Sebastian Bergmann",
                    "email": "sebastian@phpunit.de"
                }
            ],
            "description": "Looks up which function or method a line of code belongs to",
            "homepage": "https://github.com/sebastianbergmann/code-unit-reverse-lookup/",
            "support": {
                "issues": "https://github.com/sebastianbergmann/code-unit-reverse-lookup/issues",
                "source": "https://github.com/sebastianbergmann/code-unit-reverse-lookup/tree/2.0.3"
            },
            "funding": [
                {
                    "url": "https://github.com/sebastianbergmann",
                    "type": "github"
                }
            ],
            "time": "2020-09-28T05:30:19+00:00"
        },
        {
            "name": "sebastian/comparator",
            "version": "4.0.5",
            "source": {
                "type": "git",
                "url": "https://github.com/sebastianbergmann/comparator.git",
                "reference": "7a8ff306445707539c1a6397372a982a1ec55120"
            },
            "dist": {
                "type": "zip",
                "url": "https://api.github.com/repos/sebastianbergmann/comparator/zipball/7a8ff306445707539c1a6397372a982a1ec55120",
                "reference": "7a8ff306445707539c1a6397372a982a1ec55120",
                "shasum": ""
            },
            "require": {
                "php": ">=7.3",
                "sebastian/diff": "^4.0",
                "sebastian/exporter": "^4.0"
            },
            "require-dev": {
                "phpunit/phpunit": "^9.3"
            },
            "type": "library",
            "extra": {
                "branch-alias": {
                    "dev-master": "4.0-dev"
                }
            },
            "autoload": {
                "classmap": [
                    "src/"
                ]
            },
            "notification-url": "https://packagist.org/downloads/",
            "license": [
                "BSD-3-Clause"
            ],
            "authors": [
                {
                    "name": "Sebastian Bergmann",
                    "email": "sebastian@phpunit.de"
                },
                {
                    "name": "Jeff Welch",
                    "email": "whatthejeff@gmail.com"
                },
                {
                    "name": "Volker Dusch",
                    "email": "github@wallbash.com"
                },
                {
                    "name": "Bernhard Schussek",
                    "email": "bschussek@2bepublished.at"
                }
            ],
            "description": "Provides the functionality to compare PHP values for equality",
            "homepage": "https://github.com/sebastianbergmann/comparator",
            "keywords": [
                "comparator",
                "compare",
                "equality"
            ],
            "support": {
                "issues": "https://github.com/sebastianbergmann/comparator/issues",
                "source": "https://github.com/sebastianbergmann/comparator/tree/4.0.5"
            },
            "funding": [
                {
                    "url": "https://github.com/sebastianbergmann",
                    "type": "github"
                }
            ],
            "time": "2020-09-30T06:47:25+00:00"
        },
        {
            "name": "sebastian/complexity",
            "version": "2.0.1",
            "source": {
                "type": "git",
                "url": "https://github.com/sebastianbergmann/complexity.git",
                "reference": "ba8cc2da0c0bfbc813d03b56406734030c7f1eff"
            },
            "dist": {
                "type": "zip",
                "url": "https://api.github.com/repos/sebastianbergmann/complexity/zipball/ba8cc2da0c0bfbc813d03b56406734030c7f1eff",
                "reference": "ba8cc2da0c0bfbc813d03b56406734030c7f1eff",
                "shasum": ""
            },
            "require": {
                "nikic/php-parser": "^4.7",
                "php": ">=7.3"
            },
            "require-dev": {
                "phpunit/phpunit": "^9.3"
            },
            "type": "library",
            "extra": {
                "branch-alias": {
                    "dev-master": "2.0-dev"
                }
            },
            "autoload": {
                "classmap": [
                    "src/"
                ]
            },
            "notification-url": "https://packagist.org/downloads/",
            "license": [
                "BSD-3-Clause"
            ],
            "authors": [
                {
                    "name": "Sebastian Bergmann",
                    "email": "sebastian@phpunit.de",
                    "role": "lead"
                }
            ],
            "description": "Library for calculating the complexity of PHP code units",
            "homepage": "https://github.com/sebastianbergmann/complexity",
            "support": {
                "issues": "https://github.com/sebastianbergmann/complexity/issues",
                "source": "https://github.com/sebastianbergmann/complexity/tree/2.0.1"
            },
            "funding": [
                {
                    "url": "https://github.com/sebastianbergmann",
                    "type": "github"
                }
            ],
            "time": "2020-09-28T06:05:03+00:00"
        },
        {
            "name": "sebastian/diff",
            "version": "4.0.3",
            "source": {
                "type": "git",
                "url": "https://github.com/sebastianbergmann/diff.git",
                "reference": "ffc949a1a2aae270ea064453d7535b82e4c32092"
            },
            "dist": {
                "type": "zip",
                "url": "https://api.github.com/repos/sebastianbergmann/diff/zipball/ffc949a1a2aae270ea064453d7535b82e4c32092",
                "reference": "ffc949a1a2aae270ea064453d7535b82e4c32092",
                "shasum": ""
            },
            "require": {
                "php": ">=7.3"
            },
            "require-dev": {
                "phpunit/phpunit": "^9.3",
                "symfony/process": "^4.2 || ^5"
            },
            "type": "library",
            "extra": {
                "branch-alias": {
                    "dev-master": "4.0-dev"
                }
            },
            "autoload": {
                "classmap": [
                    "src/"
                ]
            },
            "notification-url": "https://packagist.org/downloads/",
            "license": [
                "BSD-3-Clause"
            ],
            "authors": [
                {
                    "name": "Sebastian Bergmann",
                    "email": "sebastian@phpunit.de"
                },
                {
                    "name": "Kore Nordmann",
                    "email": "mail@kore-nordmann.de"
                }
            ],
            "description": "Diff implementation",
            "homepage": "https://github.com/sebastianbergmann/diff",
            "keywords": [
                "diff",
                "udiff",
                "unidiff",
                "unified diff"
            ],
            "support": {
                "issues": "https://github.com/sebastianbergmann/diff/issues",
                "source": "https://github.com/sebastianbergmann/diff/tree/4.0.3"
            },
            "funding": [
                {
                    "url": "https://github.com/sebastianbergmann",
                    "type": "github"
                }
            ],
            "time": "2020-09-28T05:32:55+00:00"
        },
        {
            "name": "sebastian/environment",
            "version": "5.1.3",
            "source": {
                "type": "git",
                "url": "https://github.com/sebastianbergmann/environment.git",
                "reference": "388b6ced16caa751030f6a69e588299fa09200ac"
            },
            "dist": {
                "type": "zip",
                "url": "https://api.github.com/repos/sebastianbergmann/environment/zipball/388b6ced16caa751030f6a69e588299fa09200ac",
                "reference": "388b6ced16caa751030f6a69e588299fa09200ac",
                "shasum": ""
            },
            "require": {
                "php": ">=7.3"
            },
            "require-dev": {
                "phpunit/phpunit": "^9.3"
            },
            "suggest": {
                "ext-posix": "*"
            },
            "type": "library",
            "extra": {
                "branch-alias": {
                    "dev-master": "5.1-dev"
                }
            },
            "autoload": {
                "classmap": [
                    "src/"
                ]
            },
            "notification-url": "https://packagist.org/downloads/",
            "license": [
                "BSD-3-Clause"
            ],
            "authors": [
                {
                    "name": "Sebastian Bergmann",
                    "email": "sebastian@phpunit.de"
                }
            ],
            "description": "Provides functionality to handle HHVM/PHP environments",
            "homepage": "http://www.github.com/sebastianbergmann/environment",
            "keywords": [
                "Xdebug",
                "environment",
                "hhvm"
            ],
            "support": {
                "issues": "https://github.com/sebastianbergmann/environment/issues",
                "source": "https://github.com/sebastianbergmann/environment/tree/5.1.3"
            },
            "funding": [
                {
                    "url": "https://github.com/sebastianbergmann",
                    "type": "github"
                }
            ],
            "time": "2020-09-28T05:52:38+00:00"
        },
        {
            "name": "sebastian/exporter",
            "version": "4.0.3",
            "source": {
                "type": "git",
                "url": "https://github.com/sebastianbergmann/exporter.git",
                "reference": "d89cc98761b8cb5a1a235a6b703ae50d34080e65"
            },
            "dist": {
                "type": "zip",
                "url": "https://api.github.com/repos/sebastianbergmann/exporter/zipball/d89cc98761b8cb5a1a235a6b703ae50d34080e65",
                "reference": "d89cc98761b8cb5a1a235a6b703ae50d34080e65",
                "shasum": ""
            },
            "require": {
                "php": ">=7.3",
                "sebastian/recursion-context": "^4.0"
            },
            "require-dev": {
                "ext-mbstring": "*",
                "phpunit/phpunit": "^9.3"
            },
            "type": "library",
            "extra": {
                "branch-alias": {
                    "dev-master": "4.0-dev"
                }
            },
            "autoload": {
                "classmap": [
                    "src/"
                ]
            },
            "notification-url": "https://packagist.org/downloads/",
            "license": [
                "BSD-3-Clause"
            ],
            "authors": [
                {
                    "name": "Sebastian Bergmann",
                    "email": "sebastian@phpunit.de"
                },
                {
                    "name": "Jeff Welch",
                    "email": "whatthejeff@gmail.com"
                },
                {
                    "name": "Volker Dusch",
                    "email": "github@wallbash.com"
                },
                {
                    "name": "Adam Harvey",
                    "email": "aharvey@php.net"
                },
                {
                    "name": "Bernhard Schussek",
                    "email": "bschussek@gmail.com"
                }
            ],
            "description": "Provides the functionality to export PHP variables for visualization",
            "homepage": "http://www.github.com/sebastianbergmann/exporter",
            "keywords": [
                "export",
                "exporter"
            ],
            "support": {
                "issues": "https://github.com/sebastianbergmann/exporter/issues",
                "source": "https://github.com/sebastianbergmann/exporter/tree/4.0.3"
            },
            "funding": [
                {
                    "url": "https://github.com/sebastianbergmann",
                    "type": "github"
                }
            ],
            "time": "2020-09-28T05:24:23+00:00"
        },
        {
            "name": "sebastian/global-state",
            "version": "5.0.1",
            "source": {
                "type": "git",
                "url": "https://github.com/sebastianbergmann/global-state.git",
                "reference": "ea779cb749a478b22a2564ac41cd7bda79c78dc7"
            },
            "dist": {
                "type": "zip",
                "url": "https://api.github.com/repos/sebastianbergmann/global-state/zipball/ea779cb749a478b22a2564ac41cd7bda79c78dc7",
                "reference": "ea779cb749a478b22a2564ac41cd7bda79c78dc7",
                "shasum": ""
            },
            "require": {
                "php": ">=7.3",
                "sebastian/object-reflector": "^2.0",
                "sebastian/recursion-context": "^4.0"
            },
            "require-dev": {
                "ext-dom": "*",
                "phpunit/phpunit": "^9.3"
            },
            "suggest": {
                "ext-uopz": "*"
            },
            "type": "library",
            "extra": {
                "branch-alias": {
                    "dev-master": "5.0-dev"
                }
            },
            "autoload": {
                "classmap": [
                    "src/"
                ]
            },
            "notification-url": "https://packagist.org/downloads/",
            "license": [
                "BSD-3-Clause"
            ],
            "authors": [
                {
                    "name": "Sebastian Bergmann",
                    "email": "sebastian@phpunit.de"
                }
            ],
            "description": "Snapshotting of global state",
            "homepage": "http://www.github.com/sebastianbergmann/global-state",
            "keywords": [
                "global state"
            ],
            "support": {
                "issues": "https://github.com/sebastianbergmann/global-state/issues",
                "source": "https://github.com/sebastianbergmann/global-state/tree/5.0.1"
            },
            "funding": [
                {
                    "url": "https://github.com/sebastianbergmann",
                    "type": "github"
                }
            ],
            "time": "2020-09-28T05:54:06+00:00"
        },
        {
            "name": "sebastian/lines-of-code",
            "version": "1.0.1",
            "source": {
                "type": "git",
                "url": "https://github.com/sebastianbergmann/lines-of-code.git",
                "reference": "6514b8f21906b8b46f520d1fbd17a4523fa59a54"
            },
            "dist": {
                "type": "zip",
                "url": "https://api.github.com/repos/sebastianbergmann/lines-of-code/zipball/6514b8f21906b8b46f520d1fbd17a4523fa59a54",
                "reference": "6514b8f21906b8b46f520d1fbd17a4523fa59a54",
                "shasum": ""
            },
            "require": {
                "nikic/php-parser": "^4.6",
                "php": ">=7.3"
            },
            "require-dev": {
                "phpunit/phpunit": "^9.3"
            },
            "type": "library",
            "extra": {
                "branch-alias": {
                    "dev-master": "1.0-dev"
                }
            },
            "autoload": {
                "classmap": [
                    "src/"
                ]
            },
            "notification-url": "https://packagist.org/downloads/",
            "license": [
                "BSD-3-Clause"
            ],
            "authors": [
                {
                    "name": "Sebastian Bergmann",
                    "email": "sebastian@phpunit.de",
                    "role": "lead"
                }
            ],
            "description": "Library for counting the lines of code in PHP source code",
            "homepage": "https://github.com/sebastianbergmann/lines-of-code",
            "support": {
                "issues": "https://github.com/sebastianbergmann/lines-of-code/issues",
                "source": "https://github.com/sebastianbergmann/lines-of-code/tree/1.0.1"
            },
            "funding": [
                {
                    "url": "https://github.com/sebastianbergmann",
                    "type": "github"
                }
            ],
            "time": "2020-09-28T06:07:27+00:00"
        },
        {
            "name": "sebastian/object-enumerator",
            "version": "4.0.3",
            "source": {
                "type": "git",
                "url": "https://github.com/sebastianbergmann/object-enumerator.git",
                "reference": "f6f5957013d84725427d361507e13513702888a4"
            },
            "dist": {
                "type": "zip",
                "url": "https://api.github.com/repos/sebastianbergmann/object-enumerator/zipball/f6f5957013d84725427d361507e13513702888a4",
                "reference": "f6f5957013d84725427d361507e13513702888a4",
                "shasum": ""
            },
            "require": {
                "php": ">=7.3",
                "sebastian/object-reflector": "^2.0",
                "sebastian/recursion-context": "^4.0"
            },
            "require-dev": {
                "phpunit/phpunit": "^9.3"
            },
            "type": "library",
            "extra": {
                "branch-alias": {
                    "dev-master": "4.0-dev"
                }
            },
            "autoload": {
                "classmap": [
                    "src/"
                ]
            },
            "notification-url": "https://packagist.org/downloads/",
            "license": [
                "BSD-3-Clause"
            ],
            "authors": [
                {
                    "name": "Sebastian Bergmann",
                    "email": "sebastian@phpunit.de"
                }
            ],
            "description": "Traverses array structures and object graphs to enumerate all referenced objects",
            "homepage": "https://github.com/sebastianbergmann/object-enumerator/",
            "support": {
                "issues": "https://github.com/sebastianbergmann/object-enumerator/issues",
                "source": "https://github.com/sebastianbergmann/object-enumerator/tree/4.0.3"
            },
            "funding": [
                {
                    "url": "https://github.com/sebastianbergmann",
                    "type": "github"
                }
            ],
            "time": "2020-09-28T05:55:06+00:00"
        },
        {
            "name": "sebastian/object-reflector",
            "version": "2.0.3",
            "source": {
                "type": "git",
                "url": "https://github.com/sebastianbergmann/object-reflector.git",
                "reference": "d9d0ab3b12acb1768bc1e0a89b23c90d2043cbe5"
            },
            "dist": {
                "type": "zip",
                "url": "https://api.github.com/repos/sebastianbergmann/object-reflector/zipball/d9d0ab3b12acb1768bc1e0a89b23c90d2043cbe5",
                "reference": "d9d0ab3b12acb1768bc1e0a89b23c90d2043cbe5",
                "shasum": ""
            },
            "require": {
                "php": ">=7.3"
            },
            "require-dev": {
                "phpunit/phpunit": "^9.3"
            },
            "type": "library",
            "extra": {
                "branch-alias": {
                    "dev-master": "2.0-dev"
                }
            },
            "autoload": {
                "classmap": [
                    "src/"
                ]
            },
            "notification-url": "https://packagist.org/downloads/",
            "license": [
                "BSD-3-Clause"
            ],
            "authors": [
                {
                    "name": "Sebastian Bergmann",
                    "email": "sebastian@phpunit.de"
                }
            ],
            "description": "Allows reflection of object attributes, including inherited and non-public ones",
            "homepage": "https://github.com/sebastianbergmann/object-reflector/",
            "support": {
                "issues": "https://github.com/sebastianbergmann/object-reflector/issues",
                "source": "https://github.com/sebastianbergmann/object-reflector/tree/2.0.3"
            },
            "funding": [
                {
                    "url": "https://github.com/sebastianbergmann",
                    "type": "github"
                }
            ],
            "time": "2020-09-28T05:56:16+00:00"
        },
        {
            "name": "sebastian/recursion-context",
            "version": "4.0.3",
            "source": {
                "type": "git",
                "url": "https://github.com/sebastianbergmann/recursion-context.git",
                "reference": "ed8c9cd355089134bc9cba421b5cfdd58f0eaef7"
            },
            "dist": {
                "type": "zip",
                "url": "https://api.github.com/repos/sebastianbergmann/recursion-context/zipball/ed8c9cd355089134bc9cba421b5cfdd58f0eaef7",
                "reference": "ed8c9cd355089134bc9cba421b5cfdd58f0eaef7",
                "shasum": ""
            },
            "require": {
                "php": ">=7.3"
            },
            "require-dev": {
                "phpunit/phpunit": "^9.3"
            },
            "type": "library",
            "extra": {
                "branch-alias": {
                    "dev-master": "4.0-dev"
                }
            },
            "autoload": {
                "classmap": [
                    "src/"
                ]
            },
            "notification-url": "https://packagist.org/downloads/",
            "license": [
                "BSD-3-Clause"
            ],
            "authors": [
                {
                    "name": "Sebastian Bergmann",
                    "email": "sebastian@phpunit.de"
                },
                {
                    "name": "Jeff Welch",
                    "email": "whatthejeff@gmail.com"
                },
                {
                    "name": "Adam Harvey",
                    "email": "aharvey@php.net"
                }
            ],
            "description": "Provides functionality to recursively process PHP variables",
            "homepage": "http://www.github.com/sebastianbergmann/recursion-context",
            "support": {
                "issues": "https://github.com/sebastianbergmann/recursion-context/issues",
                "source": "https://github.com/sebastianbergmann/recursion-context/tree/4.0.3"
            },
            "funding": [
                {
                    "url": "https://github.com/sebastianbergmann",
                    "type": "github"
                }
            ],
            "time": "2020-09-28T05:17:32+00:00"
        },
        {
            "name": "sebastian/resource-operations",
            "version": "3.0.3",
            "source": {
                "type": "git",
                "url": "https://github.com/sebastianbergmann/resource-operations.git",
                "reference": "0f4443cb3a1d92ce809899753bc0d5d5a8dd19a8"
            },
            "dist": {
                "type": "zip",
                "url": "https://api.github.com/repos/sebastianbergmann/resource-operations/zipball/0f4443cb3a1d92ce809899753bc0d5d5a8dd19a8",
                "reference": "0f4443cb3a1d92ce809899753bc0d5d5a8dd19a8",
                "shasum": ""
            },
            "require": {
                "php": ">=7.3"
            },
            "require-dev": {
                "phpunit/phpunit": "^9.0"
            },
            "type": "library",
            "extra": {
                "branch-alias": {
                    "dev-master": "3.0-dev"
                }
            },
            "autoload": {
                "classmap": [
                    "src/"
                ]
            },
            "notification-url": "https://packagist.org/downloads/",
            "license": [
                "BSD-3-Clause"
            ],
            "authors": [
                {
                    "name": "Sebastian Bergmann",
                    "email": "sebastian@phpunit.de"
                }
            ],
            "description": "Provides a list of PHP built-in functions that operate on resources",
            "homepage": "https://www.github.com/sebastianbergmann/resource-operations",
            "support": {
                "issues": "https://github.com/sebastianbergmann/resource-operations/issues",
                "source": "https://github.com/sebastianbergmann/resource-operations/tree/3.0.3"
            },
            "funding": [
                {
                    "url": "https://github.com/sebastianbergmann",
                    "type": "github"
                }
            ],
            "time": "2020-09-28T06:45:17+00:00"
        },
        {
            "name": "sebastian/type",
            "version": "2.3.0",
            "source": {
                "type": "git",
                "url": "https://github.com/sebastianbergmann/type.git",
                "reference": "fa592377f3923946cb90bf1f6a71ba2e5f229909"
            },
            "dist": {
                "type": "zip",
                "url": "https://api.github.com/repos/sebastianbergmann/type/zipball/fa592377f3923946cb90bf1f6a71ba2e5f229909",
                "reference": "fa592377f3923946cb90bf1f6a71ba2e5f229909",
                "shasum": ""
            },
            "require": {
                "php": ">=7.3"
            },
            "require-dev": {
                "phpunit/phpunit": "^9.3"
            },
            "type": "library",
            "extra": {
                "branch-alias": {
                    "dev-master": "2.3-dev"
                }
            },
            "autoload": {
                "classmap": [
                    "src/"
                ]
            },
            "notification-url": "https://packagist.org/downloads/",
            "license": [
                "BSD-3-Clause"
            ],
            "authors": [
                {
                    "name": "Sebastian Bergmann",
                    "email": "sebastian@phpunit.de",
                    "role": "lead"
                }
            ],
            "description": "Collection of value objects that represent the types of the PHP type system",
            "homepage": "https://github.com/sebastianbergmann/type",
            "support": {
                "issues": "https://github.com/sebastianbergmann/type/issues",
                "source": "https://github.com/sebastianbergmann/type/tree/2.3.0"
            },
            "funding": [
                {
                    "url": "https://github.com/sebastianbergmann",
                    "type": "github"
                }
            ],
            "time": "2020-10-06T08:41:03+00:00"
        },
        {
            "name": "sebastian/version",
            "version": "3.0.2",
            "source": {
                "type": "git",
                "url": "https://github.com/sebastianbergmann/version.git",
                "reference": "c6c1022351a901512170118436c764e473f6de8c"
            },
            "dist": {
                "type": "zip",
                "url": "https://api.github.com/repos/sebastianbergmann/version/zipball/c6c1022351a901512170118436c764e473f6de8c",
                "reference": "c6c1022351a901512170118436c764e473f6de8c",
                "shasum": ""
            },
            "require": {
                "php": ">=7.3"
            },
            "type": "library",
            "extra": {
                "branch-alias": {
                    "dev-master": "3.0-dev"
                }
            },
            "autoload": {
                "classmap": [
                    "src/"
                ]
            },
            "notification-url": "https://packagist.org/downloads/",
            "license": [
                "BSD-3-Clause"
            ],
            "authors": [
                {
                    "name": "Sebastian Bergmann",
                    "email": "sebastian@phpunit.de",
                    "role": "lead"
                }
            ],
            "description": "Library that helps with managing the version number of Git-hosted PHP projects",
            "homepage": "https://github.com/sebastianbergmann/version",
            "support": {
                "issues": "https://github.com/sebastianbergmann/version/issues",
                "source": "https://github.com/sebastianbergmann/version/tree/3.0.2"
            },
            "funding": [
                {
                    "url": "https://github.com/sebastianbergmann",
                    "type": "github"
                }
            ],
            "time": "2020-09-28T06:39:44+00:00"
        },
        {
            "name": "slevomat/coding-standard",
            "version": "6.3.10",
            "source": {
                "type": "git",
                "url": "https://github.com/slevomat/coding-standard.git",
                "reference": "58fa5ea2c048357ae55185eb5e93ca2826fffde0"
            },
            "dist": {
                "type": "zip",
                "url": "https://api.github.com/repos/slevomat/coding-standard/zipball/58fa5ea2c048357ae55185eb5e93ca2826fffde0",
                "reference": "58fa5ea2c048357ae55185eb5e93ca2826fffde0",
                "shasum": ""
            },
            "require": {
                "php": "^7.1",
                "phpstan/phpdoc-parser": "0.4.0 - 0.4.4",
                "squizlabs/php_codesniffer": "^3.5.5"
            },
            "require-dev": {
                "dealerdirect/phpcodesniffer-composer-installer": "0.6.2",
                "phing/phing": "2.16.3",
                "php-parallel-lint/php-parallel-lint": "1.2.0",
                "phpstan/phpstan": "0.12.19",
                "phpstan/phpstan-deprecation-rules": "0.12.2",
                "phpstan/phpstan-phpunit": "0.12.8",
                "phpstan/phpstan-strict-rules": "0.12.2",
                "phpunit/phpunit": "7.5.20|8.5.2|9.1.2"
            },
            "type": "phpcodesniffer-standard",
            "extra": {
                "branch-alias": {
                    "dev-master": "6.x-dev"
                }
            },
            "autoload": {
                "psr-4": {
                    "SlevomatCodingStandard\\": "SlevomatCodingStandard"
                }
            },
            "notification-url": "https://packagist.org/downloads/",
            "license": [
                "MIT"
            ],
            "description": "Slevomat Coding Standard for PHP_CodeSniffer complements Consistence Coding Standard by providing sniffs with additional checks.",
            "funding": [
                {
                    "url": "https://github.com/kukulich",
                    "type": "github"
                },
                {
                    "url": "https://tidelift.com/funding/github/packagist/slevomat/coding-standard",
                    "type": "tidelift"
                }
            ],
            "time": "2020-06-22T11:33:09+00:00"
        },
        {
            "name": "squizlabs/php_codesniffer",
            "version": "3.5.5",
            "source": {
                "type": "git",
                "url": "https://github.com/squizlabs/PHP_CodeSniffer.git",
                "reference": "73e2e7f57d958e7228fce50dc0c61f58f017f9f6"
            },
            "dist": {
                "type": "zip",
                "url": "https://api.github.com/repos/squizlabs/PHP_CodeSniffer/zipball/73e2e7f57d958e7228fce50dc0c61f58f017f9f6",
                "reference": "73e2e7f57d958e7228fce50dc0c61f58f017f9f6",
                "shasum": ""
            },
            "require": {
                "ext-simplexml": "*",
                "ext-tokenizer": "*",
                "ext-xmlwriter": "*",
                "php": ">=5.4.0"
            },
            "require-dev": {
                "phpunit/phpunit": "^4.0 || ^5.0 || ^6.0 || ^7.0"
            },
            "bin": [
                "bin/phpcs",
                "bin/phpcbf"
            ],
            "type": "library",
            "extra": {
                "branch-alias": {
                    "dev-master": "3.x-dev"
                }
            },
            "notification-url": "https://packagist.org/downloads/",
            "license": [
                "BSD-3-Clause"
            ],
            "authors": [
                {
                    "name": "Greg Sherwood",
                    "role": "lead"
                }
            ],
            "description": "PHP_CodeSniffer tokenizes PHP, JavaScript and CSS files and detects violations of a defined set of coding standards.",
            "homepage": "https://github.com/squizlabs/PHP_CodeSniffer",
            "keywords": [
                "phpcs",
                "standards"
            ],
            "time": "2020-04-17T01:09:41+00:00"
        },
        {
            "name": "symfony/console",
            "version": "v4.2.4",
            "source": {
                "type": "git",
                "url": "https://github.com/symfony/console.git",
                "reference": "9dc2299a016497f9ee620be94524e6c0af0280a9"
            },
            "dist": {
                "type": "zip",
                "url": "https://api.github.com/repos/symfony/console/zipball/9dc2299a016497f9ee620be94524e6c0af0280a9",
                "reference": "9dc2299a016497f9ee620be94524e6c0af0280a9",
                "shasum": ""
            },
            "require": {
                "php": "^7.1.3",
                "symfony/contracts": "^1.0",
                "symfony/polyfill-mbstring": "~1.0"
            },
            "conflict": {
                "symfony/dependency-injection": "<3.4",
                "symfony/process": "<3.3"
            },
            "provide": {
                "psr/log-implementation": "1.0"
            },
            "require-dev": {
                "psr/log": "~1.0",
                "symfony/config": "~3.4|~4.0",
                "symfony/dependency-injection": "~3.4|~4.0",
                "symfony/event-dispatcher": "~3.4|~4.0",
                "symfony/lock": "~3.4|~4.0",
                "symfony/process": "~3.4|~4.0"
            },
            "suggest": {
                "psr/log": "For using the console logger",
                "symfony/event-dispatcher": "",
                "symfony/lock": "",
                "symfony/process": ""
            },
            "type": "library",
            "extra": {
                "branch-alias": {
                    "dev-master": "4.2-dev"
                }
            },
            "autoload": {
                "psr-4": {
                    "Symfony\\Component\\Console\\": ""
                },
                "exclude-from-classmap": [
                    "/Tests/"
                ]
            },
            "notification-url": "https://packagist.org/downloads/",
            "license": [
                "MIT"
            ],
            "authors": [
                {
                    "name": "Fabien Potencier",
                    "email": "fabien@symfony.com"
                },
                {
                    "name": "Symfony Community",
                    "homepage": "https://symfony.com/contributors"
                }
            ],
            "description": "Symfony Console Component",
            "homepage": "https://symfony.com",
            "time": "2019-02-23T15:17:42+00:00"
        },
        {
            "name": "symfony/contracts",
            "version": "v1.0.2",
            "source": {
                "type": "git",
                "url": "https://github.com/symfony/contracts.git",
                "reference": "1aa7ab2429c3d594dd70689604b5cf7421254cdf"
            },
            "dist": {
                "type": "zip",
                "url": "https://api.github.com/repos/symfony/contracts/zipball/1aa7ab2429c3d594dd70689604b5cf7421254cdf",
                "reference": "1aa7ab2429c3d594dd70689604b5cf7421254cdf",
                "shasum": ""
            },
            "require": {
                "php": "^7.1.3"
            },
            "require-dev": {
                "psr/cache": "^1.0",
                "psr/container": "^1.0"
            },
            "suggest": {
                "psr/cache": "When using the Cache contracts",
                "psr/container": "When using the Service contracts",
                "symfony/cache-contracts-implementation": "",
                "symfony/service-contracts-implementation": "",
                "symfony/translation-contracts-implementation": ""
            },
            "type": "library",
            "extra": {
                "branch-alias": {
                    "dev-master": "1.0-dev"
                }
            },
            "autoload": {
                "psr-4": {
                    "Symfony\\Contracts\\": ""
                },
                "exclude-from-classmap": [
                    "**/Tests/"
                ]
            },
            "notification-url": "https://packagist.org/downloads/",
            "license": [
                "MIT"
            ],
            "authors": [
                {
                    "name": "Nicolas Grekas",
                    "email": "p@tchwork.com"
                },
                {
                    "name": "Symfony Community",
                    "homepage": "https://symfony.com/contributors"
                }
            ],
            "description": "A set of abstractions extracted out of the Symfony components",
            "homepage": "https://symfony.com",
            "keywords": [
                "abstractions",
                "contracts",
                "decoupling",
                "interfaces",
                "interoperability",
                "standards"
            ],
            "time": "2018-12-05T08:06:11+00:00"
        },
        {
<<<<<<< HEAD
=======
            "name": "symfony/debug",
            "version": "v4.0.6",
            "source": {
                "type": "git",
                "url": "https://github.com/symfony/debug.git",
                "reference": "1721e4e7effb23480966690cdcdc7d2a4152d489"
            },
            "dist": {
                "type": "zip",
                "url": "https://api.github.com/repos/symfony/debug/zipball/1721e4e7effb23480966690cdcdc7d2a4152d489",
                "reference": "1721e4e7effb23480966690cdcdc7d2a4152d489",
                "shasum": ""
            },
            "require": {
                "php": "^7.1.3",
                "psr/log": "~1.0"
            },
            "conflict": {
                "symfony/http-kernel": "<3.4"
            },
            "require-dev": {
                "symfony/http-kernel": "~3.4|~4.0"
            },
            "type": "library",
            "extra": {
                "branch-alias": {
                    "dev-master": "4.0-dev"
                }
            },
            "autoload": {
                "psr-4": {
                    "Symfony\\Component\\Debug\\": ""
                },
                "exclude-from-classmap": [
                    "/Tests/"
                ]
            },
            "notification-url": "https://packagist.org/downloads/",
            "license": [
                "MIT"
            ],
            "authors": [
                {
                    "name": "Fabien Potencier",
                    "email": "fabien@symfony.com"
                },
                {
                    "name": "Symfony Community",
                    "homepage": "https://symfony.com/contributors"
                }
            ],
            "description": "Symfony Debug Component",
            "homepage": "https://symfony.com",
            "support": {
                "source": "https://github.com/symfony/debug/tree/4.0"
            },
            "time": "2018-02-28T21:50:02+00:00"
        },
        {
>>>>>>> 7a9306b3
            "name": "symfony/polyfill-ctype",
            "version": "v1.18.1",
            "source": {
                "type": "git",
                "url": "https://github.com/symfony/polyfill-ctype.git",
                "reference": "1c302646f6efc070cd46856e600e5e0684d6b454"
            },
            "dist": {
                "type": "zip",
                "url": "https://api.github.com/repos/symfony/polyfill-ctype/zipball/1c302646f6efc070cd46856e600e5e0684d6b454",
                "reference": "1c302646f6efc070cd46856e600e5e0684d6b454",
                "shasum": ""
            },
            "require": {
                "php": ">=5.3.3"
            },
            "suggest": {
                "ext-ctype": "For best performance"
            },
            "type": "library",
            "extra": {
                "branch-alias": {
                    "dev-master": "1.18-dev"
                },
                "thanks": {
                    "name": "symfony/polyfill",
                    "url": "https://github.com/symfony/polyfill"
                }
            },
            "autoload": {
                "psr-4": {
                    "Symfony\\Polyfill\\Ctype\\": ""
                },
                "files": [
                    "bootstrap.php"
                ]
            },
            "notification-url": "https://packagist.org/downloads/",
            "license": [
                "MIT"
            ],
            "authors": [
                {
                    "name": "Gert de Pagter",
                    "email": "BackEndTea@gmail.com"
                },
                {
                    "name": "Symfony Community",
                    "homepage": "https://symfony.com/contributors"
                }
            ],
            "description": "Symfony polyfill for ctype functions",
            "homepage": "https://symfony.com",
            "keywords": [
                "compatibility",
                "ctype",
                "polyfill",
                "portable"
            ],
            "funding": [
                {
                    "url": "https://symfony.com/sponsor",
                    "type": "custom"
                },
                {
                    "url": "https://github.com/fabpot",
                    "type": "github"
                },
                {
                    "url": "https://tidelift.com/funding/github/packagist/symfony/symfony",
                    "type": "tidelift"
                }
            ],
            "time": "2020-07-14T12:35:20+00:00"
        },
        {
            "name": "symfony/polyfill-mbstring",
            "version": "v1.10.0",
            "source": {
                "type": "git",
                "url": "https://github.com/symfony/polyfill-mbstring.git",
                "reference": "c79c051f5b3a46be09205c73b80b346e4153e494"
            },
            "dist": {
                "type": "zip",
                "url": "https://api.github.com/repos/symfony/polyfill-mbstring/zipball/c79c051f5b3a46be09205c73b80b346e4153e494",
                "reference": "c79c051f5b3a46be09205c73b80b346e4153e494",
                "shasum": ""
            },
            "require": {
                "php": ">=5.3.3"
            },
            "suggest": {
                "ext-mbstring": "For best performance"
            },
            "type": "library",
            "extra": {
                "branch-alias": {
                    "dev-master": "1.9-dev"
                }
            },
            "autoload": {
                "psr-4": {
                    "Symfony\\Polyfill\\Mbstring\\": ""
                },
                "files": [
                    "bootstrap.php"
                ]
            },
            "notification-url": "https://packagist.org/downloads/",
            "license": [
                "MIT"
            ],
            "authors": [
                {
                    "name": "Nicolas Grekas",
                    "email": "p@tchwork.com"
                },
                {
                    "name": "Symfony Community",
                    "homepage": "https://symfony.com/contributors"
                }
            ],
            "description": "Symfony polyfill for the Mbstring extension",
            "homepage": "https://symfony.com",
            "keywords": [
                "compatibility",
                "mbstring",
                "polyfill",
                "portable",
                "shim"
            ],
            "time": "2018-09-21T13:07:52+00:00"
        },
        {
            "name": "theseer/tokenizer",
            "version": "1.2.0",
            "source": {
                "type": "git",
                "url": "https://github.com/theseer/tokenizer.git",
                "reference": "75a63c33a8577608444246075ea0af0d052e452a"
            },
            "dist": {
                "type": "zip",
                "url": "https://api.github.com/repos/theseer/tokenizer/zipball/75a63c33a8577608444246075ea0af0d052e452a",
                "reference": "75a63c33a8577608444246075ea0af0d052e452a",
                "shasum": ""
            },
            "require": {
                "ext-dom": "*",
                "ext-tokenizer": "*",
                "ext-xmlwriter": "*",
                "php": "^7.2 || ^8.0"
            },
            "type": "library",
            "autoload": {
                "classmap": [
                    "src/"
                ]
            },
            "notification-url": "https://packagist.org/downloads/",
            "license": [
                "BSD-3-Clause"
            ],
            "authors": [
                {
                    "name": "Arne Blankerts",
                    "email": "arne@blankerts.de",
                    "role": "Developer"
                }
            ],
            "description": "A small library for converting tokenized PHP source code into XML and potentially other formats",
            "support": {
                "issues": "https://github.com/theseer/tokenizer/issues",
                "source": "https://github.com/theseer/tokenizer/tree/master"
            },
            "funding": [
                {
                    "url": "https://github.com/theseer",
                    "type": "github"
                }
            ],
            "time": "2020-07-12T23:59:07+00:00"
        },
        {
            "name": "vimeo/psalm",
            "version": "3.17.2",
            "source": {
                "type": "git",
                "url": "https://github.com/vimeo/psalm.git",
                "reference": "9e526d9cb569fe4631e6a737bbb7948d05596e3f"
            },
            "dist": {
                "type": "zip",
                "url": "https://api.github.com/repos/vimeo/psalm/zipball/9e526d9cb569fe4631e6a737bbb7948d05596e3f",
                "reference": "9e526d9cb569fe4631e6a737bbb7948d05596e3f",
                "shasum": ""
            },
            "require": {
                "amphp/amp": "^2.1",
                "amphp/byte-stream": "^1.5",
                "composer/package-versions-deprecated": "^1.8.0",
                "composer/semver": "^1.4 || ^2.0 || ^3.0",
                "composer/xdebug-handler": "^1.1",
                "dnoegel/php-xdg-base-dir": "^0.1.1",
                "ext-dom": "*",
                "ext-json": "*",
                "ext-libxml": "*",
                "ext-mbstring": "*",
                "ext-simplexml": "*",
                "ext-tokenizer": "*",
                "felixfbecker/advanced-json-rpc": "^3.0.3",
                "felixfbecker/language-server-protocol": "^1.4",
                "netresearch/jsonmapper": "^1.0 || ^2.0 || ^3.0",
                "nikic/php-parser": "4.3.* || 4.4.* || 4.5.* || 4.6.* || ^4.8",
                "openlss/lib-array2xml": "^1.0",
                "php": "^7.1.3|^8",
                "sebastian/diff": "^3.0 || ^4.0",
                "symfony/console": "^3.4.17 || ^4.1.6 || ^5.0",
                "webmozart/glob": "^4.1",
                "webmozart/path-util": "^2.3"
            },
            "provide": {
                "psalm/psalm": "self.version"
            },
            "require-dev": {
                "amphp/amp": "^2.4.2",
                "bamarni/composer-bin-plugin": "^1.2",
                "brianium/paratest": "^4.0.0",
                "ext-curl": "*",
                "phpdocumentor/reflection-docblock": "^4.3.4 || ^5",
                "phpmyadmin/sql-parser": "5.1.0",
                "phpspec/prophecy": ">=1.9.0",
                "phpunit/phpunit": "^7.5.16 || ^8.5 || ^9.0",
                "psalm/plugin-phpunit": "^0.11",
                "slevomat/coding-standard": "^5.0",
                "squizlabs/php_codesniffer": "^3.5",
                "symfony/process": "^4.3",
                "weirdan/prophecy-shim": "^1.0 || ^2.0"
            },
            "suggest": {
                "ext-igbinary": "^2.0.5"
            },
            "bin": [
                "psalm",
                "psalm-language-server",
                "psalm-plugin",
                "psalm-refactor",
                "psalter"
            ],
            "type": "library",
            "extra": {
                "branch-alias": {
                    "dev-master": "3.x-dev",
                    "dev-2.x": "2.x-dev",
                    "dev-1.x": "1.x-dev"
                }
            },
            "autoload": {
                "psr-4": {
                    "Psalm\\": "src/Psalm/"
                },
                "files": [
                    "src/functions.php",
                    "src/spl_object_id.php"
                ]
            },
            "notification-url": "https://packagist.org/downloads/",
            "license": [
                "MIT"
            ],
            "authors": [
                {
                    "name": "Matthew Brown"
                }
            ],
            "description": "A static analysis tool for finding errors in PHP applications",
            "keywords": [
                "code",
                "inspection",
                "php"
            ],
            "support": {
                "issues": "https://github.com/vimeo/psalm/issues",
                "source": "https://github.com/vimeo/psalm/tree/3.17.2"
            },
            "time": "2020-10-15T00:23:17+00:00"
        },
        {
            "name": "webmozart/assert",
            "version": "1.9.1",
            "source": {
                "type": "git",
                "url": "https://github.com/webmozart/assert.git",
                "reference": "bafc69caeb4d49c39fd0779086c03a3738cbb389"
            },
            "dist": {
                "type": "zip",
                "url": "https://api.github.com/repos/webmozart/assert/zipball/bafc69caeb4d49c39fd0779086c03a3738cbb389",
                "reference": "bafc69caeb4d49c39fd0779086c03a3738cbb389",
                "shasum": ""
            },
            "require": {
                "php": "^5.3.3 || ^7.0 || ^8.0",
                "symfony/polyfill-ctype": "^1.8"
            },
            "conflict": {
                "phpstan/phpstan": "<0.12.20",
                "vimeo/psalm": "<3.9.1"
            },
            "require-dev": {
                "phpunit/phpunit": "^4.8.36 || ^7.5.13"
            },
            "type": "library",
            "autoload": {
                "psr-4": {
                    "Webmozart\\Assert\\": "src/"
                }
            },
            "notification-url": "https://packagist.org/downloads/",
            "license": [
                "MIT"
            ],
            "authors": [
                {
                    "name": "Bernhard Schussek",
                    "email": "bschussek@gmail.com"
                }
            ],
            "description": "Assertions to validate method input/output with nice error messages.",
            "keywords": [
                "assert",
                "check",
                "validate"
            ],
            "time": "2020-07-08T17:02:28+00:00"
        },
        {
            "name": "webmozart/glob",
            "version": "4.1.0",
            "source": {
                "type": "git",
                "url": "https://github.com/webmozart/glob.git",
                "reference": "3cbf63d4973cf9d780b93d2da8eec7e4a9e63bbe"
            },
            "dist": {
                "type": "zip",
                "url": "https://api.github.com/repos/webmozart/glob/zipball/3cbf63d4973cf9d780b93d2da8eec7e4a9e63bbe",
                "reference": "3cbf63d4973cf9d780b93d2da8eec7e4a9e63bbe",
                "shasum": ""
            },
            "require": {
                "php": "^5.3.3|^7.0",
                "webmozart/path-util": "^2.2"
            },
            "require-dev": {
                "phpunit/phpunit": "^4.6",
                "sebastian/version": "^1.0.1",
                "symfony/filesystem": "^2.5"
            },
            "type": "library",
            "extra": {
                "branch-alias": {
                    "dev-master": "4.1-dev"
                }
            },
            "autoload": {
                "psr-4": {
                    "Webmozart\\Glob\\": "src/"
                }
            },
            "notification-url": "https://packagist.org/downloads/",
            "license": [
                "MIT"
            ],
            "authors": [
                {
                    "name": "Bernhard Schussek",
                    "email": "bschussek@gmail.com"
                }
            ],
            "description": "A PHP implementation of Ant's glob.",
            "time": "2015-12-29T11:14:33+00:00"
        },
        {
            "name": "webmozart/path-util",
            "version": "2.3.0",
            "source": {
                "type": "git",
                "url": "https://github.com/webmozart/path-util.git",
                "reference": "d939f7edc24c9a1bb9c0dee5cb05d8e859490725"
            },
            "dist": {
                "type": "zip",
                "url": "https://api.github.com/repos/webmozart/path-util/zipball/d939f7edc24c9a1bb9c0dee5cb05d8e859490725",
                "reference": "d939f7edc24c9a1bb9c0dee5cb05d8e859490725",
                "shasum": ""
            },
            "require": {
                "php": ">=5.3.3",
                "webmozart/assert": "~1.0"
            },
            "require-dev": {
                "phpunit/phpunit": "^4.6",
                "sebastian/version": "^1.0.1"
            },
            "type": "library",
            "extra": {
                "branch-alias": {
                    "dev-master": "2.3-dev"
                }
            },
            "autoload": {
                "psr-4": {
                    "Webmozart\\PathUtil\\": "src/"
                }
            },
            "notification-url": "https://packagist.org/downloads/",
            "license": [
                "MIT"
            ],
            "authors": [
                {
                    "name": "Bernhard Schussek",
                    "email": "bschussek@gmail.com"
                }
            ],
            "description": "A robust cross-platform utility for normalizing, comparing and modifying file paths.",
            "time": "2015-12-17T08:42:14+00:00"
        }
    ],
    "aliases": [],
    "minimum-stability": "stable",
    "stability-flags": [],
    "prefer-stable": false,
    "prefer-lowest": false,
    "platform": {
        "php": "^7.3 || ^8.0"
    },
    "platform-dev": [],
    "platform-overrides": {
        "php": "7.3.0"
    },
    "plugin-api-version": "2.0.0"
}<|MERGE_RESOLUTION|>--- conflicted
+++ resolved
@@ -438,11 +438,6 @@
                 "validation",
                 "versioning"
             ],
-            "support": {
-                "irc": "irc://irc.freenode.org/composer",
-                "issues": "https://github.com/composer/semver/issues",
-                "source": "https://github.com/composer/semver/tree/1.7.1"
-            },
             "funding": [
                 {
                     "url": "https://packagist.com",
@@ -3371,68 +3366,6 @@
             "time": "2018-12-05T08:06:11+00:00"
         },
         {
-<<<<<<< HEAD
-=======
-            "name": "symfony/debug",
-            "version": "v4.0.6",
-            "source": {
-                "type": "git",
-                "url": "https://github.com/symfony/debug.git",
-                "reference": "1721e4e7effb23480966690cdcdc7d2a4152d489"
-            },
-            "dist": {
-                "type": "zip",
-                "url": "https://api.github.com/repos/symfony/debug/zipball/1721e4e7effb23480966690cdcdc7d2a4152d489",
-                "reference": "1721e4e7effb23480966690cdcdc7d2a4152d489",
-                "shasum": ""
-            },
-            "require": {
-                "php": "^7.1.3",
-                "psr/log": "~1.0"
-            },
-            "conflict": {
-                "symfony/http-kernel": "<3.4"
-            },
-            "require-dev": {
-                "symfony/http-kernel": "~3.4|~4.0"
-            },
-            "type": "library",
-            "extra": {
-                "branch-alias": {
-                    "dev-master": "4.0-dev"
-                }
-            },
-            "autoload": {
-                "psr-4": {
-                    "Symfony\\Component\\Debug\\": ""
-                },
-                "exclude-from-classmap": [
-                    "/Tests/"
-                ]
-            },
-            "notification-url": "https://packagist.org/downloads/",
-            "license": [
-                "MIT"
-            ],
-            "authors": [
-                {
-                    "name": "Fabien Potencier",
-                    "email": "fabien@symfony.com"
-                },
-                {
-                    "name": "Symfony Community",
-                    "homepage": "https://symfony.com/contributors"
-                }
-            ],
-            "description": "Symfony Debug Component",
-            "homepage": "https://symfony.com",
-            "support": {
-                "source": "https://github.com/symfony/debug/tree/4.0"
-            },
-            "time": "2018-02-28T21:50:02+00:00"
-        },
-        {
->>>>>>> 7a9306b3
             "name": "symfony/polyfill-ctype",
             "version": "v1.18.1",
             "source": {
@@ -3715,10 +3648,6 @@
                 "inspection",
                 "php"
             ],
-            "support": {
-                "issues": "https://github.com/vimeo/psalm/issues",
-                "source": "https://github.com/vimeo/psalm/tree/3.17.2"
-            },
             "time": "2020-10-15T00:23:17+00:00"
         },
         {
@@ -3876,5 +3805,5 @@
     "platform-overrides": {
         "php": "7.3.0"
     },
-    "plugin-api-version": "2.0.0"
+    "plugin-api-version": "1.1.0"
 }