{
    "_readme": [
        "This file locks the dependencies of your project to a known state",
        "Read more about it at https://getcomposer.org/doc/01-basic-usage.md#installing-dependencies",
        "This file is @generated automatically"
    ],
<<<<<<< HEAD
    "content-hash": "81a912bd9d2a1715150a2d63fe40cef0",
=======
    "content-hash": "38de60ad471a30b78483684323846e79",
>>>>>>> 3c199249
    "packages": [
        {
            "name": "doctrine/cache",
            "version": "v1.7.1",
            "source": {
                "type": "git",
                "url": "https://github.com/doctrine/cache.git",
                "reference": "b3217d58609e9c8e661cd41357a54d926c4a2a1a"
            },
            "dist": {
                "type": "zip",
                "url": "https://api.github.com/repos/doctrine/cache/zipball/b3217d58609e9c8e661cd41357a54d926c4a2a1a",
                "reference": "b3217d58609e9c8e661cd41357a54d926c4a2a1a",
                "shasum": ""
            },
            "require": {
                "php": "~7.1"
            },
            "conflict": {
                "doctrine/common": ">2.2,<2.4"
            },
            "require-dev": {
                "alcaeus/mongo-php-adapter": "^1.1",
                "mongodb/mongodb": "^1.1",
                "phpunit/phpunit": "^5.7",
                "predis/predis": "~1.0"
            },
            "suggest": {
                "alcaeus/mongo-php-adapter": "Required to use legacy MongoDB driver"
            },
            "type": "library",
            "extra": {
                "branch-alias": {
                    "dev-master": "1.7.x-dev"
                }
            },
            "autoload": {
                "psr-4": {
                    "Doctrine\\Common\\Cache\\": "lib/Doctrine/Common/Cache"
                }
            },
            "notification-url": "https://packagist.org/downloads/",
            "license": [
                "MIT"
            ],
            "authors": [
                {
                    "name": "Roman Borschel",
                    "email": "roman@code-factory.org"
                },
                {
                    "name": "Benjamin Eberlei",
                    "email": "kontakt@beberlei.de"
                },
                {
                    "name": "Guilherme Blanco",
                    "email": "guilhermeblanco@gmail.com"
                },
                {
                    "name": "Jonathan Wage",
                    "email": "jonwage@gmail.com"
                },
                {
                    "name": "Johannes Schmitt",
                    "email": "schmittjoh@gmail.com"
                }
            ],
            "description": "Caching library offering an object-oriented API for many cache backends",
            "homepage": "http://www.doctrine-project.org",
            "keywords": [
                "cache",
                "caching"
            ],
            "time": "2017-08-25T07:02:50+00:00"
        },
        {
            "name": "doctrine/event-manager",
            "version": "v1.0.0",
            "source": {
                "type": "git",
                "url": "https://github.com/doctrine/event-manager.git",
                "reference": "a520bc093a0170feeb6b14e9d83f3a14452e64b3"
            },
            "dist": {
                "type": "zip",
                "url": "https://api.github.com/repos/doctrine/event-manager/zipball/a520bc093a0170feeb6b14e9d83f3a14452e64b3",
                "reference": "a520bc093a0170feeb6b14e9d83f3a14452e64b3",
                "shasum": ""
            },
            "require": {
                "php": "^7.1"
            },
            "conflict": {
                "doctrine/common": "<2.9@dev"
            },
            "require-dev": {
                "doctrine/coding-standard": "^4.0",
                "phpunit/phpunit": "^7.0"
            },
            "type": "library",
            "extra": {
                "branch-alias": {
                    "dev-master": "1.0.x-dev"
                }
            },
            "autoload": {
                "psr-4": {
                    "Doctrine\\Common\\": "lib/Doctrine/Common"
                }
            },
            "notification-url": "https://packagist.org/downloads/",
            "license": [
                "MIT"
            ],
            "authors": [
                {
                    "name": "Roman Borschel",
                    "email": "roman@code-factory.org"
                },
                {
                    "name": "Benjamin Eberlei",
                    "email": "kontakt@beberlei.de"
                },
                {
                    "name": "Guilherme Blanco",
                    "email": "guilhermeblanco@gmail.com"
                },
                {
                    "name": "Jonathan Wage",
                    "email": "jonwage@gmail.com"
                },
                {
                    "name": "Johannes Schmitt",
                    "email": "schmittjoh@gmail.com"
                },
                {
                    "name": "Marco Pivetta",
                    "email": "ocramius@gmail.com"
                }
            ],
            "description": "Doctrine Event Manager component",
            "homepage": "https://www.doctrine-project.org/projects/event-manager.html",
            "keywords": [
                "event",
                "eventdispatcher",
                "eventmanager"
            ],
            "time": "2018-06-11T11:59:03+00:00"
        },
        {
            "name": "ocramius/package-versions",
            "version": "1.4.2",
            "source": {
                "type": "git",
                "url": "https://github.com/Ocramius/PackageVersions.git",
                "reference": "44af6f3a2e2e04f2af46bcb302ad9600cba41c7d"
            },
            "dist": {
                "type": "zip",
                "url": "https://api.github.com/repos/Ocramius/PackageVersions/zipball/44af6f3a2e2e04f2af46bcb302ad9600cba41c7d",
                "reference": "44af6f3a2e2e04f2af46bcb302ad9600cba41c7d",
                "shasum": ""
            },
            "require": {
                "composer-plugin-api": "^1.0.0",
                "php": "^7.1.0"
            },
            "require-dev": {
                "composer/composer": "^1.6.3",
                "doctrine/coding-standard": "^5.0.1",
                "ext-zip": "*",
                "infection/infection": "^0.7.1",
                "phpunit/phpunit": "^7.5.17"
            },
            "type": "composer-plugin",
            "extra": {
                "class": "PackageVersions\\Installer",
                "branch-alias": {
                    "dev-master": "2.0.x-dev"
                }
            },
            "autoload": {
                "psr-4": {
                    "PackageVersions\\": "src/PackageVersions"
                }
            },
            "notification-url": "https://packagist.org/downloads/",
            "license": [
                "MIT"
            ],
            "authors": [
                {
                    "name": "Marco Pivetta",
                    "email": "ocramius@gmail.com"
                }
            ],
            "description": "Composer plugin that provides efficient querying for installed package versions (no runtime IO)",
            "time": "2019-11-15T16:17:10+00:00"
        }
    ],
    "packages-dev": [
        {
            "name": "amphp/amp",
            "version": "v2.4.4",
            "source": {
                "type": "git",
                "url": "https://github.com/amphp/amp.git",
                "reference": "1e58d53e4af390efc7813e36cd215bd82cba4b06"
            },
            "dist": {
                "type": "zip",
                "url": "https://api.github.com/repos/amphp/amp/zipball/1e58d53e4af390efc7813e36cd215bd82cba4b06",
                "reference": "1e58d53e4af390efc7813e36cd215bd82cba4b06",
                "shasum": ""
            },
            "require": {
                "php": ">=7"
            },
            "require-dev": {
                "amphp/php-cs-fixer-config": "dev-master",
                "amphp/phpunit-util": "^1",
                "ext-json": "*",
                "jetbrains/phpstorm-stubs": "^2019.3",
                "phpunit/phpunit": "^6.0.9 | ^7",
                "react/promise": "^2",
                "vimeo/psalm": "^3.11@dev"
            },
            "type": "library",
            "extra": {
                "branch-alias": {
                    "dev-master": "2.x-dev"
                }
            },
            "autoload": {
                "psr-4": {
                    "Amp\\": "lib"
                },
                "files": [
                    "lib/functions.php",
                    "lib/Internal/functions.php"
                ]
            },
            "notification-url": "https://packagist.org/downloads/",
            "license": [
                "MIT"
            ],
            "authors": [
                {
                    "name": "Daniel Lowrey",
                    "email": "rdlowrey@php.net"
                },
                {
                    "name": "Aaron Piotrowski",
                    "email": "aaron@trowski.com"
                },
                {
                    "name": "Bob Weinand",
                    "email": "bobwei9@hotmail.com"
                },
                {
                    "name": "Niklas Keller",
                    "email": "me@kelunik.com"
                }
            ],
            "description": "A non-blocking concurrency framework for PHP applications.",
            "homepage": "http://amphp.org/amp",
            "keywords": [
                "async",
                "asynchronous",
                "awaitable",
                "concurrency",
                "event",
                "event-loop",
                "future",
                "non-blocking",
                "promise"
            ],
            "time": "2020-04-30T04:54:50+00:00"
        },
        {
            "name": "amphp/byte-stream",
            "version": "v1.7.3",
            "source": {
                "type": "git",
                "url": "https://github.com/amphp/byte-stream.git",
                "reference": "b867505edb79dda8f253ca3c3a2bbadae4b16592"
            },
            "dist": {
                "type": "zip",
                "url": "https://api.github.com/repos/amphp/byte-stream/zipball/b867505edb79dda8f253ca3c3a2bbadae4b16592",
                "reference": "b867505edb79dda8f253ca3c3a2bbadae4b16592",
                "shasum": ""
            },
            "require": {
                "amphp/amp": "^2"
            },
            "require-dev": {
                "amphp/php-cs-fixer-config": "dev-master",
                "amphp/phpunit-util": "^1",
                "friendsofphp/php-cs-fixer": "^2.3",
                "jetbrains/phpstorm-stubs": "^2019.3",
                "phpunit/phpunit": "^6 || ^7 || ^8",
                "vimeo/psalm": "^3.9@dev"
            },
            "type": "library",
            "extra": {
                "branch-alias": {
                    "dev-master": "1.x-dev"
                }
            },
            "autoload": {
                "psr-4": {
                    "Amp\\ByteStream\\": "lib"
                },
                "files": [
                    "lib/functions.php"
                ]
            },
            "notification-url": "https://packagist.org/downloads/",
            "license": [
                "MIT"
            ],
            "authors": [
                {
                    "name": "Aaron Piotrowski",
                    "email": "aaron@trowski.com"
                },
                {
                    "name": "Niklas Keller",
                    "email": "me@kelunik.com"
                }
            ],
            "description": "A stream abstraction to make working with non-blocking I/O simple.",
            "homepage": "http://amphp.org/byte-stream",
            "keywords": [
                "amp",
                "amphp",
                "async",
                "io",
                "non-blocking",
                "stream"
            ],
            "time": "2020-04-04T16:56:54+00:00"
        },
        {
            "name": "composer/semver",
            "version": "1.5.1",
            "source": {
                "type": "git",
                "url": "https://github.com/composer/semver.git",
                "reference": "c6bea70230ef4dd483e6bbcab6005f682ed3a8de"
            },
            "dist": {
                "type": "zip",
                "url": "https://api.github.com/repos/composer/semver/zipball/c6bea70230ef4dd483e6bbcab6005f682ed3a8de",
                "reference": "c6bea70230ef4dd483e6bbcab6005f682ed3a8de",
                "shasum": ""
            },
            "require": {
                "php": "^5.3.2 || ^7.0"
            },
            "require-dev": {
                "phpunit/phpunit": "^4.5 || ^5.0.5"
            },
            "type": "library",
            "extra": {
                "branch-alias": {
                    "dev-master": "1.x-dev"
                }
            },
            "autoload": {
                "psr-4": {
                    "Composer\\Semver\\": "src"
                }
            },
            "notification-url": "https://packagist.org/downloads/",
            "license": [
                "MIT"
            ],
            "authors": [
                {
                    "name": "Nils Adermann",
                    "email": "naderman@naderman.de",
                    "homepage": "http://www.naderman.de"
                },
                {
                    "name": "Jordi Boggiano",
                    "email": "j.boggiano@seld.be",
                    "homepage": "http://seld.be"
                },
                {
                    "name": "Rob Bast",
                    "email": "rob.bast@gmail.com",
                    "homepage": "http://robbast.nl"
                }
            ],
            "description": "Semver library that offers utilities, version constraint parsing and validation.",
            "keywords": [
                "semantic",
                "semver",
                "validation",
                "versioning"
            ],
            "time": "2020-01-13T12:06:48+00:00"
        },
        {
            "name": "composer/xdebug-handler",
            "version": "1.4.1",
            "source": {
                "type": "git",
                "url": "https://github.com/composer/xdebug-handler.git",
                "reference": "1ab9842d69e64fb3a01be6b656501032d1b78cb7"
            },
            "dist": {
                "type": "zip",
                "url": "https://api.github.com/repos/composer/xdebug-handler/zipball/1ab9842d69e64fb3a01be6b656501032d1b78cb7",
                "reference": "1ab9842d69e64fb3a01be6b656501032d1b78cb7",
                "shasum": ""
            },
            "require": {
                "php": "^5.3.2 || ^7.0 || ^8.0",
                "psr/log": "^1.0"
            },
            "require-dev": {
                "phpunit/phpunit": "^4.8.35 || ^5.7 || 6.5 - 8"
            },
            "type": "library",
            "autoload": {
                "psr-4": {
                    "Composer\\XdebugHandler\\": "src"
                }
            },
            "notification-url": "https://packagist.org/downloads/",
            "license": [
                "MIT"
            ],
            "authors": [
                {
                    "name": "John Stevenson",
                    "email": "john-stevenson@blueyonder.co.uk"
                }
            ],
            "description": "Restarts a process without Xdebug.",
            "keywords": [
                "Xdebug",
                "performance"
            ],
            "funding": [
                {
                    "url": "https://packagist.com",
                    "type": "custom"
                }
            ],
            "time": "2020-03-01T12:26:26+00:00"
        },
        {
            "name": "dealerdirect/phpcodesniffer-composer-installer",
            "version": "v0.6.2",
            "source": {
                "type": "git",
                "url": "https://github.com/Dealerdirect/phpcodesniffer-composer-installer.git",
                "reference": "8001af8eb107fbfcedc31a8b51e20b07d85b457a"
            },
            "dist": {
                "type": "zip",
                "url": "https://api.github.com/repos/Dealerdirect/phpcodesniffer-composer-installer/zipball/8001af8eb107fbfcedc31a8b51e20b07d85b457a",
                "reference": "8001af8eb107fbfcedc31a8b51e20b07d85b457a",
                "shasum": ""
            },
            "require": {
                "composer-plugin-api": "^1.0",
                "php": "^5.3|^7",
                "squizlabs/php_codesniffer": "^2|^3"
            },
            "require-dev": {
                "composer/composer": "*",
                "phpcompatibility/php-compatibility": "^9.0",
                "sensiolabs/security-checker": "^4.1.0"
            },
            "type": "composer-plugin",
            "extra": {
                "class": "Dealerdirect\\Composer\\Plugin\\Installers\\PHPCodeSniffer\\Plugin"
            },
            "autoload": {
                "psr-4": {
                    "Dealerdirect\\Composer\\Plugin\\Installers\\PHPCodeSniffer\\": "src/"
                }
            },
            "notification-url": "https://packagist.org/downloads/",
            "license": [
                "MIT"
            ],
            "authors": [
                {
                    "name": "Franck Nijhof",
                    "email": "franck.nijhof@dealerdirect.com",
                    "homepage": "http://www.frenck.nl",
                    "role": "Developer / IT Manager"
                }
            ],
            "description": "PHP_CodeSniffer Standards Composer Installer Plugin",
            "homepage": "http://www.dealerdirect.com",
            "keywords": [
                "PHPCodeSniffer",
                "PHP_CodeSniffer",
                "code quality",
                "codesniffer",
                "composer",
                "installer",
                "phpcs",
                "plugin",
                "qa",
                "quality",
                "standard",
                "standards",
                "style guide",
                "stylecheck",
                "tests"
            ],
            "time": "2020-01-29T20:22:20+00:00"
        },
        {
            "name": "doctrine/coding-standard",
            "version": "8.0.0",
            "source": {
                "type": "git",
                "url": "https://github.com/doctrine/coding-standard.git",
                "reference": "742200e29fb8ffd58ba9abec8a9ec33db0884677"
            },
            "dist": {
                "type": "zip",
                "url": "https://api.github.com/repos/doctrine/coding-standard/zipball/742200e29fb8ffd58ba9abec8a9ec33db0884677",
                "reference": "742200e29fb8ffd58ba9abec8a9ec33db0884677",
                "shasum": ""
            },
            "require": {
                "dealerdirect/phpcodesniffer-composer-installer": "^0.6.2",
                "php": "^7.2 || ^8.0",
                "slevomat/coding-standard": "^6.3.8",
                "squizlabs/php_codesniffer": "^3.5.5"
            },
            "type": "phpcodesniffer-standard",
            "extra": {
                "branch-alias": {
                    "dev-master": "7.0.x-dev"
                }
            },
            "notification-url": "https://packagist.org/downloads/",
            "license": [
                "MIT"
            ],
            "authors": [
                {
                    "name": "Benjamin Eberlei",
                    "email": "kontakt@beberlei.de"
                },
                {
                    "name": "Steve Müller",
                    "email": "st.mueller@dzh-online.de"
                }
            ],
            "description": "The Doctrine Coding Standard is a set of PHPCS rules applied to all Doctrine projects.",
            "homepage": "https://www.doctrine-project.org/projects/coding-standard.html",
            "keywords": [
                "checks",
                "code",
                "coding",
                "cs",
                "doctrine",
                "rules",
                "sniffer",
                "sniffs",
                "standard",
                "style"
            ],
            "time": "2020-06-02T17:58:43+00:00"
        },
        {
            "name": "doctrine/instantiator",
            "version": "1.3.1",
            "source": {
                "type": "git",
                "url": "https://github.com/doctrine/instantiator.git",
                "reference": "f350df0268e904597e3bd9c4685c53e0e333feea"
            },
            "dist": {
                "type": "zip",
                "url": "https://api.github.com/repos/doctrine/instantiator/zipball/f350df0268e904597e3bd9c4685c53e0e333feea",
                "reference": "f350df0268e904597e3bd9c4685c53e0e333feea",
                "shasum": ""
            },
            "require": {
                "php": "^7.1 || ^8.0"
            },
            "require-dev": {
                "doctrine/coding-standard": "^6.0",
                "ext-pdo": "*",
                "ext-phar": "*",
                "phpbench/phpbench": "^0.13",
                "phpstan/phpstan-phpunit": "^0.11",
                "phpstan/phpstan-shim": "^0.11",
                "phpunit/phpunit": "^7.0"
            },
            "type": "library",
            "extra": {
                "branch-alias": {
                    "dev-master": "1.2.x-dev"
                }
            },
            "autoload": {
                "psr-4": {
                    "Doctrine\\Instantiator\\": "src/Doctrine/Instantiator/"
                }
            },
            "notification-url": "https://packagist.org/downloads/",
            "license": [
                "MIT"
            ],
            "authors": [
                {
                    "name": "Marco Pivetta",
                    "email": "ocramius@gmail.com",
                    "homepage": "http://ocramius.github.com/"
                }
            ],
            "description": "A small, lightweight utility to instantiate objects in PHP without invoking their constructors",
            "homepage": "https://www.doctrine-project.org/projects/instantiator.html",
            "keywords": [
                "constructor",
                "instantiate"
            ],
            "funding": [
                {
                    "url": "https://www.doctrine-project.org/sponsorship.html",
                    "type": "custom"
                },
                {
                    "url": "https://www.patreon.com/phpdoctrine",
                    "type": "patreon"
                },
                {
                    "url": "https://tidelift.com/funding/github/packagist/doctrine%2Finstantiator",
                    "type": "tidelift"
                }
            ],
            "time": "2020-05-29T17:27:14+00:00"
        },
        {
            "name": "felixfbecker/advanced-json-rpc",
            "version": "v3.1.1",
            "source": {
                "type": "git",
                "url": "https://github.com/felixfbecker/php-advanced-json-rpc.git",
                "reference": "0ed363f8de17d284d479ec813c9ad3f6834b5c40"
            },
            "dist": {
                "type": "zip",
                "url": "https://api.github.com/repos/felixfbecker/php-advanced-json-rpc/zipball/0ed363f8de17d284d479ec813c9ad3f6834b5c40",
                "reference": "0ed363f8de17d284d479ec813c9ad3f6834b5c40",
                "shasum": ""
            },
            "require": {
                "netresearch/jsonmapper": "^1.0 || ^2.0",
                "php": ">=7.0",
                "phpdocumentor/reflection-docblock": "^4.0.0 || ^5.0.0"
            },
            "require-dev": {
                "phpunit/phpunit": "^6.0.0"
            },
            "type": "library",
            "autoload": {
                "psr-4": {
                    "AdvancedJsonRpc\\": "lib/"
                }
            },
            "notification-url": "https://packagist.org/downloads/",
            "license": [
                "ISC"
            ],
            "authors": [
                {
                    "name": "Felix Becker",
                    "email": "felix.b@outlook.com"
                }
            ],
            "description": "A more advanced JSONRPC implementation",
            "time": "2020-03-11T15:21:41+00:00"
        },
        {
            "name": "felixfbecker/language-server-protocol",
            "version": "v1.4.0",
            "source": {
                "type": "git",
                "url": "https://github.com/felixfbecker/php-language-server-protocol.git",
                "reference": "378801f6139bb74ac215d81cca1272af61df9a9f"
            },
            "dist": {
                "type": "zip",
                "url": "https://api.github.com/repos/felixfbecker/php-language-server-protocol/zipball/378801f6139bb74ac215d81cca1272af61df9a9f",
                "reference": "378801f6139bb74ac215d81cca1272af61df9a9f",
                "shasum": ""
            },
            "require": {
                "php": "^7.0"
            },
            "require-dev": {
                "phpstan/phpstan": "*",
                "phpunit/phpunit": "^6.3",
                "squizlabs/php_codesniffer": "^3.1"
            },
            "type": "library",
            "autoload": {
                "psr-4": {
                    "LanguageServerProtocol\\": "src/"
                }
            },
            "notification-url": "https://packagist.org/downloads/",
            "license": [
                "ISC"
            ],
            "authors": [
                {
                    "name": "Felix Becker",
                    "email": "felix.b@outlook.com"
                }
            ],
            "description": "PHP classes for the Language Server Protocol",
            "keywords": [
                "language",
                "microsoft",
                "php",
                "server"
            ],
            "time": "2019-06-23T21:03:50+00:00"
        },
        {
            "name": "jetbrains/phpstorm-stubs",
            "version": "v2019.3",
            "source": {
                "type": "git",
                "url": "https://github.com/JetBrains/phpstorm-stubs.git",
                "reference": "883b6facd78e01c0743b554af86fa590c2573f40"
            },
            "dist": {
                "type": "zip",
                "url": "https://api.github.com/repos/JetBrains/phpstorm-stubs/zipball/883b6facd78e01c0743b554af86fa590c2573f40",
                "reference": "883b6facd78e01c0743b554af86fa590c2573f40",
                "shasum": ""
            },
            "require-dev": {
                "nikic/php-parser": "^4",
                "php": "^7.1",
                "phpdocumentor/reflection-docblock": "^4.3",
                "phpunit/phpunit": "^7"
            },
            "type": "library",
            "autoload": {
                "files": [
                    "PhpStormStubsMap.php"
                ]
            },
            "notification-url": "https://packagist.org/downloads/",
            "license": [
                "Apache-2.0"
            ],
            "description": "PHP runtime & extensions header files for PhpStorm",
            "homepage": "https://www.jetbrains.com/phpstorm",
            "keywords": [
                "autocomplete",
                "code",
                "inference",
                "inspection",
                "jetbrains",
                "phpstorm",
                "stubs",
                "type"
            ],
            "time": "2019-12-05T16:56:26+00:00"
        },
        {
            "name": "myclabs/deep-copy",
            "version": "1.9.5",
            "source": {
                "type": "git",
                "url": "https://github.com/myclabs/DeepCopy.git",
                "reference": "b2c28789e80a97badd14145fda39b545d83ca3ef"
            },
            "dist": {
                "type": "zip",
                "url": "https://api.github.com/repos/myclabs/DeepCopy/zipball/b2c28789e80a97badd14145fda39b545d83ca3ef",
                "reference": "b2c28789e80a97badd14145fda39b545d83ca3ef",
                "shasum": ""
            },
            "require": {
                "php": "^7.1"
            },
            "replace": {
                "myclabs/deep-copy": "self.version"
            },
            "require-dev": {
                "doctrine/collections": "^1.0",
                "doctrine/common": "^2.6",
                "phpunit/phpunit": "^7.1"
            },
            "type": "library",
            "autoload": {
                "psr-4": {
                    "DeepCopy\\": "src/DeepCopy/"
                },
                "files": [
                    "src/DeepCopy/deep_copy.php"
                ]
            },
            "notification-url": "https://packagist.org/downloads/",
            "license": [
                "MIT"
            ],
            "description": "Create deep copies (clones) of your objects",
            "keywords": [
                "clone",
                "copy",
                "duplicate",
                "object",
                "object graph"
            ],
            "time": "2020-01-17T21:11:47+00:00"
        },
        {
            "name": "netresearch/jsonmapper",
            "version": "v2.1.0",
            "source": {
                "type": "git",
                "url": "https://github.com/cweiske/jsonmapper.git",
                "reference": "e0f1e33a71587aca81be5cffbb9746510e1fe04e"
            },
            "dist": {
                "type": "zip",
                "url": "https://api.github.com/repos/cweiske/jsonmapper/zipball/e0f1e33a71587aca81be5cffbb9746510e1fe04e",
                "reference": "e0f1e33a71587aca81be5cffbb9746510e1fe04e",
                "shasum": ""
            },
            "require": {
                "ext-json": "*",
                "ext-pcre": "*",
                "ext-reflection": "*",
                "ext-spl": "*",
                "php": ">=5.6"
            },
            "require-dev": {
                "phpunit/phpunit": "~4.8.35 || ~5.7 || ~6.4 || ~7.0",
                "squizlabs/php_codesniffer": "~3.5"
            },
            "type": "library",
            "autoload": {
                "psr-0": {
                    "JsonMapper": "src/"
                }
            },
            "notification-url": "https://packagist.org/downloads/",
            "license": [
                "OSL-3.0"
            ],
            "authors": [
                {
                    "name": "Christian Weiske",
                    "email": "cweiske@cweiske.de",
                    "homepage": "http://github.com/cweiske/jsonmapper/",
                    "role": "Developer"
                }
            ],
            "description": "Map nested JSON structures onto PHP classes",
            "time": "2020-04-16T18:48:43+00:00"
        },
        {
            "name": "nikic/php-parser",
            "version": "v4.4.0",
            "source": {
                "type": "git",
                "url": "https://github.com/nikic/PHP-Parser.git",
                "reference": "bd43ec7152eaaab3bd8c6d0aa95ceeb1df8ee120"
            },
            "dist": {
                "type": "zip",
                "url": "https://api.github.com/repos/nikic/PHP-Parser/zipball/bd43ec7152eaaab3bd8c6d0aa95ceeb1df8ee120",
                "reference": "bd43ec7152eaaab3bd8c6d0aa95ceeb1df8ee120",
                "shasum": ""
            },
            "require": {
                "ext-tokenizer": "*",
                "php": ">=7.0"
            },
            "require-dev": {
                "ircmaxell/php-yacc": "0.0.5",
                "phpunit/phpunit": "^6.5 || ^7.0 || ^8.0"
            },
            "bin": [
                "bin/php-parse"
            ],
            "type": "library",
            "extra": {
                "branch-alias": {
                    "dev-master": "4.3-dev"
                }
            },
            "autoload": {
                "psr-4": {
                    "PhpParser\\": "lib/PhpParser"
                }
            },
            "notification-url": "https://packagist.org/downloads/",
            "license": [
                "BSD-3-Clause"
            ],
            "authors": [
                {
                    "name": "Nikita Popov"
                }
            ],
            "description": "A PHP parser written in PHP",
            "keywords": [
                "parser",
                "php"
            ],
            "time": "2020-04-10T16:34:50+00:00"
        },
        {
            "name": "openlss/lib-array2xml",
            "version": "1.0.0",
            "source": {
                "type": "git",
                "url": "https://github.com/nullivex/lib-array2xml.git",
                "reference": "a91f18a8dfc69ffabe5f9b068bc39bb202c81d90"
            },
            "dist": {
                "type": "zip",
                "url": "https://api.github.com/repos/nullivex/lib-array2xml/zipball/a91f18a8dfc69ffabe5f9b068bc39bb202c81d90",
                "reference": "a91f18a8dfc69ffabe5f9b068bc39bb202c81d90",
                "shasum": ""
            },
            "require": {
                "php": ">=5.3.2"
            },
            "type": "library",
            "autoload": {
                "psr-0": {
                    "LSS": ""
                }
            },
            "notification-url": "https://packagist.org/downloads/",
            "license": [
                "Apache-2.0"
            ],
            "authors": [
                {
                    "name": "Bryan Tong",
                    "email": "bryan@nullivex.com",
                    "homepage": "https://www.nullivex.com"
                },
                {
                    "name": "Tony Butler",
                    "email": "spudz76@gmail.com",
                    "homepage": "https://www.nullivex.com"
                }
            ],
            "description": "Array2XML conversion library credit to lalit.org",
            "homepage": "https://www.nullivex.com",
            "keywords": [
                "array",
                "array conversion",
                "xml",
                "xml conversion"
            ],
            "time": "2019-03-29T20:06:56+00:00"
        },
        {
            "name": "phar-io/manifest",
            "version": "1.0.3",
            "source": {
                "type": "git",
                "url": "https://github.com/phar-io/manifest.git",
                "reference": "7761fcacf03b4d4f16e7ccb606d4879ca431fcf4"
            },
            "dist": {
                "type": "zip",
                "url": "https://api.github.com/repos/phar-io/manifest/zipball/7761fcacf03b4d4f16e7ccb606d4879ca431fcf4",
                "reference": "7761fcacf03b4d4f16e7ccb606d4879ca431fcf4",
                "shasum": ""
            },
            "require": {
                "ext-dom": "*",
                "ext-phar": "*",
                "phar-io/version": "^2.0",
                "php": "^5.6 || ^7.0"
            },
            "type": "library",
            "extra": {
                "branch-alias": {
                    "dev-master": "1.0.x-dev"
                }
            },
            "autoload": {
                "classmap": [
                    "src/"
                ]
            },
            "notification-url": "https://packagist.org/downloads/",
            "license": [
                "BSD-3-Clause"
            ],
            "authors": [
                {
                    "name": "Arne Blankerts",
                    "email": "arne@blankerts.de",
                    "role": "Developer"
                },
                {
                    "name": "Sebastian Heuer",
                    "email": "sebastian@phpeople.de",
                    "role": "Developer"
                },
                {
                    "name": "Sebastian Bergmann",
                    "email": "sebastian@phpunit.de",
                    "role": "Developer"
                }
            ],
            "description": "Component for reading phar.io manifest information from a PHP Archive (PHAR)",
            "time": "2018-07-08T19:23:20+00:00"
        },
        {
            "name": "phar-io/version",
            "version": "2.0.1",
            "source": {
                "type": "git",
                "url": "https://github.com/phar-io/version.git",
                "reference": "45a2ec53a73c70ce41d55cedef9063630abaf1b6"
            },
            "dist": {
                "type": "zip",
                "url": "https://api.github.com/repos/phar-io/version/zipball/45a2ec53a73c70ce41d55cedef9063630abaf1b6",
                "reference": "45a2ec53a73c70ce41d55cedef9063630abaf1b6",
                "shasum": ""
            },
            "require": {
                "php": "^5.6 || ^7.0"
            },
            "type": "library",
            "autoload": {
                "classmap": [
                    "src/"
                ]
            },
            "notification-url": "https://packagist.org/downloads/",
            "license": [
                "BSD-3-Clause"
            ],
            "authors": [
                {
                    "name": "Arne Blankerts",
                    "email": "arne@blankerts.de",
                    "role": "Developer"
                },
                {
                    "name": "Sebastian Heuer",
                    "email": "sebastian@phpeople.de",
                    "role": "Developer"
                },
                {
                    "name": "Sebastian Bergmann",
                    "email": "sebastian@phpunit.de",
                    "role": "Developer"
                }
            ],
            "description": "Library for handling version information and constraints",
            "time": "2018-07-08T19:19:57+00:00"
        },
        {
            "name": "phpdocumentor/reflection-common",
            "version": "2.1.0",
            "source": {
                "type": "git",
                "url": "https://github.com/phpDocumentor/ReflectionCommon.git",
                "reference": "6568f4687e5b41b054365f9ae03fcb1ed5f2069b"
            },
            "dist": {
                "type": "zip",
                "url": "https://api.github.com/repos/phpDocumentor/ReflectionCommon/zipball/6568f4687e5b41b054365f9ae03fcb1ed5f2069b",
                "reference": "6568f4687e5b41b054365f9ae03fcb1ed5f2069b",
                "shasum": ""
            },
            "require": {
                "php": ">=7.1"
            },
            "type": "library",
            "extra": {
                "branch-alias": {
                    "dev-master": "2.x-dev"
                }
            },
            "autoload": {
                "psr-4": {
                    "phpDocumentor\\Reflection\\": "src/"
                }
            },
            "notification-url": "https://packagist.org/downloads/",
            "license": [
                "MIT"
            ],
            "authors": [
                {
                    "name": "Jaap van Otterdijk",
                    "email": "opensource@ijaap.nl"
                }
            ],
            "description": "Common reflection classes used by phpdocumentor to reflect the code structure",
            "homepage": "http://www.phpdoc.org",
            "keywords": [
                "FQSEN",
                "phpDocumentor",
                "phpdoc",
                "reflection",
                "static analysis"
            ],
            "time": "2020-04-27T09:25:28+00:00"
        },
        {
            "name": "phpdocumentor/reflection-docblock",
            "version": "5.1.0",
            "source": {
                "type": "git",
                "url": "https://github.com/phpDocumentor/ReflectionDocBlock.git",
                "reference": "cd72d394ca794d3466a3b2fc09d5a6c1dc86b47e"
            },
            "dist": {
                "type": "zip",
                "url": "https://api.github.com/repos/phpDocumentor/ReflectionDocBlock/zipball/cd72d394ca794d3466a3b2fc09d5a6c1dc86b47e",
                "reference": "cd72d394ca794d3466a3b2fc09d5a6c1dc86b47e",
                "shasum": ""
            },
            "require": {
                "ext-filter": "^7.1",
                "php": "^7.2",
                "phpdocumentor/reflection-common": "^2.0",
                "phpdocumentor/type-resolver": "^1.0",
                "webmozart/assert": "^1"
            },
            "require-dev": {
                "doctrine/instantiator": "^1",
                "mockery/mockery": "^1"
            },
            "type": "library",
            "extra": {
                "branch-alias": {
                    "dev-master": "5.x-dev"
                }
            },
            "autoload": {
                "psr-4": {
                    "phpDocumentor\\Reflection\\": "src"
                }
            },
            "notification-url": "https://packagist.org/downloads/",
            "license": [
                "MIT"
            ],
            "authors": [
                {
                    "name": "Mike van Riel",
                    "email": "me@mikevanriel.com"
                },
                {
                    "name": "Jaap van Otterdijk",
                    "email": "account@ijaap.nl"
                }
            ],
            "description": "With this component, a library can provide support for annotations via DocBlocks or otherwise retrieve information that is embedded in a DocBlock.",
            "time": "2020-02-22T12:28:44+00:00"
        },
        {
            "name": "phpdocumentor/type-resolver",
            "version": "1.1.0",
            "source": {
                "type": "git",
                "url": "https://github.com/phpDocumentor/TypeResolver.git",
                "reference": "7462d5f123dfc080dfdf26897032a6513644fc95"
            },
            "dist": {
                "type": "zip",
                "url": "https://api.github.com/repos/phpDocumentor/TypeResolver/zipball/7462d5f123dfc080dfdf26897032a6513644fc95",
                "reference": "7462d5f123dfc080dfdf26897032a6513644fc95",
                "shasum": ""
            },
            "require": {
                "php": "^7.2",
                "phpdocumentor/reflection-common": "^2.0"
            },
            "require-dev": {
                "ext-tokenizer": "^7.2",
                "mockery/mockery": "~1"
            },
            "type": "library",
            "extra": {
                "branch-alias": {
                    "dev-master": "1.x-dev"
                }
            },
            "autoload": {
                "psr-4": {
                    "phpDocumentor\\Reflection\\": "src"
                }
            },
            "notification-url": "https://packagist.org/downloads/",
            "license": [
                "MIT"
            ],
            "authors": [
                {
                    "name": "Mike van Riel",
                    "email": "me@mikevanriel.com"
                }
            ],
            "description": "A PSR-5 based resolver of Class names, Types and Structural Element Names",
            "time": "2020-02-18T18:59:58+00:00"
        },
        {
            "name": "phpspec/prophecy",
            "version": "v1.10.3",
            "source": {
                "type": "git",
                "url": "https://github.com/phpspec/prophecy.git",
                "reference": "451c3cd1418cf640de218914901e51b064abb093"
            },
            "dist": {
                "type": "zip",
                "url": "https://api.github.com/repos/phpspec/prophecy/zipball/451c3cd1418cf640de218914901e51b064abb093",
                "reference": "451c3cd1418cf640de218914901e51b064abb093",
                "shasum": ""
            },
            "require": {
                "doctrine/instantiator": "^1.0.2",
                "php": "^5.3|^7.0",
                "phpdocumentor/reflection-docblock": "^2.0|^3.0.2|^4.0|^5.0",
                "sebastian/comparator": "^1.2.3|^2.0|^3.0|^4.0",
                "sebastian/recursion-context": "^1.0|^2.0|^3.0|^4.0"
            },
            "require-dev": {
                "phpspec/phpspec": "^2.5 || ^3.2",
                "phpunit/phpunit": "^4.8.35 || ^5.7 || ^6.5 || ^7.1"
            },
            "type": "library",
            "extra": {
                "branch-alias": {
                    "dev-master": "1.10.x-dev"
                }
            },
            "autoload": {
                "psr-4": {
                    "Prophecy\\": "src/Prophecy"
                }
            },
            "notification-url": "https://packagist.org/downloads/",
            "license": [
                "MIT"
            ],
            "authors": [
                {
                    "name": "Konstantin Kudryashov",
                    "email": "ever.zet@gmail.com",
                    "homepage": "http://everzet.com"
                },
                {
                    "name": "Marcello Duarte",
                    "email": "marcello.duarte@gmail.com"
                }
            ],
            "description": "Highly opinionated mocking framework for PHP 5.3+",
            "homepage": "https://github.com/phpspec/prophecy",
            "keywords": [
                "Double",
                "Dummy",
                "fake",
                "mock",
                "spy",
                "stub"
            ],
            "time": "2020-03-05T15:02:03+00:00"
        },
        {
            "name": "phpstan/phpdoc-parser",
            "version": "0.4.4",
            "source": {
                "type": "git",
                "url": "https://github.com/phpstan/phpdoc-parser.git",
                "reference": "d8d9d4645379e677466d407034436bb155b11c65"
            },
            "dist": {
                "type": "zip",
                "url": "https://api.github.com/repos/phpstan/phpdoc-parser/zipball/d8d9d4645379e677466d407034436bb155b11c65",
                "reference": "d8d9d4645379e677466d407034436bb155b11c65",
                "shasum": ""
            },
            "require": {
                "php": "~7.1"
            },
            "require-dev": {
                "consistence/coding-standard": "^3.5",
                "ergebnis/composer-normalize": "^2.0.2",
                "jakub-onderka/php-parallel-lint": "^0.9.2",
                "phing/phing": "^2.16.0",
                "phpstan/extension-installer": "^1.0",
                "phpstan/phpstan": "^0.12.19",
                "phpstan/phpstan-strict-rules": "^0.12",
                "phpunit/phpunit": "^6.3",
                "slevomat/coding-standard": "^4.7.2",
                "symfony/process": "^4.0"
            },
            "type": "library",
            "extra": {
                "branch-alias": {
                    "dev-master": "0.4-dev"
                }
            },
            "autoload": {
                "psr-4": {
                    "PHPStan\\PhpDocParser\\": [
                        "src/"
                    ]
                }
            },
            "notification-url": "https://packagist.org/downloads/",
            "license": [
                "MIT"
            ],
            "description": "PHPDoc parser with support for nullable, intersection and generic types",
            "time": "2020-04-13T16:28:46+00:00"
        },
        {
            "name": "phpstan/phpstan",
            "version": "0.12.18",
            "source": {
                "type": "git",
                "url": "https://github.com/phpstan/phpstan.git",
                "reference": "1ce27fe29c8660a27926127d350d53d80c4d4286"
            },
            "dist": {
                "type": "zip",
                "url": "https://api.github.com/repos/phpstan/phpstan/zipball/1ce27fe29c8660a27926127d350d53d80c4d4286",
                "reference": "1ce27fe29c8660a27926127d350d53d80c4d4286",
                "shasum": ""
            },
            "require": {
                "php": "^7.1"
            },
            "bin": [
                "phpstan",
                "phpstan.phar"
            ],
            "type": "library",
            "extra": {
                "branch-alias": {
                    "dev-master": "0.12-dev"
                }
            },
            "autoload": {
                "files": [
                    "bootstrap.php"
                ]
            },
            "notification-url": "https://packagist.org/downloads/",
            "license": [
                "MIT"
            ],
            "description": "PHPStan - PHP Static Analysis Tool",
            "time": "2020-03-22T16:51:47+00:00"
<<<<<<< HEAD
        },
        {
            "name": "phpstan/phpstan-strict-rules",
            "version": "0.12.2",
            "source": {
                "type": "git",
                "url": "https://github.com/phpstan/phpstan-strict-rules.git",
                "reference": "a670a59aff7cf96f75d21b974860ada10e25b2ee"
            },
            "dist": {
                "type": "zip",
                "url": "https://api.github.com/repos/phpstan/phpstan-strict-rules/zipball/a670a59aff7cf96f75d21b974860ada10e25b2ee",
                "reference": "a670a59aff7cf96f75d21b974860ada10e25b2ee",
                "shasum": ""
            },
            "require": {
                "php": "~7.1",
                "phpstan/phpstan": "^0.12.6"
            },
            "require-dev": {
                "consistence/coding-standard": "^3.0.1",
                "dealerdirect/phpcodesniffer-composer-installer": "^0.4.4",
                "ergebnis/composer-normalize": "^2.0.2",
                "jakub-onderka/php-parallel-lint": "^1.0",
                "phing/phing": "^2.16.0",
                "phpstan/phpstan-phpunit": "^0.12",
                "phpunit/phpunit": "^7.0",
                "slevomat/coding-standard": "^4.5.2"
            },
            "type": "phpstan-extension",
            "extra": {
                "branch-alias": {
                    "dev-master": "0.12-dev"
                },
                "phpstan": {
                    "includes": [
                        "rules.neon"
                    ]
                }
            },
            "autoload": {
                "psr-4": {
                    "PHPStan\\": "src/"
                }
            },
            "notification-url": "https://packagist.org/downloads/",
            "license": [
                "MIT"
            ],
            "description": "Extra strict and opinionated rules for PHPStan",
            "time": "2020-01-20T13:08:52+00:00"
=======
>>>>>>> 3c199249
        },
        {
            "name": "phpunit/php-code-coverage",
            "version": "8.0.2",
            "source": {
                "type": "git",
                "url": "https://github.com/sebastianbergmann/php-code-coverage.git",
                "reference": "ca6647ffddd2add025ab3f21644a441d7c146cdc"
            },
            "dist": {
                "type": "zip",
                "url": "https://api.github.com/repos/sebastianbergmann/php-code-coverage/zipball/ca6647ffddd2add025ab3f21644a441d7c146cdc",
                "reference": "ca6647ffddd2add025ab3f21644a441d7c146cdc",
                "shasum": ""
            },
            "require": {
                "ext-dom": "*",
                "ext-xmlwriter": "*",
                "php": "^7.3",
                "phpunit/php-file-iterator": "^3.0",
                "phpunit/php-text-template": "^2.0",
                "phpunit/php-token-stream": "^4.0",
                "sebastian/code-unit-reverse-lookup": "^2.0",
                "sebastian/environment": "^5.0",
                "sebastian/version": "^3.0",
                "theseer/tokenizer": "^1.1.3"
            },
            "require-dev": {
                "phpunit/phpunit": "^9.0"
            },
            "suggest": {
                "ext-pcov": "*",
                "ext-xdebug": "*"
            },
            "type": "library",
            "extra": {
                "branch-alias": {
                    "dev-master": "8.0-dev"
                }
            },
            "autoload": {
                "classmap": [
                    "src/"
                ]
            },
            "notification-url": "https://packagist.org/downloads/",
            "license": [
                "BSD-3-Clause"
            ],
            "authors": [
                {
                    "name": "Sebastian Bergmann",
                    "email": "sebastian@phpunit.de",
                    "role": "lead"
                }
            ],
            "description": "Library that provides collection, processing, and rendering functionality for PHP code coverage information.",
            "homepage": "https://github.com/sebastianbergmann/php-code-coverage",
            "keywords": [
                "coverage",
                "testing",
                "xunit"
            ],
            "funding": [
                {
                    "url": "https://github.com/sebastianbergmann",
                    "type": "github"
                }
            ],
            "time": "2020-05-23T08:02:54+00:00"
        },
        {
            "name": "phpunit/php-file-iterator",
<<<<<<< HEAD
            "version": "3.0.1",
            "source": {
                "type": "git",
                "url": "https://github.com/sebastianbergmann/php-file-iterator.git",
                "reference": "4ac5b3e13df14829daa60a2eb4fdd2f2b7d33cf4"
            },
            "dist": {
                "type": "zip",
                "url": "https://api.github.com/repos/sebastianbergmann/php-file-iterator/zipball/4ac5b3e13df14829daa60a2eb4fdd2f2b7d33cf4",
                "reference": "4ac5b3e13df14829daa60a2eb4fdd2f2b7d33cf4",
=======
            "version": "3.0.2",
            "source": {
                "type": "git",
                "url": "https://github.com/sebastianbergmann/php-file-iterator.git",
                "reference": "eba15e538f2bb3fe018b7bbb47d2fe32d404bfd2"
            },
            "dist": {
                "type": "zip",
                "url": "https://api.github.com/repos/sebastianbergmann/php-file-iterator/zipball/eba15e538f2bb3fe018b7bbb47d2fe32d404bfd2",
                "reference": "eba15e538f2bb3fe018b7bbb47d2fe32d404bfd2",
>>>>>>> 3c199249
                "shasum": ""
            },
            "require": {
                "php": "^7.3"
            },
            "require-dev": {
                "phpunit/phpunit": "^9.0"
            },
            "type": "library",
            "extra": {
                "branch-alias": {
                    "dev-master": "3.0-dev"
                }
            },
            "autoload": {
                "classmap": [
                    "src/"
                ]
            },
            "notification-url": "https://packagist.org/downloads/",
            "license": [
                "BSD-3-Clause"
            ],
            "authors": [
                {
                    "name": "Sebastian Bergmann",
                    "email": "sebastian@phpunit.de",
                    "role": "lead"
                }
            ],
            "description": "FilterIterator implementation that filters files based on a list of suffixes.",
            "homepage": "https://github.com/sebastianbergmann/php-file-iterator/",
            "keywords": [
                "filesystem",
                "iterator"
            ],
            "funding": [
                {
                    "url": "https://github.com/sebastianbergmann",
                    "type": "github"
                }
            ],
<<<<<<< HEAD
            "time": "2020-04-18T05:02:12+00:00"
        },
        {
            "name": "phpunit/php-invoker",
            "version": "3.0.0",
            "source": {
                "type": "git",
                "url": "https://github.com/sebastianbergmann/php-invoker.git",
                "reference": "7579d5a1ba7f3ac11c80004d205877911315ae7a"
            },
            "dist": {
                "type": "zip",
                "url": "https://api.github.com/repos/sebastianbergmann/php-invoker/zipball/7579d5a1ba7f3ac11c80004d205877911315ae7a",
                "reference": "7579d5a1ba7f3ac11c80004d205877911315ae7a",
=======
            "time": "2020-06-15T12:54:35+00:00"
        },
        {
            "name": "phpunit/php-invoker",
            "version": "3.0.1",
            "source": {
                "type": "git",
                "url": "https://github.com/sebastianbergmann/php-invoker.git",
                "reference": "62f696ad0d140e0e513e69eaafdebb674d622b4c"
            },
            "dist": {
                "type": "zip",
                "url": "https://api.github.com/repos/sebastianbergmann/php-invoker/zipball/62f696ad0d140e0e513e69eaafdebb674d622b4c",
                "reference": "62f696ad0d140e0e513e69eaafdebb674d622b4c",
>>>>>>> 3c199249
                "shasum": ""
            },
            "require": {
                "php": "^7.3"
            },
            "require-dev": {
                "ext-pcntl": "*",
                "phpunit/phpunit": "^9.0"
            },
            "suggest": {
                "ext-pcntl": "*"
            },
            "type": "library",
            "extra": {
                "branch-alias": {
                    "dev-master": "3.0-dev"
                }
            },
            "autoload": {
                "classmap": [
                    "src/"
                ]
            },
            "notification-url": "https://packagist.org/downloads/",
            "license": [
                "BSD-3-Clause"
            ],
            "authors": [
                {
                    "name": "Sebastian Bergmann",
                    "email": "sebastian@phpunit.de",
                    "role": "lead"
                }
            ],
            "description": "Invoke callables with a timeout",
            "homepage": "https://github.com/sebastianbergmann/php-invoker/",
            "keywords": [
                "process"
            ],
<<<<<<< HEAD
            "time": "2020-02-07T06:06:11+00:00"
        },
        {
            "name": "phpunit/php-text-template",
            "version": "2.0.0",
            "source": {
                "type": "git",
                "url": "https://github.com/sebastianbergmann/php-text-template.git",
                "reference": "526dc996cc0ebdfa428cd2dfccd79b7b53fee346"
            },
            "dist": {
                "type": "zip",
                "url": "https://api.github.com/repos/sebastianbergmann/php-text-template/zipball/526dc996cc0ebdfa428cd2dfccd79b7b53fee346",
                "reference": "526dc996cc0ebdfa428cd2dfccd79b7b53fee346",
=======
            "funding": [
                {
                    "url": "https://github.com/sebastianbergmann",
                    "type": "github"
                }
            ],
            "time": "2020-06-15T13:10:07+00:00"
        },
        {
            "name": "phpunit/php-text-template",
            "version": "2.0.1",
            "source": {
                "type": "git",
                "url": "https://github.com/sebastianbergmann/php-text-template.git",
                "reference": "0c69cbf965d5317ba33f24a352539f354a25db09"
            },
            "dist": {
                "type": "zip",
                "url": "https://api.github.com/repos/sebastianbergmann/php-text-template/zipball/0c69cbf965d5317ba33f24a352539f354a25db09",
                "reference": "0c69cbf965d5317ba33f24a352539f354a25db09",
>>>>>>> 3c199249
                "shasum": ""
            },
            "require": {
                "php": "^7.3"
<<<<<<< HEAD
=======
            },
            "require-dev": {
                "phpunit/phpunit": "^9.0"
>>>>>>> 3c199249
            },
            "type": "library",
            "extra": {
                "branch-alias": {
                    "dev-master": "2.0-dev"
                }
            },
            "autoload": {
                "classmap": [
                    "src/"
                ]
            },
            "notification-url": "https://packagist.org/downloads/",
            "license": [
                "BSD-3-Clause"
            ],
            "authors": [
                {
                    "name": "Sebastian Bergmann",
                    "email": "sebastian@phpunit.de",
                    "role": "lead"
                }
            ],
            "description": "Simple template engine.",
            "homepage": "https://github.com/sebastianbergmann/php-text-template/",
            "keywords": [
                "template"
            ],
<<<<<<< HEAD
            "time": "2020-02-01T07:43:44+00:00"
        },
        {
            "name": "phpunit/php-timer",
            "version": "3.1.4",
            "source": {
                "type": "git",
                "url": "https://github.com/sebastianbergmann/php-timer.git",
                "reference": "dc9368fae6ef2ffa57eba80a7410bcef81df6258"
            },
            "dist": {
                "type": "zip",
                "url": "https://api.github.com/repos/sebastianbergmann/php-timer/zipball/dc9368fae6ef2ffa57eba80a7410bcef81df6258",
                "reference": "dc9368fae6ef2ffa57eba80a7410bcef81df6258",
=======
            "funding": [
                {
                    "url": "https://github.com/sebastianbergmann",
                    "type": "github"
                }
            ],
            "time": "2020-06-15T12:52:43+00:00"
        },
        {
            "name": "phpunit/php-timer",
            "version": "5.0.0",
            "source": {
                "type": "git",
                "url": "https://github.com/sebastianbergmann/php-timer.git",
                "reference": "b0d089de001ba60ffa3be36b23e1b8150d072238"
            },
            "dist": {
                "type": "zip",
                "url": "https://api.github.com/repos/sebastianbergmann/php-timer/zipball/b0d089de001ba60ffa3be36b23e1b8150d072238",
                "reference": "b0d089de001ba60ffa3be36b23e1b8150d072238",
>>>>>>> 3c199249
                "shasum": ""
            },
            "require": {
                "php": "^7.3"
            },
            "require-dev": {
<<<<<<< HEAD
                "phpunit/phpunit": "^9.0"
=======
                "phpunit/phpunit": "^9.2"
>>>>>>> 3c199249
            },
            "type": "library",
            "extra": {
                "branch-alias": {
<<<<<<< HEAD
                    "dev-master": "3.1-dev"
=======
                    "dev-master": "5.0-dev"
>>>>>>> 3c199249
                }
            },
            "autoload": {
                "classmap": [
                    "src/"
                ]
            },
            "notification-url": "https://packagist.org/downloads/",
            "license": [
                "BSD-3-Clause"
            ],
            "authors": [
                {
                    "name": "Sebastian Bergmann",
                    "email": "sebastian@phpunit.de",
                    "role": "lead"
                }
            ],
            "description": "Utility class for timing",
            "homepage": "https://github.com/sebastianbergmann/php-timer/",
            "keywords": [
                "timer"
            ],
            "funding": [
                {
                    "url": "https://github.com/sebastianbergmann",
                    "type": "github"
                }
            ],
<<<<<<< HEAD
            "time": "2020-04-20T06:00:37+00:00"
        },
        {
            "name": "phpunit/php-token-stream",
            "version": "4.0.1",
            "source": {
                "type": "git",
                "url": "https://github.com/sebastianbergmann/php-token-stream.git",
                "reference": "cdc0db5aed8fbfaf475fbd95bfd7bab83c7a779c"
            },
            "dist": {
                "type": "zip",
                "url": "https://api.github.com/repos/sebastianbergmann/php-token-stream/zipball/cdc0db5aed8fbfaf475fbd95bfd7bab83c7a779c",
                "reference": "cdc0db5aed8fbfaf475fbd95bfd7bab83c7a779c",
=======
            "time": "2020-06-07T12:05:53+00:00"
        },
        {
            "name": "phpunit/php-token-stream",
            "version": "4.0.2",
            "source": {
                "type": "git",
                "url": "https://github.com/sebastianbergmann/php-token-stream.git",
                "reference": "e61c593e9734b47ef462340c24fca8d6a57da14e"
            },
            "dist": {
                "type": "zip",
                "url": "https://api.github.com/repos/sebastianbergmann/php-token-stream/zipball/e61c593e9734b47ef462340c24fca8d6a57da14e",
                "reference": "e61c593e9734b47ef462340c24fca8d6a57da14e",
>>>>>>> 3c199249
                "shasum": ""
            },
            "require": {
                "ext-tokenizer": "*",
                "php": "^7.3"
            },
            "require-dev": {
                "phpunit/phpunit": "^9.0"
            },
            "type": "library",
            "extra": {
                "branch-alias": {
                    "dev-master": "4.0-dev"
                }
            },
            "autoload": {
                "classmap": [
                    "src/"
                ]
            },
            "notification-url": "https://packagist.org/downloads/",
            "license": [
                "BSD-3-Clause"
            ],
            "authors": [
                {
                    "name": "Sebastian Bergmann",
                    "email": "sebastian@phpunit.de"
                }
            ],
            "description": "Wrapper around PHP's tokenizer extension.",
            "homepage": "https://github.com/sebastianbergmann/php-token-stream/",
            "keywords": [
                "tokenizer"
            ],
            "funding": [
                {
                    "url": "https://github.com/sebastianbergmann",
                    "type": "github"
                }
            ],
<<<<<<< HEAD
            "time": "2020-05-06T09:56:31+00:00"
        },
        {
            "name": "phpunit/phpunit",
            "version": "9.1.5",
            "source": {
                "type": "git",
                "url": "https://github.com/sebastianbergmann/phpunit.git",
                "reference": "1b570cd7edbe136055bf5f651857dc8af6b829d2"
            },
            "dist": {
                "type": "zip",
                "url": "https://api.github.com/repos/sebastianbergmann/phpunit/zipball/1b570cd7edbe136055bf5f651857dc8af6b829d2",
                "reference": "1b570cd7edbe136055bf5f651857dc8af6b829d2",
=======
            "time": "2020-06-16T07:00:44+00:00"
        },
        {
            "name": "phpunit/phpunit",
            "version": "9.2.3",
            "source": {
                "type": "git",
                "url": "https://github.com/sebastianbergmann/phpunit.git",
                "reference": "c1b1d62095ef78427f112a7a1c1502d4607e3c00"
            },
            "dist": {
                "type": "zip",
                "url": "https://api.github.com/repos/sebastianbergmann/phpunit/zipball/c1b1d62095ef78427f112a7a1c1502d4607e3c00",
                "reference": "c1b1d62095ef78427f112a7a1c1502d4607e3c00",
>>>>>>> 3c199249
                "shasum": ""
            },
            "require": {
                "doctrine/instantiator": "^1.2.0",
                "ext-dom": "*",
                "ext-json": "*",
                "ext-libxml": "*",
                "ext-mbstring": "*",
                "ext-xml": "*",
                "ext-xmlwriter": "*",
                "myclabs/deep-copy": "^1.9.1",
                "phar-io/manifest": "^1.0.3",
                "phar-io/version": "^2.0.1",
                "php": "^7.3",
                "phpspec/prophecy": "^1.8.1",
                "phpunit/php-code-coverage": "^8.0.1",
                "phpunit/php-file-iterator": "^3.0",
                "phpunit/php-invoker": "^3.0",
                "phpunit/php-text-template": "^2.0",
<<<<<<< HEAD
                "phpunit/php-timer": "^3.1.4",
=======
                "phpunit/php-timer": "^5.0",
>>>>>>> 3c199249
                "sebastian/code-unit": "^1.0.2",
                "sebastian/comparator": "^4.0",
                "sebastian/diff": "^4.0",
                "sebastian/environment": "^5.0.1",
                "sebastian/exporter": "^4.0",
                "sebastian/global-state": "^4.0",
                "sebastian/object-enumerator": "^4.0",
                "sebastian/resource-operations": "^3.0",
<<<<<<< HEAD
                "sebastian/type": "^2.0",
=======
                "sebastian/type": "^2.1",
>>>>>>> 3c199249
                "sebastian/version": "^3.0"
            },
            "require-dev": {
                "ext-pdo": "*",
                "phpspec/prophecy-phpunit": "^2.0"
            },
            "suggest": {
                "ext-soap": "*",
                "ext-xdebug": "*"
            },
            "bin": [
                "phpunit"
            ],
            "type": "library",
            "extra": {
                "branch-alias": {
<<<<<<< HEAD
                    "dev-master": "9.1-dev"
=======
                    "dev-master": "9.2-dev"
>>>>>>> 3c199249
                }
            },
            "autoload": {
                "classmap": [
                    "src/"
                ],
                "files": [
                    "src/Framework/Assert/Functions.php"
                ]
            },
            "notification-url": "https://packagist.org/downloads/",
            "license": [
                "BSD-3-Clause"
            ],
            "authors": [
                {
                    "name": "Sebastian Bergmann",
                    "email": "sebastian@phpunit.de",
                    "role": "lead"
                }
            ],
            "description": "The PHP Unit Testing framework.",
            "homepage": "https://phpunit.de/",
            "keywords": [
                "phpunit",
                "testing",
                "xunit"
            ],
            "funding": [
                {
                    "url": "https://phpunit.de/donate.html",
                    "type": "custom"
                },
                {
                    "url": "https://github.com/sebastianbergmann",
                    "type": "github"
                }
            ],
<<<<<<< HEAD
            "time": "2020-05-22T13:54:05+00:00"
=======
            "time": "2020-06-15T10:51:34+00:00"
>>>>>>> 3c199249
        },
        {
            "name": "psalm/plugin-phpunit",
            "version": "0.10.1",
            "source": {
                "type": "git",
                "url": "https://github.com/psalm/psalm-plugin-phpunit.git",
                "reference": "138998ffd32b76a2e69eb1ff94ef2bf110967273"
            },
            "dist": {
                "type": "zip",
                "url": "https://api.github.com/repos/psalm/psalm-plugin-phpunit/zipball/138998ffd32b76a2e69eb1ff94ef2bf110967273",
                "reference": "138998ffd32b76a2e69eb1ff94ef2bf110967273",
                "shasum": ""
            },
            "require": {
                "composer/semver": "^1.4",
                "ext-simplexml": "*",
                "ocramius/package-versions": "^1.3",
                "php": "^7.1.3",
                "phpunit/phpunit": "^7.5 || ^8.0 || ^9.0",
                "vimeo/psalm": "^3.6.2 || dev-master"
            },
            "require-dev": {
                "codeception/codeception": "^4.0.3",
                "squizlabs/php_codesniffer": "^3.3.1",
                "weirdan/codeception-psalm-module": "^0.7.1"
            },
            "type": "psalm-plugin",
            "extra": {
                "psalm": {
                    "pluginClass": "Psalm\\PhpUnitPlugin\\Plugin"
                }
            },
            "autoload": {
                "psr-4": {
                    "Psalm\\PhpUnitPlugin\\": "src"
                }
            },
            "notification-url": "https://packagist.org/downloads/",
            "license": [
                "MIT"
            ],
            "authors": [
                {
                    "name": "Matt Brown",
                    "email": "github@muglug.com"
                }
            ],
            "description": "Psalm plugin for PHPUnit",
            "time": "2020-05-24T20:30:10+00:00"
        },
        {
            "name": "psr/log",
            "version": "1.1.3",
            "source": {
                "type": "git",
                "url": "https://github.com/php-fig/log.git",
                "reference": "0f73288fd15629204f9d42b7055f72dacbe811fc"
            },
            "dist": {
                "type": "zip",
                "url": "https://api.github.com/repos/php-fig/log/zipball/0f73288fd15629204f9d42b7055f72dacbe811fc",
                "reference": "0f73288fd15629204f9d42b7055f72dacbe811fc",
                "shasum": ""
            },
            "require": {
                "php": ">=5.3.0"
            },
            "type": "library",
            "extra": {
                "branch-alias": {
                    "dev-master": "1.1.x-dev"
                }
            },
            "autoload": {
                "psr-4": {
                    "Psr\\Log\\": "Psr/Log/"
                }
            },
            "notification-url": "https://packagist.org/downloads/",
            "license": [
                "MIT"
            ],
            "authors": [
                {
                    "name": "PHP-FIG",
                    "homepage": "http://www.php-fig.org/"
                }
            ],
            "description": "Common interface for logging libraries",
            "homepage": "https://github.com/php-fig/log",
            "keywords": [
                "log",
                "psr",
                "psr-3"
            ],
            "time": "2020-03-23T09:12:05+00:00"
        },
        {
            "name": "sebastian/code-unit",
            "version": "1.0.2",
            "source": {
                "type": "git",
                "url": "https://github.com/sebastianbergmann/code-unit.git",
                "reference": "ac958085bc19fcd1d36425c781ef4cbb5b06e2a5"
            },
            "dist": {
                "type": "zip",
                "url": "https://api.github.com/repos/sebastianbergmann/code-unit/zipball/ac958085bc19fcd1d36425c781ef4cbb5b06e2a5",
                "reference": "ac958085bc19fcd1d36425c781ef4cbb5b06e2a5",
                "shasum": ""
            },
            "require": {
                "php": "^7.3"
            },
            "require-dev": {
                "phpunit/phpunit": "^9.0"
            },
            "type": "library",
            "extra": {
                "branch-alias": {
                    "dev-master": "1.0-dev"
                }
            },
            "autoload": {
                "classmap": [
                    "src/"
                ]
            },
            "notification-url": "https://packagist.org/downloads/",
            "license": [
                "BSD-3-Clause"
            ],
            "authors": [
                {
                    "name": "Sebastian Bergmann",
                    "email": "sebastian@phpunit.de",
                    "role": "lead"
                }
            ],
            "description": "Collection of value objects that represent the PHP code units",
            "homepage": "https://github.com/sebastianbergmann/code-unit",
            "funding": [
                {
                    "url": "https://github.com/sebastianbergmann",
                    "type": "github"
                }
            ],
            "time": "2020-04-30T05:58:10+00:00"
        },
        {
            "name": "sebastian/code-unit",
            "version": "1.0.3",
            "source": {
                "type": "git",
                "url": "https://github.com/sebastianbergmann/code-unit.git",
                "reference": "d650ef9b1fece15ed4d6eaed6e6b469b7b81183a"
            },
            "dist": {
                "type": "zip",
                "url": "https://api.github.com/repos/sebastianbergmann/code-unit/zipball/d650ef9b1fece15ed4d6eaed6e6b469b7b81183a",
                "reference": "d650ef9b1fece15ed4d6eaed6e6b469b7b81183a",
                "shasum": ""
            },
            "require": {
                "php": "^7.3"
            },
            "require-dev": {
                "phpunit/phpunit": "^9.0"
            },
            "type": "library",
            "extra": {
                "branch-alias": {
                    "dev-master": "1.0-dev"
                }
            },
            "autoload": {
                "classmap": [
                    "src/"
                ]
            },
            "notification-url": "https://packagist.org/downloads/",
            "license": [
                "BSD-3-Clause"
            ],
            "authors": [
                {
                    "name": "Sebastian Bergmann",
                    "email": "sebastian@phpunit.de",
                    "role": "lead"
                }
            ],
            "description": "Collection of value objects that represent the PHP code units",
            "homepage": "https://github.com/sebastianbergmann/code-unit",
            "funding": [
                {
                    "url": "https://github.com/sebastianbergmann",
                    "type": "github"
                }
            ],
            "time": "2020-06-15T13:11:26+00:00"
        },
        {
            "name": "sebastian/code-unit-reverse-lookup",
<<<<<<< HEAD
            "version": "2.0.0",
            "source": {
                "type": "git",
                "url": "https://github.com/sebastianbergmann/code-unit-reverse-lookup.git",
                "reference": "5b5dbe0044085ac41df47e79d34911a15b96d82e"
            },
            "dist": {
                "type": "zip",
                "url": "https://api.github.com/repos/sebastianbergmann/code-unit-reverse-lookup/zipball/5b5dbe0044085ac41df47e79d34911a15b96d82e",
                "reference": "5b5dbe0044085ac41df47e79d34911a15b96d82e",
=======
            "version": "2.0.1",
            "source": {
                "type": "git",
                "url": "https://github.com/sebastianbergmann/code-unit-reverse-lookup.git",
                "reference": "c771130f0e8669104a4320b7101a81c2cc2963ef"
            },
            "dist": {
                "type": "zip",
                "url": "https://api.github.com/repos/sebastianbergmann/code-unit-reverse-lookup/zipball/c771130f0e8669104a4320b7101a81c2cc2963ef",
                "reference": "c771130f0e8669104a4320b7101a81c2cc2963ef",
>>>>>>> 3c199249
                "shasum": ""
            },
            "require": {
                "php": "^7.3"
            },
            "require-dev": {
                "phpunit/phpunit": "^9.0"
            },
            "type": "library",
            "extra": {
                "branch-alias": {
                    "dev-master": "2.0-dev"
                }
            },
            "autoload": {
                "classmap": [
                    "src/"
                ]
            },
            "notification-url": "https://packagist.org/downloads/",
            "license": [
                "BSD-3-Clause"
            ],
            "authors": [
                {
                    "name": "Sebastian Bergmann",
                    "email": "sebastian@phpunit.de"
                }
            ],
            "description": "Looks up which function or method a line of code belongs to",
            "homepage": "https://github.com/sebastianbergmann/code-unit-reverse-lookup/",
<<<<<<< HEAD
            "time": "2020-02-07T06:20:13+00:00"
        },
        {
            "name": "sebastian/comparator",
            "version": "4.0.0",
            "source": {
                "type": "git",
                "url": "https://github.com/sebastianbergmann/comparator.git",
                "reference": "85b3435da967696ed618ff745f32be3ff4a2b8e8"
            },
            "dist": {
                "type": "zip",
                "url": "https://api.github.com/repos/sebastianbergmann/comparator/zipball/85b3435da967696ed618ff745f32be3ff4a2b8e8",
                "reference": "85b3435da967696ed618ff745f32be3ff4a2b8e8",
=======
            "funding": [
                {
                    "url": "https://github.com/sebastianbergmann",
                    "type": "github"
                }
            ],
            "time": "2020-06-15T12:56:39+00:00"
        },
        {
            "name": "sebastian/comparator",
            "version": "4.0.2",
            "source": {
                "type": "git",
                "url": "https://github.com/sebastianbergmann/comparator.git",
                "reference": "266d85ef789da8c41f06af4093c43e9798af2784"
            },
            "dist": {
                "type": "zip",
                "url": "https://api.github.com/repos/sebastianbergmann/comparator/zipball/266d85ef789da8c41f06af4093c43e9798af2784",
                "reference": "266d85ef789da8c41f06af4093c43e9798af2784",
>>>>>>> 3c199249
                "shasum": ""
            },
            "require": {
                "php": "^7.3",
                "sebastian/diff": "^4.0",
                "sebastian/exporter": "^4.0"
            },
            "require-dev": {
                "phpunit/phpunit": "^9.0"
            },
            "type": "library",
            "extra": {
                "branch-alias": {
                    "dev-master": "4.0-dev"
                }
            },
            "autoload": {
                "classmap": [
                    "src/"
                ]
            },
            "notification-url": "https://packagist.org/downloads/",
            "license": [
                "BSD-3-Clause"
            ],
            "authors": [
                {
                    "name": "Sebastian Bergmann",
                    "email": "sebastian@phpunit.de"
                },
                {
                    "name": "Jeff Welch",
                    "email": "whatthejeff@gmail.com"
                },
                {
                    "name": "Volker Dusch",
                    "email": "github@wallbash.com"
                },
                {
                    "name": "Bernhard Schussek",
                    "email": "bschussek@2bepublished.at"
                }
            ],
            "description": "Provides the functionality to compare PHP values for equality",
            "homepage": "https://github.com/sebastianbergmann/comparator",
            "keywords": [
                "comparator",
                "compare",
                "equality"
            ],
<<<<<<< HEAD
            "time": "2020-02-07T06:08:51+00:00"
=======
            "funding": [
                {
                    "url": "https://github.com/sebastianbergmann",
                    "type": "github"
                }
            ],
            "time": "2020-06-15T15:04:48+00:00"
>>>>>>> 3c199249
        },
        {
            "name": "sebastian/diff",
            "version": "4.0.1",
            "source": {
                "type": "git",
                "url": "https://github.com/sebastianbergmann/diff.git",
                "reference": "3e523c576f29dacecff309f35e4cc5a5c168e78a"
            },
            "dist": {
                "type": "zip",
                "url": "https://api.github.com/repos/sebastianbergmann/diff/zipball/3e523c576f29dacecff309f35e4cc5a5c168e78a",
                "reference": "3e523c576f29dacecff309f35e4cc5a5c168e78a",
                "shasum": ""
            },
            "require": {
                "php": "^7.3"
            },
            "require-dev": {
                "phpunit/phpunit": "^9.0",
                "symfony/process": "^4.2 || ^5"
            },
            "type": "library",
            "extra": {
                "branch-alias": {
                    "dev-master": "4.0-dev"
                }
            },
            "autoload": {
                "classmap": [
                    "src/"
                ]
            },
            "notification-url": "https://packagist.org/downloads/",
            "license": [
                "BSD-3-Clause"
            ],
            "authors": [
                {
                    "name": "Sebastian Bergmann",
                    "email": "sebastian@phpunit.de"
                },
                {
                    "name": "Kore Nordmann",
                    "email": "mail@kore-nordmann.de"
                }
            ],
            "description": "Diff implementation",
            "homepage": "https://github.com/sebastianbergmann/diff",
            "keywords": [
                "diff",
                "udiff",
                "unidiff",
                "unified diff"
            ],
            "funding": [
                {
                    "url": "https://github.com/sebastianbergmann",
                    "type": "github"
                }
            ],
            "time": "2020-05-08T05:01:12+00:00"
        },
        {
            "name": "sebastian/environment",
<<<<<<< HEAD
            "version": "5.1.0",
            "source": {
                "type": "git",
                "url": "https://github.com/sebastianbergmann/environment.git",
                "reference": "c753f04d68cd489b6973cf9b4e505e191af3b05c"
            },
            "dist": {
                "type": "zip",
                "url": "https://api.github.com/repos/sebastianbergmann/environment/zipball/c753f04d68cd489b6973cf9b4e505e191af3b05c",
                "reference": "c753f04d68cd489b6973cf9b4e505e191af3b05c",
=======
            "version": "5.1.1",
            "source": {
                "type": "git",
                "url": "https://github.com/sebastianbergmann/environment.git",
                "reference": "16eb0fa43e29c33d7f2117ed23072e26fc5ab34e"
            },
            "dist": {
                "type": "zip",
                "url": "https://api.github.com/repos/sebastianbergmann/environment/zipball/16eb0fa43e29c33d7f2117ed23072e26fc5ab34e",
                "reference": "16eb0fa43e29c33d7f2117ed23072e26fc5ab34e",
>>>>>>> 3c199249
                "shasum": ""
            },
            "require": {
                "php": "^7.3"
            },
            "require-dev": {
                "phpunit/phpunit": "^9.0"
            },
            "suggest": {
                "ext-posix": "*"
            },
            "type": "library",
            "extra": {
                "branch-alias": {
                    "dev-master": "5.0-dev"
                }
            },
            "autoload": {
                "classmap": [
                    "src/"
                ]
            },
            "notification-url": "https://packagist.org/downloads/",
            "license": [
                "BSD-3-Clause"
            ],
            "authors": [
                {
                    "name": "Sebastian Bergmann",
                    "email": "sebastian@phpunit.de"
                }
            ],
            "description": "Provides functionality to handle HHVM/PHP environments",
            "homepage": "http://www.github.com/sebastianbergmann/environment",
            "keywords": [
                "Xdebug",
                "environment",
                "hhvm"
            ],
            "funding": [
                {
                    "url": "https://github.com/sebastianbergmann",
                    "type": "github"
                }
            ],
<<<<<<< HEAD
            "time": "2020-04-14T13:36:52+00:00"
        },
        {
            "name": "sebastian/exporter",
            "version": "4.0.0",
            "source": {
                "type": "git",
                "url": "https://github.com/sebastianbergmann/exporter.git",
                "reference": "80c26562e964016538f832f305b2286e1ec29566"
            },
            "dist": {
                "type": "zip",
                "url": "https://api.github.com/repos/sebastianbergmann/exporter/zipball/80c26562e964016538f832f305b2286e1ec29566",
                "reference": "80c26562e964016538f832f305b2286e1ec29566",
=======
            "time": "2020-06-15T13:00:01+00:00"
        },
        {
            "name": "sebastian/exporter",
            "version": "4.0.1",
            "source": {
                "type": "git",
                "url": "https://github.com/sebastianbergmann/exporter.git",
                "reference": "d12fbca85da932d01d941b59e4b71a0d559db091"
            },
            "dist": {
                "type": "zip",
                "url": "https://api.github.com/repos/sebastianbergmann/exporter/zipball/d12fbca85da932d01d941b59e4b71a0d559db091",
                "reference": "d12fbca85da932d01d941b59e4b71a0d559db091",
>>>>>>> 3c199249
                "shasum": ""
            },
            "require": {
                "php": "^7.3",
                "sebastian/recursion-context": "^4.0"
            },
            "require-dev": {
                "ext-mbstring": "*",
                "phpunit/phpunit": "^9.0"
            },
            "type": "library",
            "extra": {
                "branch-alias": {
                    "dev-master": "4.0-dev"
                }
            },
            "autoload": {
                "classmap": [
                    "src/"
                ]
            },
            "notification-url": "https://packagist.org/downloads/",
            "license": [
                "BSD-3-Clause"
            ],
            "authors": [
                {
                    "name": "Sebastian Bergmann",
                    "email": "sebastian@phpunit.de"
                },
                {
                    "name": "Jeff Welch",
                    "email": "whatthejeff@gmail.com"
                },
                {
                    "name": "Volker Dusch",
                    "email": "github@wallbash.com"
                },
                {
                    "name": "Adam Harvey",
                    "email": "aharvey@php.net"
                },
                {
                    "name": "Bernhard Schussek",
                    "email": "bschussek@gmail.com"
                }
            ],
            "description": "Provides the functionality to export PHP variables for visualization",
            "homepage": "http://www.github.com/sebastianbergmann/exporter",
            "keywords": [
                "export",
                "exporter"
            ],
<<<<<<< HEAD
            "time": "2020-02-07T06:10:52+00:00"
=======
            "funding": [
                {
                    "url": "https://github.com/sebastianbergmann",
                    "type": "github"
                }
            ],
            "time": "2020-06-15T13:12:44+00:00"
>>>>>>> 3c199249
        },
        {
            "name": "sebastian/global-state",
            "version": "4.0.0",
            "source": {
                "type": "git",
                "url": "https://github.com/sebastianbergmann/global-state.git",
                "reference": "bdb1e7c79e592b8c82cb1699be3c8743119b8a72"
            },
            "dist": {
                "type": "zip",
                "url": "https://api.github.com/repos/sebastianbergmann/global-state/zipball/bdb1e7c79e592b8c82cb1699be3c8743119b8a72",
                "reference": "bdb1e7c79e592b8c82cb1699be3c8743119b8a72",
                "shasum": ""
            },
            "require": {
                "php": "^7.3",
                "sebastian/object-reflector": "^2.0",
                "sebastian/recursion-context": "^4.0"
            },
            "require-dev": {
                "ext-dom": "*",
                "phpunit/phpunit": "^9.0"
            },
            "suggest": {
                "ext-uopz": "*"
            },
            "type": "library",
            "extra": {
                "branch-alias": {
                    "dev-master": "4.0-dev"
                }
            },
            "autoload": {
                "classmap": [
                    "src/"
                ]
            },
            "notification-url": "https://packagist.org/downloads/",
            "license": [
                "BSD-3-Clause"
            ],
            "authors": [
                {
                    "name": "Sebastian Bergmann",
                    "email": "sebastian@phpunit.de"
                }
            ],
            "description": "Snapshotting of global state",
            "homepage": "http://www.github.com/sebastianbergmann/global-state",
            "keywords": [
                "global state"
            ],
            "time": "2020-02-07T06:11:37+00:00"
        },
        {
            "name": "sebastian/object-enumerator",
<<<<<<< HEAD
            "version": "4.0.0",
            "source": {
                "type": "git",
                "url": "https://github.com/sebastianbergmann/object-enumerator.git",
                "reference": "e67516b175550abad905dc952f43285957ef4363"
            },
            "dist": {
                "type": "zip",
                "url": "https://api.github.com/repos/sebastianbergmann/object-enumerator/zipball/e67516b175550abad905dc952f43285957ef4363",
                "reference": "e67516b175550abad905dc952f43285957ef4363",
=======
            "version": "4.0.1",
            "source": {
                "type": "git",
                "url": "https://github.com/sebastianbergmann/object-enumerator.git",
                "reference": "15f319d67c49fc55ebcdbffb3377433125588455"
            },
            "dist": {
                "type": "zip",
                "url": "https://api.github.com/repos/sebastianbergmann/object-enumerator/zipball/15f319d67c49fc55ebcdbffb3377433125588455",
                "reference": "15f319d67c49fc55ebcdbffb3377433125588455",
>>>>>>> 3c199249
                "shasum": ""
            },
            "require": {
                "php": "^7.3",
                "sebastian/object-reflector": "^2.0",
                "sebastian/recursion-context": "^4.0"
            },
            "require-dev": {
                "phpunit/phpunit": "^9.0"
            },
            "type": "library",
            "extra": {
                "branch-alias": {
                    "dev-master": "4.0-dev"
                }
            },
            "autoload": {
                "classmap": [
                    "src/"
                ]
            },
            "notification-url": "https://packagist.org/downloads/",
            "license": [
                "BSD-3-Clause"
            ],
            "authors": [
                {
                    "name": "Sebastian Bergmann",
                    "email": "sebastian@phpunit.de"
                }
            ],
            "description": "Traverses array structures and object graphs to enumerate all referenced objects",
            "homepage": "https://github.com/sebastianbergmann/object-enumerator/",
<<<<<<< HEAD
            "time": "2020-02-07T06:12:23+00:00"
        },
        {
            "name": "sebastian/object-reflector",
            "version": "2.0.0",
            "source": {
                "type": "git",
                "url": "https://github.com/sebastianbergmann/object-reflector.git",
                "reference": "f4fd0835cabb0d4a6546d9fe291e5740037aa1e7"
            },
            "dist": {
                "type": "zip",
                "url": "https://api.github.com/repos/sebastianbergmann/object-reflector/zipball/f4fd0835cabb0d4a6546d9fe291e5740037aa1e7",
                "reference": "f4fd0835cabb0d4a6546d9fe291e5740037aa1e7",
=======
            "funding": [
                {
                    "url": "https://github.com/sebastianbergmann",
                    "type": "github"
                }
            ],
            "time": "2020-06-15T13:15:25+00:00"
        },
        {
            "name": "sebastian/object-reflector",
            "version": "2.0.1",
            "source": {
                "type": "git",
                "url": "https://github.com/sebastianbergmann/object-reflector.git",
                "reference": "14e04b3c25b821cc0702d4837803fe497680b062"
            },
            "dist": {
                "type": "zip",
                "url": "https://api.github.com/repos/sebastianbergmann/object-reflector/zipball/14e04b3c25b821cc0702d4837803fe497680b062",
                "reference": "14e04b3c25b821cc0702d4837803fe497680b062",
>>>>>>> 3c199249
                "shasum": ""
            },
            "require": {
                "php": "^7.3"
            },
            "require-dev": {
                "phpunit/phpunit": "^9.0"
            },
            "type": "library",
            "extra": {
                "branch-alias": {
                    "dev-master": "2.0-dev"
                }
            },
            "autoload": {
                "classmap": [
                    "src/"
                ]
            },
            "notification-url": "https://packagist.org/downloads/",
            "license": [
                "BSD-3-Clause"
            ],
            "authors": [
                {
                    "name": "Sebastian Bergmann",
                    "email": "sebastian@phpunit.de"
                }
            ],
            "description": "Allows reflection of object attributes, including inherited and non-public ones",
            "homepage": "https://github.com/sebastianbergmann/object-reflector/",
<<<<<<< HEAD
            "time": "2020-02-07T06:19:40+00:00"
        },
        {
            "name": "sebastian/recursion-context",
            "version": "4.0.0",
            "source": {
                "type": "git",
                "url": "https://github.com/sebastianbergmann/recursion-context.git",
                "reference": "cdd86616411fc3062368b720b0425de10bd3d579"
            },
            "dist": {
                "type": "zip",
                "url": "https://api.github.com/repos/sebastianbergmann/recursion-context/zipball/cdd86616411fc3062368b720b0425de10bd3d579",
                "reference": "cdd86616411fc3062368b720b0425de10bd3d579",
=======
            "funding": [
                {
                    "url": "https://github.com/sebastianbergmann",
                    "type": "github"
                }
            ],
            "time": "2020-06-15T13:08:02+00:00"
        },
        {
            "name": "sebastian/recursion-context",
            "version": "4.0.1",
            "source": {
                "type": "git",
                "url": "https://github.com/sebastianbergmann/recursion-context.git",
                "reference": "a32789e5f0157c10cf216ce6c5136db12a12b847"
            },
            "dist": {
                "type": "zip",
                "url": "https://api.github.com/repos/sebastianbergmann/recursion-context/zipball/a32789e5f0157c10cf216ce6c5136db12a12b847",
                "reference": "a32789e5f0157c10cf216ce6c5136db12a12b847",
>>>>>>> 3c199249
                "shasum": ""
            },
            "require": {
                "php": "^7.3"
            },
            "require-dev": {
                "phpunit/phpunit": "^9.0"
            },
            "type": "library",
            "extra": {
                "branch-alias": {
                    "dev-master": "4.0-dev"
                }
            },
            "autoload": {
                "classmap": [
                    "src/"
                ]
            },
            "notification-url": "https://packagist.org/downloads/",
            "license": [
                "BSD-3-Clause"
            ],
            "authors": [
                {
                    "name": "Sebastian Bergmann",
                    "email": "sebastian@phpunit.de"
                },
                {
                    "name": "Jeff Welch",
                    "email": "whatthejeff@gmail.com"
                },
                {
                    "name": "Adam Harvey",
                    "email": "aharvey@php.net"
                }
            ],
            "description": "Provides functionality to recursively process PHP variables",
            "homepage": "http://www.github.com/sebastianbergmann/recursion-context",
<<<<<<< HEAD
            "time": "2020-02-07T06:18:20+00:00"
        },
        {
            "name": "sebastian/resource-operations",
            "version": "3.0.0",
            "source": {
                "type": "git",
                "url": "https://github.com/sebastianbergmann/resource-operations.git",
                "reference": "8c98bf0dfa1f9256d0468b9803a1e1df31b6fa98"
            },
            "dist": {
                "type": "zip",
                "url": "https://api.github.com/repos/sebastianbergmann/resource-operations/zipball/8c98bf0dfa1f9256d0468b9803a1e1df31b6fa98",
                "reference": "8c98bf0dfa1f9256d0468b9803a1e1df31b6fa98",
=======
            "funding": [
                {
                    "url": "https://github.com/sebastianbergmann",
                    "type": "github"
                }
            ],
            "time": "2020-06-15T13:06:44+00:00"
        },
        {
            "name": "sebastian/resource-operations",
            "version": "3.0.1",
            "source": {
                "type": "git",
                "url": "https://github.com/sebastianbergmann/resource-operations.git",
                "reference": "71421c1745788de4facae1b79af923650bd3ec15"
            },
            "dist": {
                "type": "zip",
                "url": "https://api.github.com/repos/sebastianbergmann/resource-operations/zipball/71421c1745788de4facae1b79af923650bd3ec15",
                "reference": "71421c1745788de4facae1b79af923650bd3ec15",
>>>>>>> 3c199249
                "shasum": ""
            },
            "require": {
                "php": "^7.3"
            },
            "require-dev": {
                "phpunit/phpunit": "^9.0"
            },
            "type": "library",
            "extra": {
                "branch-alias": {
                    "dev-master": "3.0-dev"
                }
            },
            "autoload": {
                "classmap": [
                    "src/"
                ]
            },
            "notification-url": "https://packagist.org/downloads/",
            "license": [
                "BSD-3-Clause"
            ],
            "authors": [
                {
                    "name": "Sebastian Bergmann",
                    "email": "sebastian@phpunit.de"
                }
            ],
            "description": "Provides a list of PHP built-in functions that operate on resources",
            "homepage": "https://www.github.com/sebastianbergmann/resource-operations",
<<<<<<< HEAD
            "time": "2020-02-07T06:13:02+00:00"
        },
        {
            "name": "sebastian/type",
            "version": "2.0.0",
            "source": {
                "type": "git",
                "url": "https://github.com/sebastianbergmann/type.git",
                "reference": "9e8f42f740afdea51f5f4e8cec2035580e797ee1"
            },
            "dist": {
                "type": "zip",
                "url": "https://api.github.com/repos/sebastianbergmann/type/zipball/9e8f42f740afdea51f5f4e8cec2035580e797ee1",
                "reference": "9e8f42f740afdea51f5f4e8cec2035580e797ee1",
=======
            "funding": [
                {
                    "url": "https://github.com/sebastianbergmann",
                    "type": "github"
                }
            ],
            "time": "2020-06-15T13:17:14+00:00"
        },
        {
            "name": "sebastian/type",
            "version": "2.1.0",
            "source": {
                "type": "git",
                "url": "https://github.com/sebastianbergmann/type.git",
                "reference": "bad49207c6f854e7a25cef0ea948ac8ebe3ef9d8"
            },
            "dist": {
                "type": "zip",
                "url": "https://api.github.com/repos/sebastianbergmann/type/zipball/bad49207c6f854e7a25cef0ea948ac8ebe3ef9d8",
                "reference": "bad49207c6f854e7a25cef0ea948ac8ebe3ef9d8",
>>>>>>> 3c199249
                "shasum": ""
            },
            "require": {
                "php": "^7.3"
            },
            "require-dev": {
<<<<<<< HEAD
                "phpunit/phpunit": "^9.0"
=======
                "phpunit/phpunit": "^9.2"
>>>>>>> 3c199249
            },
            "type": "library",
            "extra": {
                "branch-alias": {
<<<<<<< HEAD
                    "dev-master": "2.0-dev"
=======
                    "dev-master": "2.1-dev"
>>>>>>> 3c199249
                }
            },
            "autoload": {
                "classmap": [
                    "src/"
                ]
            },
            "notification-url": "https://packagist.org/downloads/",
            "license": [
                "BSD-3-Clause"
            ],
            "authors": [
                {
                    "name": "Sebastian Bergmann",
                    "email": "sebastian@phpunit.de",
                    "role": "lead"
                }
            ],
            "description": "Collection of value objects that represent the types of the PHP type system",
            "homepage": "https://github.com/sebastianbergmann/type",
<<<<<<< HEAD
            "time": "2020-02-07T06:13:43+00:00"
=======
            "funding": [
                {
                    "url": "https://github.com/sebastianbergmann",
                    "type": "github"
                }
            ],
            "time": "2020-06-01T12:21:09+00:00"
>>>>>>> 3c199249
        },
        {
            "name": "sebastian/version",
            "version": "3.0.0",
            "source": {
                "type": "git",
                "url": "https://github.com/sebastianbergmann/version.git",
                "reference": "0411bde656dce64202b39c2f4473993a9081d39e"
            },
            "dist": {
                "type": "zip",
                "url": "https://api.github.com/repos/sebastianbergmann/version/zipball/0411bde656dce64202b39c2f4473993a9081d39e",
                "reference": "0411bde656dce64202b39c2f4473993a9081d39e",
                "shasum": ""
            },
            "require": {
                "php": "^7.3"
            },
            "type": "library",
            "extra": {
                "branch-alias": {
                    "dev-master": "3.0-dev"
                }
            },
            "autoload": {
                "classmap": [
                    "src/"
                ]
            },
            "notification-url": "https://packagist.org/downloads/",
            "license": [
                "BSD-3-Clause"
            ],
            "authors": [
                {
                    "name": "Sebastian Bergmann",
                    "email": "sebastian@phpunit.de",
                    "role": "lead"
                }
            ],
            "description": "Library that helps with managing the version number of Git-hosted PHP projects",
            "homepage": "https://github.com/sebastianbergmann/version",
            "time": "2020-01-21T06:36:37+00:00"
        },
        {
            "name": "slevomat/coding-standard",
            "version": "6.3.8",
            "source": {
                "type": "git",
                "url": "https://github.com/slevomat/coding-standard.git",
                "reference": "500f55b5e2dee1dcef8e88f2038990acdba29f1c"
            },
            "dist": {
                "type": "zip",
                "url": "https://api.github.com/repos/slevomat/coding-standard/zipball/500f55b5e2dee1dcef8e88f2038990acdba29f1c",
                "reference": "500f55b5e2dee1dcef8e88f2038990acdba29f1c",
                "shasum": ""
            },
            "require": {
                "php": "^7.1",
                "phpstan/phpdoc-parser": "0.4.0 - 0.4.4",
                "squizlabs/php_codesniffer": "^3.5.5"
            },
            "require-dev": {
                "dealerdirect/phpcodesniffer-composer-installer": "0.6.2",
                "phing/phing": "2.16.3",
                "php-parallel-lint/php-parallel-lint": "1.2.0",
                "phpstan/phpstan": "0.12.19",
                "phpstan/phpstan-deprecation-rules": "0.12.2",
                "phpstan/phpstan-phpunit": "0.12.8",
                "phpstan/phpstan-strict-rules": "0.12.2",
                "phpunit/phpunit": "7.5.20|8.5.2|9.1.2"
            },
            "type": "phpcodesniffer-standard",
            "extra": {
                "branch-alias": {
                    "dev-master": "6.x-dev"
                }
            },
            "autoload": {
                "psr-4": {
                    "SlevomatCodingStandard\\": "SlevomatCodingStandard"
                }
            },
            "notification-url": "https://packagist.org/downloads/",
            "license": [
                "MIT"
            ],
            "description": "Slevomat Coding Standard for PHP_CodeSniffer complements Consistence Coding Standard by providing sniffs with additional checks.",
            "funding": [
                {
                    "url": "https://github.com/kukulich",
                    "type": "github"
                },
                {
                    "url": "https://tidelift.com/funding/github/packagist/slevomat/coding-standard",
                    "type": "tidelift"
                }
            ],
            "time": "2020-05-27T06:28:47+00:00"
        },
        {
            "name": "squizlabs/php_codesniffer",
            "version": "3.5.5",
            "source": {
                "type": "git",
                "url": "https://github.com/squizlabs/PHP_CodeSniffer.git",
                "reference": "73e2e7f57d958e7228fce50dc0c61f58f017f9f6"
            },
            "dist": {
                "type": "zip",
                "url": "https://api.github.com/repos/squizlabs/PHP_CodeSniffer/zipball/73e2e7f57d958e7228fce50dc0c61f58f017f9f6",
                "reference": "73e2e7f57d958e7228fce50dc0c61f58f017f9f6",
                "shasum": ""
            },
            "require": {
                "ext-simplexml": "*",
                "ext-tokenizer": "*",
                "ext-xmlwriter": "*",
                "php": ">=5.4.0"
            },
            "require-dev": {
                "phpunit/phpunit": "^4.0 || ^5.0 || ^6.0 || ^7.0"
            },
            "bin": [
                "bin/phpcs",
                "bin/phpcbf"
            ],
            "type": "library",
            "extra": {
                "branch-alias": {
                    "dev-master": "3.x-dev"
                }
            },
            "notification-url": "https://packagist.org/downloads/",
            "license": [
                "BSD-3-Clause"
            ],
            "authors": [
                {
                    "name": "Greg Sherwood",
                    "role": "lead"
                }
            ],
            "description": "PHP_CodeSniffer tokenizes PHP, JavaScript and CSS files and detects violations of a defined set of coding standards.",
            "homepage": "https://github.com/squizlabs/PHP_CodeSniffer",
            "keywords": [
                "phpcs",
                "standards"
            ],
            "time": "2020-04-17T01:09:41+00:00"
        },
        {
            "name": "symfony/console",
            "version": "v4.2.4",
            "source": {
                "type": "git",
                "url": "https://github.com/symfony/console.git",
                "reference": "9dc2299a016497f9ee620be94524e6c0af0280a9"
            },
            "dist": {
                "type": "zip",
                "url": "https://api.github.com/repos/symfony/console/zipball/9dc2299a016497f9ee620be94524e6c0af0280a9",
                "reference": "9dc2299a016497f9ee620be94524e6c0af0280a9",
                "shasum": ""
            },
            "require": {
                "php": "^7.1.3",
                "symfony/contracts": "^1.0",
                "symfony/polyfill-mbstring": "~1.0"
            },
            "conflict": {
                "symfony/dependency-injection": "<3.4",
                "symfony/process": "<3.3"
            },
            "provide": {
                "psr/log-implementation": "1.0"
            },
            "require-dev": {
                "psr/log": "~1.0",
                "symfony/config": "~3.4|~4.0",
                "symfony/dependency-injection": "~3.4|~4.0",
                "symfony/event-dispatcher": "~3.4|~4.0",
                "symfony/lock": "~3.4|~4.0",
                "symfony/process": "~3.4|~4.0"
            },
            "suggest": {
                "psr/log": "For using the console logger",
                "symfony/event-dispatcher": "",
                "symfony/lock": "",
                "symfony/process": ""
            },
            "type": "library",
            "extra": {
                "branch-alias": {
                    "dev-master": "4.2-dev"
                }
            },
            "autoload": {
                "psr-4": {
                    "Symfony\\Component\\Console\\": ""
                },
                "exclude-from-classmap": [
                    "/Tests/"
                ]
            },
            "notification-url": "https://packagist.org/downloads/",
            "license": [
                "MIT"
            ],
            "authors": [
                {
                    "name": "Fabien Potencier",
                    "email": "fabien@symfony.com"
                },
                {
                    "name": "Symfony Community",
                    "homepage": "https://symfony.com/contributors"
                }
            ],
            "description": "Symfony Console Component",
            "homepage": "https://symfony.com",
            "time": "2019-02-23T15:17:42+00:00"
        },
        {
            "name": "symfony/contracts",
            "version": "v1.0.2",
            "source": {
                "type": "git",
                "url": "https://github.com/symfony/contracts.git",
                "reference": "1aa7ab2429c3d594dd70689604b5cf7421254cdf"
            },
            "dist": {
                "type": "zip",
                "url": "https://api.github.com/repos/symfony/contracts/zipball/1aa7ab2429c3d594dd70689604b5cf7421254cdf",
                "reference": "1aa7ab2429c3d594dd70689604b5cf7421254cdf",
                "shasum": ""
            },
            "require": {
                "php": "^7.1.3"
            },
            "require-dev": {
                "psr/cache": "^1.0",
                "psr/container": "^1.0"
            },
            "suggest": {
                "psr/cache": "When using the Cache contracts",
                "psr/container": "When using the Service contracts",
                "symfony/cache-contracts-implementation": "",
                "symfony/service-contracts-implementation": "",
                "symfony/translation-contracts-implementation": ""
            },
            "type": "library",
            "extra": {
                "branch-alias": {
                    "dev-master": "1.0-dev"
                }
            },
            "autoload": {
                "psr-4": {
                    "Symfony\\Contracts\\": ""
                },
                "exclude-from-classmap": [
                    "**/Tests/"
                ]
            },
            "notification-url": "https://packagist.org/downloads/",
            "license": [
                "MIT"
            ],
            "authors": [
                {
                    "name": "Nicolas Grekas",
                    "email": "p@tchwork.com"
                },
                {
                    "name": "Symfony Community",
                    "homepage": "https://symfony.com/contributors"
                }
            ],
            "description": "A set of abstractions extracted out of the Symfony components",
            "homepage": "https://symfony.com",
            "keywords": [
                "abstractions",
                "contracts",
                "decoupling",
                "interfaces",
                "interoperability",
                "standards"
            ],
            "time": "2018-12-05T08:06:11+00:00"
        },
        {
            "name": "symfony/debug",
            "version": "v4.0.6",
            "source": {
                "type": "git",
                "url": "https://github.com/symfony/debug.git",
                "reference": "1721e4e7effb23480966690cdcdc7d2a4152d489"
            },
            "dist": {
                "type": "zip",
                "url": "https://api.github.com/repos/symfony/debug/zipball/1721e4e7effb23480966690cdcdc7d2a4152d489",
                "reference": "1721e4e7effb23480966690cdcdc7d2a4152d489",
                "shasum": ""
            },
            "require": {
                "php": "^7.1.3",
                "psr/log": "~1.0"
            },
            "conflict": {
                "symfony/http-kernel": "<3.4"
            },
            "require-dev": {
                "symfony/http-kernel": "~3.4|~4.0"
            },
            "type": "library",
            "extra": {
                "branch-alias": {
                    "dev-master": "4.0-dev"
                }
            },
            "autoload": {
                "psr-4": {
                    "Symfony\\Component\\Debug\\": ""
                },
                "exclude-from-classmap": [
                    "/Tests/"
                ]
            },
            "notification-url": "https://packagist.org/downloads/",
            "license": [
                "MIT"
            ],
            "authors": [
                {
                    "name": "Fabien Potencier",
                    "email": "fabien@symfony.com"
                },
                {
                    "name": "Symfony Community",
                    "homepage": "https://symfony.com/contributors"
                }
            ],
            "description": "Symfony Debug Component",
            "homepage": "https://symfony.com",
            "time": "2018-02-28T21:50:02+00:00"
        },
        {
            "name": "symfony/polyfill-ctype",
            "version": "v1.17.0",
            "source": {
                "type": "git",
                "url": "https://github.com/symfony/polyfill-ctype.git",
                "reference": "e94c8b1bbe2bc77507a1056cdb06451c75b427f9"
            },
            "dist": {
                "type": "zip",
                "url": "https://api.github.com/repos/symfony/polyfill-ctype/zipball/e94c8b1bbe2bc77507a1056cdb06451c75b427f9",
                "reference": "e94c8b1bbe2bc77507a1056cdb06451c75b427f9",
                "shasum": ""
            },
            "require": {
                "php": ">=5.3.3"
            },
            "suggest": {
                "ext-ctype": "For best performance"
            },
            "type": "library",
            "extra": {
                "branch-alias": {
                    "dev-master": "1.17-dev"
                }
            },
            "autoload": {
                "psr-4": {
                    "Symfony\\Polyfill\\Ctype\\": ""
                },
                "files": [
                    "bootstrap.php"
                ]
            },
            "notification-url": "https://packagist.org/downloads/",
            "license": [
                "MIT"
            ],
            "authors": [
                {
                    "name": "Gert de Pagter",
                    "email": "BackEndTea@gmail.com"
                },
                {
                    "name": "Symfony Community",
                    "homepage": "https://symfony.com/contributors"
                }
            ],
            "description": "Symfony polyfill for ctype functions",
            "homepage": "https://symfony.com",
            "keywords": [
                "compatibility",
                "ctype",
                "polyfill",
                "portable"
            ],
            "funding": [
                {
                    "url": "https://symfony.com/sponsor",
                    "type": "custom"
                },
                {
                    "url": "https://github.com/fabpot",
                    "type": "github"
                },
                {
                    "url": "https://tidelift.com/funding/github/packagist/symfony/symfony",
                    "type": "tidelift"
                }
            ],
            "time": "2020-05-12T16:14:59+00:00"
        },
        {
            "name": "symfony/polyfill-mbstring",
            "version": "v1.10.0",
            "source": {
                "type": "git",
                "url": "https://github.com/symfony/polyfill-mbstring.git",
                "reference": "c79c051f5b3a46be09205c73b80b346e4153e494"
            },
            "dist": {
                "type": "zip",
                "url": "https://api.github.com/repos/symfony/polyfill-mbstring/zipball/c79c051f5b3a46be09205c73b80b346e4153e494",
                "reference": "c79c051f5b3a46be09205c73b80b346e4153e494",
                "shasum": ""
            },
            "require": {
                "php": ">=5.3.3"
            },
            "suggest": {
                "ext-mbstring": "For best performance"
            },
            "type": "library",
            "extra": {
                "branch-alias": {
                    "dev-master": "1.9-dev"
                }
            },
            "autoload": {
                "psr-4": {
                    "Symfony\\Polyfill\\Mbstring\\": ""
                },
                "files": [
                    "bootstrap.php"
                ]
            },
            "notification-url": "https://packagist.org/downloads/",
            "license": [
                "MIT"
            ],
            "authors": [
                {
                    "name": "Nicolas Grekas",
                    "email": "p@tchwork.com"
                },
                {
                    "name": "Symfony Community",
                    "homepage": "https://symfony.com/contributors"
                }
            ],
            "description": "Symfony polyfill for the Mbstring extension",
            "homepage": "https://symfony.com",
            "keywords": [
                "compatibility",
                "mbstring",
                "polyfill",
                "portable",
                "shim"
            ],
            "time": "2018-09-21T13:07:52+00:00"
        },
        {
            "name": "theseer/tokenizer",
            "version": "1.1.3",
            "source": {
                "type": "git",
                "url": "https://github.com/theseer/tokenizer.git",
                "reference": "11336f6f84e16a720dae9d8e6ed5019efa85a0f9"
            },
            "dist": {
                "type": "zip",
                "url": "https://api.github.com/repos/theseer/tokenizer/zipball/11336f6f84e16a720dae9d8e6ed5019efa85a0f9",
                "reference": "11336f6f84e16a720dae9d8e6ed5019efa85a0f9",
                "shasum": ""
            },
            "require": {
                "ext-dom": "*",
                "ext-tokenizer": "*",
                "ext-xmlwriter": "*",
                "php": "^7.0"
            },
            "type": "library",
            "autoload": {
                "classmap": [
                    "src/"
                ]
            },
            "notification-url": "https://packagist.org/downloads/",
            "license": [
                "BSD-3-Clause"
            ],
            "authors": [
                {
                    "name": "Arne Blankerts",
                    "email": "arne@blankerts.de",
                    "role": "Developer"
                }
            ],
            "description": "A small library for converting tokenized PHP source code into XML and potentially other formats",
            "time": "2019-06-13T22:48:21+00:00"
        },
        {
            "name": "vimeo/psalm",
            "version": "3.11.5",
            "source": {
                "type": "git",
                "url": "https://github.com/vimeo/psalm.git",
                "reference": "3c60609c218d4d4b3b257728b8089094e5c6c6c2"
            },
            "dist": {
                "type": "zip",
                "url": "https://api.github.com/repos/vimeo/psalm/zipball/3c60609c218d4d4b3b257728b8089094e5c6c6c2",
                "reference": "3c60609c218d4d4b3b257728b8089094e5c6c6c2",
                "shasum": ""
            },
            "require": {
                "amphp/amp": "^2.1",
                "amphp/byte-stream": "^1.5",
                "composer/semver": "^1.4",
                "composer/xdebug-handler": "^1.1",
                "ext-dom": "*",
                "ext-json": "*",
                "ext-libxml": "*",
                "ext-simplexml": "*",
                "ext-tokenizer": "*",
                "felixfbecker/advanced-json-rpc": "^3.0.3",
                "felixfbecker/language-server-protocol": "^1.4",
                "netresearch/jsonmapper": "^1.0 || ^2.0",
                "nikic/php-parser": "^4.3",
                "ocramius/package-versions": "^1.2",
                "openlss/lib-array2xml": "^1.0",
                "php": "^7.1.3|^8",
                "sebastian/diff": "^3.0 || ^4.0",
                "symfony/console": "^3.4.17 || ^4.1.6 || ^5.0",
                "webmozart/glob": "^4.1",
                "webmozart/path-util": "^2.3"
            },
            "provide": {
                "psalm/psalm": "self.version"
            },
            "require-dev": {
                "amphp/amp": "^2.4.2",
                "bamarni/composer-bin-plugin": "^1.2",
                "brianium/paratest": "^4.0.0",
                "ext-curl": "*",
                "php-coveralls/php-coveralls": "^2.2",
                "phpmyadmin/sql-parser": "5.1.0",
                "phpspec/prophecy": ">=1.9.0",
                "phpunit/phpunit": "^7.5.16 || ^8.5 || ^9.0",
                "psalm/plugin-phpunit": "^0.10",
                "slevomat/coding-standard": "^5.0",
                "squizlabs/php_codesniffer": "^3.5",
                "symfony/process": "^4.3"
            },
            "suggest": {
                "ext-igbinary": "^2.0.5"
            },
            "bin": [
                "psalm",
                "psalm-language-server",
                "psalm-plugin",
                "psalm-refactor",
                "psalter"
            ],
            "type": "library",
            "extra": {
                "branch-alias": {
                    "dev-master": "3.x-dev",
                    "dev-2.x": "2.x-dev",
                    "dev-1.x": "1.x-dev"
                }
            },
            "autoload": {
                "psr-4": {
                    "Psalm\\": "src/Psalm/"
                },
                "files": [
                    "src/functions.php",
                    "src/spl_object_id.php"
                ]
            },
            "notification-url": "https://packagist.org/downloads/",
            "license": [
                "MIT"
            ],
            "authors": [
                {
                    "name": "Matthew Brown"
                }
            ],
            "description": "A static analysis tool for finding errors in PHP applications",
            "keywords": [
                "code",
                "inspection",
                "php"
            ],
            "time": "2020-05-27T15:12:09+00:00"
        },
        {
            "name": "webmozart/assert",
            "version": "1.8.0",
            "source": {
                "type": "git",
                "url": "https://github.com/webmozart/assert.git",
                "reference": "ab2cb0b3b559010b75981b1bdce728da3ee90ad6"
            },
            "dist": {
                "type": "zip",
                "url": "https://api.github.com/repos/webmozart/assert/zipball/ab2cb0b3b559010b75981b1bdce728da3ee90ad6",
                "reference": "ab2cb0b3b559010b75981b1bdce728da3ee90ad6",
                "shasum": ""
            },
            "require": {
                "php": "^5.3.3 || ^7.0",
                "symfony/polyfill-ctype": "^1.8"
            },
            "conflict": {
                "vimeo/psalm": "<3.9.1"
            },
            "require-dev": {
                "phpunit/phpunit": "^4.8.36 || ^7.5.13"
            },
            "type": "library",
            "autoload": {
                "psr-4": {
                    "Webmozart\\Assert\\": "src/"
                }
            },
            "notification-url": "https://packagist.org/downloads/",
            "license": [
                "MIT"
            ],
            "authors": [
                {
                    "name": "Bernhard Schussek",
                    "email": "bschussek@gmail.com"
                }
            ],
            "description": "Assertions to validate method input/output with nice error messages.",
            "keywords": [
                "assert",
                "check",
                "validate"
            ],
            "time": "2020-04-18T12:12:48+00:00"
        },
        {
            "name": "webmozart/glob",
            "version": "4.1.0",
            "source": {
                "type": "git",
                "url": "https://github.com/webmozart/glob.git",
                "reference": "3cbf63d4973cf9d780b93d2da8eec7e4a9e63bbe"
            },
            "dist": {
                "type": "zip",
                "url": "https://api.github.com/repos/webmozart/glob/zipball/3cbf63d4973cf9d780b93d2da8eec7e4a9e63bbe",
                "reference": "3cbf63d4973cf9d780b93d2da8eec7e4a9e63bbe",
                "shasum": ""
            },
            "require": {
                "php": "^5.3.3|^7.0",
                "webmozart/path-util": "^2.2"
            },
            "require-dev": {
                "phpunit/phpunit": "^4.6",
                "sebastian/version": "^1.0.1",
                "symfony/filesystem": "^2.5"
            },
            "type": "library",
            "extra": {
                "branch-alias": {
                    "dev-master": "4.1-dev"
                }
            },
            "autoload": {
                "psr-4": {
                    "Webmozart\\Glob\\": "src/"
                }
            },
            "notification-url": "https://packagist.org/downloads/",
            "license": [
                "MIT"
            ],
            "authors": [
                {
                    "name": "Bernhard Schussek",
                    "email": "bschussek@gmail.com"
                }
            ],
            "description": "A PHP implementation of Ant's glob.",
            "time": "2015-12-29T11:14:33+00:00"
        },
        {
            "name": "webmozart/path-util",
            "version": "2.3.0",
            "source": {
                "type": "git",
                "url": "https://github.com/webmozart/path-util.git",
                "reference": "d939f7edc24c9a1bb9c0dee5cb05d8e859490725"
            },
            "dist": {
                "type": "zip",
                "url": "https://api.github.com/repos/webmozart/path-util/zipball/d939f7edc24c9a1bb9c0dee5cb05d8e859490725",
                "reference": "d939f7edc24c9a1bb9c0dee5cb05d8e859490725",
                "shasum": ""
            },
            "require": {
                "php": ">=5.3.3",
                "webmozart/assert": "~1.0"
            },
            "require-dev": {
                "phpunit/phpunit": "^4.6",
                "sebastian/version": "^1.0.1"
            },
            "type": "library",
            "extra": {
                "branch-alias": {
                    "dev-master": "2.3-dev"
                }
            },
            "autoload": {
                "psr-4": {
                    "Webmozart\\PathUtil\\": "src/"
                }
            },
            "notification-url": "https://packagist.org/downloads/",
            "license": [
                "MIT"
            ],
            "authors": [
                {
                    "name": "Bernhard Schussek",
                    "email": "bschussek@gmail.com"
                }
            ],
            "description": "A robust cross-platform utility for normalizing, comparing and modifying file paths.",
            "time": "2015-12-17T08:42:14+00:00"
        }
    ],
    "aliases": [],
    "minimum-stability": "stable",
    "stability-flags": [],
    "prefer-stable": false,
    "prefer-lowest": false,
    "platform": {
<<<<<<< HEAD
        "php": "^7.3 || ^8.0"
=======
        "php": "^7.3",
        "ext-pdo": "*"
>>>>>>> 3c199249
    },
    "platform-dev": [],
    "platform-overrides": {
        "php": "7.3.0"
    },
    "plugin-api-version": "1.1.0"
}<|MERGE_RESOLUTION|>--- conflicted
+++ resolved
@@ -4,12 +4,73 @@
         "Read more about it at https://getcomposer.org/doc/01-basic-usage.md#installing-dependencies",
         "This file is @generated automatically"
     ],
-<<<<<<< HEAD
-    "content-hash": "81a912bd9d2a1715150a2d63fe40cef0",
-=======
-    "content-hash": "38de60ad471a30b78483684323846e79",
->>>>>>> 3c199249
+    "content-hash": "ce60bfb3c7214de480c0b859a69fe820",
     "packages": [
+        {
+            "name": "composer/package-versions-deprecated",
+            "version": "1.8.0",
+            "source": {
+                "type": "git",
+                "url": "https://github.com/composer/package-versions-deprecated.git",
+                "reference": "98df7f1b293c0550bd5b1ce6b60b59bdda23aa47"
+            },
+            "dist": {
+                "type": "zip",
+                "url": "https://api.github.com/repos/composer/package-versions-deprecated/zipball/98df7f1b293c0550bd5b1ce6b60b59bdda23aa47",
+                "reference": "98df7f1b293c0550bd5b1ce6b60b59bdda23aa47",
+                "shasum": ""
+            },
+            "require": {
+                "composer-plugin-api": "^1.1.0 || ^2.0",
+                "php": "^7"
+            },
+            "replace": {
+                "ocramius/package-versions": "1.2 - 1.8.99"
+            },
+            "require-dev": {
+                "composer/composer": "^1.9.3 || ^2.0@dev",
+                "ext-zip": "^1.13",
+                "phpunit/phpunit": "^6.5 || ^7"
+            },
+            "type": "composer-plugin",
+            "extra": {
+                "class": "PackageVersions\\Installer",
+                "branch-alias": {
+                    "dev-master": "1.x-dev"
+                }
+            },
+            "autoload": {
+                "psr-4": {
+                    "PackageVersions\\": "src/PackageVersions"
+                }
+            },
+            "notification-url": "https://packagist.org/downloads/",
+            "license": [
+                "MIT"
+            ],
+            "authors": [
+                {
+                    "name": "Marco Pivetta",
+                    "email": "ocramius@gmail.com"
+                },
+                {
+                    "name": "Jordi Boggiano",
+                    "email": "j.boggiano@seld.be"
+                }
+            ],
+            "description": "Composer plugin that provides efficient querying for installed package versions (no runtime IO)",
+            "funding": [
+                {
+                    "url": "https://packagist.com",
+                    "type": "custom"
+                },
+                {
+                    "url": "https://tidelift.com/funding/github/packagist/composer/composer",
+                    "type": "tidelift"
+                }
+            ],
+            "time": "2020-04-23T11:49:37+00:00"
+        },
         {
             "name": "doctrine/cache",
             "version": "v1.7.1",
@@ -157,56 +218,6 @@
                 "eventmanager"
             ],
             "time": "2018-06-11T11:59:03+00:00"
-        },
-        {
-            "name": "ocramius/package-versions",
-            "version": "1.4.2",
-            "source": {
-                "type": "git",
-                "url": "https://github.com/Ocramius/PackageVersions.git",
-                "reference": "44af6f3a2e2e04f2af46bcb302ad9600cba41c7d"
-            },
-            "dist": {
-                "type": "zip",
-                "url": "https://api.github.com/repos/Ocramius/PackageVersions/zipball/44af6f3a2e2e04f2af46bcb302ad9600cba41c7d",
-                "reference": "44af6f3a2e2e04f2af46bcb302ad9600cba41c7d",
-                "shasum": ""
-            },
-            "require": {
-                "composer-plugin-api": "^1.0.0",
-                "php": "^7.1.0"
-            },
-            "require-dev": {
-                "composer/composer": "^1.6.3",
-                "doctrine/coding-standard": "^5.0.1",
-                "ext-zip": "*",
-                "infection/infection": "^0.7.1",
-                "phpunit/phpunit": "^7.5.17"
-            },
-            "type": "composer-plugin",
-            "extra": {
-                "class": "PackageVersions\\Installer",
-                "branch-alias": {
-                    "dev-master": "2.0.x-dev"
-                }
-            },
-            "autoload": {
-                "psr-4": {
-                    "PackageVersions\\": "src/PackageVersions"
-                }
-            },
-            "notification-url": "https://packagist.org/downloads/",
-            "license": [
-                "MIT"
-            ],
-            "authors": [
-                {
-                    "name": "Marco Pivetta",
-                    "email": "ocramius@gmail.com"
-                }
-            ],
-            "description": "Composer plugin that provides efficient querying for installed package versions (no runtime IO)",
-            "time": "2019-11-15T16:17:10+00:00"
         }
     ],
     "packages-dev": [
@@ -1383,7 +1394,6 @@
             ],
             "description": "PHPStan - PHP Static Analysis Tool",
             "time": "2020-03-22T16:51:47+00:00"
-<<<<<<< HEAD
         },
         {
             "name": "phpstan/phpstan-strict-rules",
@@ -1435,8 +1445,6 @@
             ],
             "description": "Extra strict and opinionated rules for PHPStan",
             "time": "2020-01-20T13:08:52+00:00"
-=======
->>>>>>> 3c199249
         },
         {
             "name": "phpunit/php-code-coverage",
@@ -1510,18 +1518,6 @@
         },
         {
             "name": "phpunit/php-file-iterator",
-<<<<<<< HEAD
-            "version": "3.0.1",
-            "source": {
-                "type": "git",
-                "url": "https://github.com/sebastianbergmann/php-file-iterator.git",
-                "reference": "4ac5b3e13df14829daa60a2eb4fdd2f2b7d33cf4"
-            },
-            "dist": {
-                "type": "zip",
-                "url": "https://api.github.com/repos/sebastianbergmann/php-file-iterator/zipball/4ac5b3e13df14829daa60a2eb4fdd2f2b7d33cf4",
-                "reference": "4ac5b3e13df14829daa60a2eb4fdd2f2b7d33cf4",
-=======
             "version": "3.0.2",
             "source": {
                 "type": "git",
@@ -1532,7 +1528,6 @@
                 "type": "zip",
                 "url": "https://api.github.com/repos/sebastianbergmann/php-file-iterator/zipball/eba15e538f2bb3fe018b7bbb47d2fe32d404bfd2",
                 "reference": "eba15e538f2bb3fe018b7bbb47d2fe32d404bfd2",
->>>>>>> 3c199249
                 "shasum": ""
             },
             "require": {
@@ -1575,22 +1570,6 @@
                     "type": "github"
                 }
             ],
-<<<<<<< HEAD
-            "time": "2020-04-18T05:02:12+00:00"
-        },
-        {
-            "name": "phpunit/php-invoker",
-            "version": "3.0.0",
-            "source": {
-                "type": "git",
-                "url": "https://github.com/sebastianbergmann/php-invoker.git",
-                "reference": "7579d5a1ba7f3ac11c80004d205877911315ae7a"
-            },
-            "dist": {
-                "type": "zip",
-                "url": "https://api.github.com/repos/sebastianbergmann/php-invoker/zipball/7579d5a1ba7f3ac11c80004d205877911315ae7a",
-                "reference": "7579d5a1ba7f3ac11c80004d205877911315ae7a",
-=======
             "time": "2020-06-15T12:54:35+00:00"
         },
         {
@@ -1605,7 +1584,6 @@
                 "type": "zip",
                 "url": "https://api.github.com/repos/sebastianbergmann/php-invoker/zipball/62f696ad0d140e0e513e69eaafdebb674d622b4c",
                 "reference": "62f696ad0d140e0e513e69eaafdebb674d622b4c",
->>>>>>> 3c199249
                 "shasum": ""
             },
             "require": {
@@ -1645,22 +1623,6 @@
             "keywords": [
                 "process"
             ],
-<<<<<<< HEAD
-            "time": "2020-02-07T06:06:11+00:00"
-        },
-        {
-            "name": "phpunit/php-text-template",
-            "version": "2.0.0",
-            "source": {
-                "type": "git",
-                "url": "https://github.com/sebastianbergmann/php-text-template.git",
-                "reference": "526dc996cc0ebdfa428cd2dfccd79b7b53fee346"
-            },
-            "dist": {
-                "type": "zip",
-                "url": "https://api.github.com/repos/sebastianbergmann/php-text-template/zipball/526dc996cc0ebdfa428cd2dfccd79b7b53fee346",
-                "reference": "526dc996cc0ebdfa428cd2dfccd79b7b53fee346",
-=======
             "funding": [
                 {
                     "url": "https://github.com/sebastianbergmann",
@@ -1681,17 +1643,13 @@
                 "type": "zip",
                 "url": "https://api.github.com/repos/sebastianbergmann/php-text-template/zipball/0c69cbf965d5317ba33f24a352539f354a25db09",
                 "reference": "0c69cbf965d5317ba33f24a352539f354a25db09",
->>>>>>> 3c199249
                 "shasum": ""
             },
             "require": {
                 "php": "^7.3"
-<<<<<<< HEAD
-=======
             },
             "require-dev": {
                 "phpunit/phpunit": "^9.0"
->>>>>>> 3c199249
             },
             "type": "library",
             "extra": {
@@ -1720,22 +1678,6 @@
             "keywords": [
                 "template"
             ],
-<<<<<<< HEAD
-            "time": "2020-02-01T07:43:44+00:00"
-        },
-        {
-            "name": "phpunit/php-timer",
-            "version": "3.1.4",
-            "source": {
-                "type": "git",
-                "url": "https://github.com/sebastianbergmann/php-timer.git",
-                "reference": "dc9368fae6ef2ffa57eba80a7410bcef81df6258"
-            },
-            "dist": {
-                "type": "zip",
-                "url": "https://api.github.com/repos/sebastianbergmann/php-timer/zipball/dc9368fae6ef2ffa57eba80a7410bcef81df6258",
-                "reference": "dc9368fae6ef2ffa57eba80a7410bcef81df6258",
-=======
             "funding": [
                 {
                     "url": "https://github.com/sebastianbergmann",
@@ -1756,27 +1698,18 @@
                 "type": "zip",
                 "url": "https://api.github.com/repos/sebastianbergmann/php-timer/zipball/b0d089de001ba60ffa3be36b23e1b8150d072238",
                 "reference": "b0d089de001ba60ffa3be36b23e1b8150d072238",
->>>>>>> 3c199249
                 "shasum": ""
             },
             "require": {
                 "php": "^7.3"
             },
             "require-dev": {
-<<<<<<< HEAD
-                "phpunit/phpunit": "^9.0"
-=======
                 "phpunit/phpunit": "^9.2"
->>>>>>> 3c199249
-            },
-            "type": "library",
-            "extra": {
-                "branch-alias": {
-<<<<<<< HEAD
-                    "dev-master": "3.1-dev"
-=======
+            },
+            "type": "library",
+            "extra": {
+                "branch-alias": {
                     "dev-master": "5.0-dev"
->>>>>>> 3c199249
                 }
             },
             "autoload": {
@@ -1806,22 +1739,6 @@
                     "type": "github"
                 }
             ],
-<<<<<<< HEAD
-            "time": "2020-04-20T06:00:37+00:00"
-        },
-        {
-            "name": "phpunit/php-token-stream",
-            "version": "4.0.1",
-            "source": {
-                "type": "git",
-                "url": "https://github.com/sebastianbergmann/php-token-stream.git",
-                "reference": "cdc0db5aed8fbfaf475fbd95bfd7bab83c7a779c"
-            },
-            "dist": {
-                "type": "zip",
-                "url": "https://api.github.com/repos/sebastianbergmann/php-token-stream/zipball/cdc0db5aed8fbfaf475fbd95bfd7bab83c7a779c",
-                "reference": "cdc0db5aed8fbfaf475fbd95bfd7bab83c7a779c",
-=======
             "time": "2020-06-07T12:05:53+00:00"
         },
         {
@@ -1836,7 +1753,6 @@
                 "type": "zip",
                 "url": "https://api.github.com/repos/sebastianbergmann/php-token-stream/zipball/e61c593e9734b47ef462340c24fca8d6a57da14e",
                 "reference": "e61c593e9734b47ef462340c24fca8d6a57da14e",
->>>>>>> 3c199249
                 "shasum": ""
             },
             "require": {
@@ -1878,22 +1794,6 @@
                     "type": "github"
                 }
             ],
-<<<<<<< HEAD
-            "time": "2020-05-06T09:56:31+00:00"
-        },
-        {
-            "name": "phpunit/phpunit",
-            "version": "9.1.5",
-            "source": {
-                "type": "git",
-                "url": "https://github.com/sebastianbergmann/phpunit.git",
-                "reference": "1b570cd7edbe136055bf5f651857dc8af6b829d2"
-            },
-            "dist": {
-                "type": "zip",
-                "url": "https://api.github.com/repos/sebastianbergmann/phpunit/zipball/1b570cd7edbe136055bf5f651857dc8af6b829d2",
-                "reference": "1b570cd7edbe136055bf5f651857dc8af6b829d2",
-=======
             "time": "2020-06-16T07:00:44+00:00"
         },
         {
@@ -1908,7 +1808,6 @@
                 "type": "zip",
                 "url": "https://api.github.com/repos/sebastianbergmann/phpunit/zipball/c1b1d62095ef78427f112a7a1c1502d4607e3c00",
                 "reference": "c1b1d62095ef78427f112a7a1c1502d4607e3c00",
->>>>>>> 3c199249
                 "shasum": ""
             },
             "require": {
@@ -1928,11 +1827,7 @@
                 "phpunit/php-file-iterator": "^3.0",
                 "phpunit/php-invoker": "^3.0",
                 "phpunit/php-text-template": "^2.0",
-<<<<<<< HEAD
-                "phpunit/php-timer": "^3.1.4",
-=======
                 "phpunit/php-timer": "^5.0",
->>>>>>> 3c199249
                 "sebastian/code-unit": "^1.0.2",
                 "sebastian/comparator": "^4.0",
                 "sebastian/diff": "^4.0",
@@ -1941,11 +1836,7 @@
                 "sebastian/global-state": "^4.0",
                 "sebastian/object-enumerator": "^4.0",
                 "sebastian/resource-operations": "^3.0",
-<<<<<<< HEAD
-                "sebastian/type": "^2.0",
-=======
                 "sebastian/type": "^2.1",
->>>>>>> 3c199249
                 "sebastian/version": "^3.0"
             },
             "require-dev": {
@@ -1962,11 +1853,7 @@
             "type": "library",
             "extra": {
                 "branch-alias": {
-<<<<<<< HEAD
-                    "dev-master": "9.1-dev"
-=======
                     "dev-master": "9.2-dev"
->>>>>>> 3c199249
                 }
             },
             "autoload": {
@@ -2005,11 +1892,7 @@
                     "type": "github"
                 }
             ],
-<<<<<<< HEAD
-            "time": "2020-05-22T13:54:05+00:00"
-=======
             "time": "2020-06-15T10:51:34+00:00"
->>>>>>> 3c199249
         },
         {
             "name": "psalm/plugin-phpunit",
@@ -2111,16 +1994,16 @@
         },
         {
             "name": "sebastian/code-unit",
-            "version": "1.0.2",
+            "version": "1.0.3",
             "source": {
                 "type": "git",
                 "url": "https://github.com/sebastianbergmann/code-unit.git",
-                "reference": "ac958085bc19fcd1d36425c781ef4cbb5b06e2a5"
-            },
-            "dist": {
-                "type": "zip",
-                "url": "https://api.github.com/repos/sebastianbergmann/code-unit/zipball/ac958085bc19fcd1d36425c781ef4cbb5b06e2a5",
-                "reference": "ac958085bc19fcd1d36425c781ef4cbb5b06e2a5",
+                "reference": "d650ef9b1fece15ed4d6eaed6e6b469b7b81183a"
+            },
+            "dist": {
+                "type": "zip",
+                "url": "https://api.github.com/repos/sebastianbergmann/code-unit/zipball/d650ef9b1fece15ed4d6eaed6e6b469b7b81183a",
+                "reference": "d650ef9b1fece15ed4d6eaed6e6b469b7b81183a",
                 "shasum": ""
             },
             "require": {
@@ -2159,20 +2042,20 @@
                     "type": "github"
                 }
             ],
-            "time": "2020-04-30T05:58:10+00:00"
-        },
-        {
-            "name": "sebastian/code-unit",
-            "version": "1.0.3",
-            "source": {
-                "type": "git",
-                "url": "https://github.com/sebastianbergmann/code-unit.git",
-                "reference": "d650ef9b1fece15ed4d6eaed6e6b469b7b81183a"
-            },
-            "dist": {
-                "type": "zip",
-                "url": "https://api.github.com/repos/sebastianbergmann/code-unit/zipball/d650ef9b1fece15ed4d6eaed6e6b469b7b81183a",
-                "reference": "d650ef9b1fece15ed4d6eaed6e6b469b7b81183a",
+            "time": "2020-06-15T13:11:26+00:00"
+        },
+        {
+            "name": "sebastian/code-unit-reverse-lookup",
+            "version": "2.0.1",
+            "source": {
+                "type": "git",
+                "url": "https://github.com/sebastianbergmann/code-unit-reverse-lookup.git",
+                "reference": "c771130f0e8669104a4320b7101a81c2cc2963ef"
+            },
+            "dist": {
+                "type": "zip",
+                "url": "https://api.github.com/repos/sebastianbergmann/code-unit-reverse-lookup/zipball/c771130f0e8669104a4320b7101a81c2cc2963ef",
+                "reference": "c771130f0e8669104a4320b7101a81c2cc2963ef",
                 "shasum": ""
             },
             "require": {
@@ -2184,7 +2067,7 @@
             "type": "library",
             "extra": {
                 "branch-alias": {
-                    "dev-master": "1.0-dev"
+                    "dev-master": "2.0-dev"
                 }
             },
             "autoload": {
@@ -2199,98 +2082,17 @@
             "authors": [
                 {
                     "name": "Sebastian Bergmann",
-                    "email": "sebastian@phpunit.de",
-                    "role": "lead"
-                }
-            ],
-            "description": "Collection of value objects that represent the PHP code units",
-            "homepage": "https://github.com/sebastianbergmann/code-unit",
+                    "email": "sebastian@phpunit.de"
+                }
+            ],
+            "description": "Looks up which function or method a line of code belongs to",
+            "homepage": "https://github.com/sebastianbergmann/code-unit-reverse-lookup/",
             "funding": [
                 {
                     "url": "https://github.com/sebastianbergmann",
                     "type": "github"
                 }
             ],
-            "time": "2020-06-15T13:11:26+00:00"
-        },
-        {
-            "name": "sebastian/code-unit-reverse-lookup",
-<<<<<<< HEAD
-            "version": "2.0.0",
-            "source": {
-                "type": "git",
-                "url": "https://github.com/sebastianbergmann/code-unit-reverse-lookup.git",
-                "reference": "5b5dbe0044085ac41df47e79d34911a15b96d82e"
-            },
-            "dist": {
-                "type": "zip",
-                "url": "https://api.github.com/repos/sebastianbergmann/code-unit-reverse-lookup/zipball/5b5dbe0044085ac41df47e79d34911a15b96d82e",
-                "reference": "5b5dbe0044085ac41df47e79d34911a15b96d82e",
-=======
-            "version": "2.0.1",
-            "source": {
-                "type": "git",
-                "url": "https://github.com/sebastianbergmann/code-unit-reverse-lookup.git",
-                "reference": "c771130f0e8669104a4320b7101a81c2cc2963ef"
-            },
-            "dist": {
-                "type": "zip",
-                "url": "https://api.github.com/repos/sebastianbergmann/code-unit-reverse-lookup/zipball/c771130f0e8669104a4320b7101a81c2cc2963ef",
-                "reference": "c771130f0e8669104a4320b7101a81c2cc2963ef",
->>>>>>> 3c199249
-                "shasum": ""
-            },
-            "require": {
-                "php": "^7.3"
-            },
-            "require-dev": {
-                "phpunit/phpunit": "^9.0"
-            },
-            "type": "library",
-            "extra": {
-                "branch-alias": {
-                    "dev-master": "2.0-dev"
-                }
-            },
-            "autoload": {
-                "classmap": [
-                    "src/"
-                ]
-            },
-            "notification-url": "https://packagist.org/downloads/",
-            "license": [
-                "BSD-3-Clause"
-            ],
-            "authors": [
-                {
-                    "name": "Sebastian Bergmann",
-                    "email": "sebastian@phpunit.de"
-                }
-            ],
-            "description": "Looks up which function or method a line of code belongs to",
-            "homepage": "https://github.com/sebastianbergmann/code-unit-reverse-lookup/",
-<<<<<<< HEAD
-            "time": "2020-02-07T06:20:13+00:00"
-        },
-        {
-            "name": "sebastian/comparator",
-            "version": "4.0.0",
-            "source": {
-                "type": "git",
-                "url": "https://github.com/sebastianbergmann/comparator.git",
-                "reference": "85b3435da967696ed618ff745f32be3ff4a2b8e8"
-            },
-            "dist": {
-                "type": "zip",
-                "url": "https://api.github.com/repos/sebastianbergmann/comparator/zipball/85b3435da967696ed618ff745f32be3ff4a2b8e8",
-                "reference": "85b3435da967696ed618ff745f32be3ff4a2b8e8",
-=======
-            "funding": [
-                {
-                    "url": "https://github.com/sebastianbergmann",
-                    "type": "github"
-                }
-            ],
             "time": "2020-06-15T12:56:39+00:00"
         },
         {
@@ -2305,7 +2107,6 @@
                 "type": "zip",
                 "url": "https://api.github.com/repos/sebastianbergmann/comparator/zipball/266d85ef789da8c41f06af4093c43e9798af2784",
                 "reference": "266d85ef789da8c41f06af4093c43e9798af2784",
->>>>>>> 3c199249
                 "shasum": ""
             },
             "require": {
@@ -2356,9 +2157,6 @@
                 "compare",
                 "equality"
             ],
-<<<<<<< HEAD
-            "time": "2020-02-07T06:08:51+00:00"
-=======
             "funding": [
                 {
                     "url": "https://github.com/sebastianbergmann",
@@ -2366,7 +2164,6 @@
                 }
             ],
             "time": "2020-06-15T15:04:48+00:00"
->>>>>>> 3c199249
         },
         {
             "name": "sebastian/diff",
@@ -2432,18 +2229,6 @@
         },
         {
             "name": "sebastian/environment",
-<<<<<<< HEAD
-            "version": "5.1.0",
-            "source": {
-                "type": "git",
-                "url": "https://github.com/sebastianbergmann/environment.git",
-                "reference": "c753f04d68cd489b6973cf9b4e505e191af3b05c"
-            },
-            "dist": {
-                "type": "zip",
-                "url": "https://api.github.com/repos/sebastianbergmann/environment/zipball/c753f04d68cd489b6973cf9b4e505e191af3b05c",
-                "reference": "c753f04d68cd489b6973cf9b4e505e191af3b05c",
-=======
             "version": "5.1.1",
             "source": {
                 "type": "git",
@@ -2454,7 +2239,6 @@
                 "type": "zip",
                 "url": "https://api.github.com/repos/sebastianbergmann/environment/zipball/16eb0fa43e29c33d7f2117ed23072e26fc5ab34e",
                 "reference": "16eb0fa43e29c33d7f2117ed23072e26fc5ab34e",
->>>>>>> 3c199249
                 "shasum": ""
             },
             "require": {
@@ -2500,22 +2284,6 @@
                     "type": "github"
                 }
             ],
-<<<<<<< HEAD
-            "time": "2020-04-14T13:36:52+00:00"
-        },
-        {
-            "name": "sebastian/exporter",
-            "version": "4.0.0",
-            "source": {
-                "type": "git",
-                "url": "https://github.com/sebastianbergmann/exporter.git",
-                "reference": "80c26562e964016538f832f305b2286e1ec29566"
-            },
-            "dist": {
-                "type": "zip",
-                "url": "https://api.github.com/repos/sebastianbergmann/exporter/zipball/80c26562e964016538f832f305b2286e1ec29566",
-                "reference": "80c26562e964016538f832f305b2286e1ec29566",
-=======
             "time": "2020-06-15T13:00:01+00:00"
         },
         {
@@ -2530,7 +2298,6 @@
                 "type": "zip",
                 "url": "https://api.github.com/repos/sebastianbergmann/exporter/zipball/d12fbca85da932d01d941b59e4b71a0d559db091",
                 "reference": "d12fbca85da932d01d941b59e4b71a0d559db091",
->>>>>>> 3c199249
                 "shasum": ""
             },
             "require": {
@@ -2584,9 +2351,6 @@
                 "export",
                 "exporter"
             ],
-<<<<<<< HEAD
-            "time": "2020-02-07T06:10:52+00:00"
-=======
             "funding": [
                 {
                     "url": "https://github.com/sebastianbergmann",
@@ -2594,7 +2358,6 @@
                 }
             ],
             "time": "2020-06-15T13:12:44+00:00"
->>>>>>> 3c199249
         },
         {
             "name": "sebastian/global-state",
@@ -2652,18 +2415,6 @@
         },
         {
             "name": "sebastian/object-enumerator",
-<<<<<<< HEAD
-            "version": "4.0.0",
-            "source": {
-                "type": "git",
-                "url": "https://github.com/sebastianbergmann/object-enumerator.git",
-                "reference": "e67516b175550abad905dc952f43285957ef4363"
-            },
-            "dist": {
-                "type": "zip",
-                "url": "https://api.github.com/repos/sebastianbergmann/object-enumerator/zipball/e67516b175550abad905dc952f43285957ef4363",
-                "reference": "e67516b175550abad905dc952f43285957ef4363",
-=======
             "version": "4.0.1",
             "source": {
                 "type": "git",
@@ -2674,7 +2425,6 @@
                 "type": "zip",
                 "url": "https://api.github.com/repos/sebastianbergmann/object-enumerator/zipball/15f319d67c49fc55ebcdbffb3377433125588455",
                 "reference": "15f319d67c49fc55ebcdbffb3377433125588455",
->>>>>>> 3c199249
                 "shasum": ""
             },
             "require": {
@@ -2708,22 +2458,6 @@
             ],
             "description": "Traverses array structures and object graphs to enumerate all referenced objects",
             "homepage": "https://github.com/sebastianbergmann/object-enumerator/",
-<<<<<<< HEAD
-            "time": "2020-02-07T06:12:23+00:00"
-        },
-        {
-            "name": "sebastian/object-reflector",
-            "version": "2.0.0",
-            "source": {
-                "type": "git",
-                "url": "https://github.com/sebastianbergmann/object-reflector.git",
-                "reference": "f4fd0835cabb0d4a6546d9fe291e5740037aa1e7"
-            },
-            "dist": {
-                "type": "zip",
-                "url": "https://api.github.com/repos/sebastianbergmann/object-reflector/zipball/f4fd0835cabb0d4a6546d9fe291e5740037aa1e7",
-                "reference": "f4fd0835cabb0d4a6546d9fe291e5740037aa1e7",
-=======
             "funding": [
                 {
                     "url": "https://github.com/sebastianbergmann",
@@ -2744,7 +2478,6 @@
                 "type": "zip",
                 "url": "https://api.github.com/repos/sebastianbergmann/object-reflector/zipball/14e04b3c25b821cc0702d4837803fe497680b062",
                 "reference": "14e04b3c25b821cc0702d4837803fe497680b062",
->>>>>>> 3c199249
                 "shasum": ""
             },
             "require": {
@@ -2776,22 +2509,6 @@
             ],
             "description": "Allows reflection of object attributes, including inherited and non-public ones",
             "homepage": "https://github.com/sebastianbergmann/object-reflector/",
-<<<<<<< HEAD
-            "time": "2020-02-07T06:19:40+00:00"
-        },
-        {
-            "name": "sebastian/recursion-context",
-            "version": "4.0.0",
-            "source": {
-                "type": "git",
-                "url": "https://github.com/sebastianbergmann/recursion-context.git",
-                "reference": "cdd86616411fc3062368b720b0425de10bd3d579"
-            },
-            "dist": {
-                "type": "zip",
-                "url": "https://api.github.com/repos/sebastianbergmann/recursion-context/zipball/cdd86616411fc3062368b720b0425de10bd3d579",
-                "reference": "cdd86616411fc3062368b720b0425de10bd3d579",
-=======
             "funding": [
                 {
                     "url": "https://github.com/sebastianbergmann",
@@ -2812,7 +2529,6 @@
                 "type": "zip",
                 "url": "https://api.github.com/repos/sebastianbergmann/recursion-context/zipball/a32789e5f0157c10cf216ce6c5136db12a12b847",
                 "reference": "a32789e5f0157c10cf216ce6c5136db12a12b847",
->>>>>>> 3c199249
                 "shasum": ""
             },
             "require": {
@@ -2852,22 +2568,6 @@
             ],
             "description": "Provides functionality to recursively process PHP variables",
             "homepage": "http://www.github.com/sebastianbergmann/recursion-context",
-<<<<<<< HEAD
-            "time": "2020-02-07T06:18:20+00:00"
-        },
-        {
-            "name": "sebastian/resource-operations",
-            "version": "3.0.0",
-            "source": {
-                "type": "git",
-                "url": "https://github.com/sebastianbergmann/resource-operations.git",
-                "reference": "8c98bf0dfa1f9256d0468b9803a1e1df31b6fa98"
-            },
-            "dist": {
-                "type": "zip",
-                "url": "https://api.github.com/repos/sebastianbergmann/resource-operations/zipball/8c98bf0dfa1f9256d0468b9803a1e1df31b6fa98",
-                "reference": "8c98bf0dfa1f9256d0468b9803a1e1df31b6fa98",
-=======
             "funding": [
                 {
                     "url": "https://github.com/sebastianbergmann",
@@ -2888,7 +2588,6 @@
                 "type": "zip",
                 "url": "https://api.github.com/repos/sebastianbergmann/resource-operations/zipball/71421c1745788de4facae1b79af923650bd3ec15",
                 "reference": "71421c1745788de4facae1b79af923650bd3ec15",
->>>>>>> 3c199249
                 "shasum": ""
             },
             "require": {
@@ -2920,22 +2619,6 @@
             ],
             "description": "Provides a list of PHP built-in functions that operate on resources",
             "homepage": "https://www.github.com/sebastianbergmann/resource-operations",
-<<<<<<< HEAD
-            "time": "2020-02-07T06:13:02+00:00"
-        },
-        {
-            "name": "sebastian/type",
-            "version": "2.0.0",
-            "source": {
-                "type": "git",
-                "url": "https://github.com/sebastianbergmann/type.git",
-                "reference": "9e8f42f740afdea51f5f4e8cec2035580e797ee1"
-            },
-            "dist": {
-                "type": "zip",
-                "url": "https://api.github.com/repos/sebastianbergmann/type/zipball/9e8f42f740afdea51f5f4e8cec2035580e797ee1",
-                "reference": "9e8f42f740afdea51f5f4e8cec2035580e797ee1",
-=======
             "funding": [
                 {
                     "url": "https://github.com/sebastianbergmann",
@@ -2956,27 +2639,18 @@
                 "type": "zip",
                 "url": "https://api.github.com/repos/sebastianbergmann/type/zipball/bad49207c6f854e7a25cef0ea948ac8ebe3ef9d8",
                 "reference": "bad49207c6f854e7a25cef0ea948ac8ebe3ef9d8",
->>>>>>> 3c199249
                 "shasum": ""
             },
             "require": {
                 "php": "^7.3"
             },
             "require-dev": {
-<<<<<<< HEAD
-                "phpunit/phpunit": "^9.0"
-=======
                 "phpunit/phpunit": "^9.2"
->>>>>>> 3c199249
-            },
-            "type": "library",
-            "extra": {
-                "branch-alias": {
-<<<<<<< HEAD
-                    "dev-master": "2.0-dev"
-=======
+            },
+            "type": "library",
+            "extra": {
+                "branch-alias": {
                     "dev-master": "2.1-dev"
->>>>>>> 3c199249
                 }
             },
             "autoload": {
@@ -2997,9 +2671,6 @@
             ],
             "description": "Collection of value objects that represent the types of the PHP type system",
             "homepage": "https://github.com/sebastianbergmann/type",
-<<<<<<< HEAD
-            "time": "2020-02-07T06:13:43+00:00"
-=======
             "funding": [
                 {
                     "url": "https://github.com/sebastianbergmann",
@@ -3007,7 +2678,6 @@
                 }
             ],
             "time": "2020-06-01T12:21:09+00:00"
->>>>>>> 3c199249
         },
         {
             "name": "sebastian/version",
@@ -3772,12 +3442,7 @@
     "prefer-stable": false,
     "prefer-lowest": false,
     "platform": {
-<<<<<<< HEAD
         "php": "^7.3 || ^8.0"
-=======
-        "php": "^7.3",
-        "ext-pdo": "*"
->>>>>>> 3c199249
     },
     "platform-dev": [],
     "platform-overrides": {
