--- conflicted
+++ resolved
@@ -4,11 +4,7 @@
         "Read more about it at https://getcomposer.org/doc/01-basic-usage.md#installing-dependencies",
         "This file is @generated automatically"
     ],
-<<<<<<< HEAD
-    "content-hash": "ce60bfb3c7214de480c0b859a69fe820",
-=======
-    "content-hash": "7af1f79b47b4447cad74042f76b3dc10",
->>>>>>> a7c431c0
+    "content-hash": "f61efbf7b6070380da835ef52ec3b8f0",
     "packages": [
         {
             "name": "composer/package-versions-deprecated",
@@ -367,71 +363,6 @@
                 "stream"
             ],
             "time": "2020-04-04T16:56:54+00:00"
-        },
-        {
-            "name": "composer/package-versions-deprecated",
-            "version": "1.8.0",
-            "source": {
-                "type": "git",
-                "url": "https://github.com/composer/package-versions-deprecated.git",
-                "reference": "98df7f1b293c0550bd5b1ce6b60b59bdda23aa47"
-            },
-            "dist": {
-                "type": "zip",
-                "url": "https://api.github.com/repos/composer/package-versions-deprecated/zipball/98df7f1b293c0550bd5b1ce6b60b59bdda23aa47",
-                "reference": "98df7f1b293c0550bd5b1ce6b60b59bdda23aa47",
-                "shasum": ""
-            },
-            "require": {
-                "composer-plugin-api": "^1.1.0 || ^2.0",
-                "php": "^7"
-            },
-            "replace": {
-                "ocramius/package-versions": "1.2 - 1.8.99"
-            },
-            "require-dev": {
-                "composer/composer": "^1.9.3 || ^2.0@dev",
-                "ext-zip": "^1.13",
-                "phpunit/phpunit": "^6.5 || ^7"
-            },
-            "type": "composer-plugin",
-            "extra": {
-                "class": "PackageVersions\\Installer",
-                "branch-alias": {
-                    "dev-master": "1.x-dev"
-                }
-            },
-            "autoload": {
-                "psr-4": {
-                    "PackageVersions\\": "src/PackageVersions"
-                }
-            },
-            "notification-url": "https://packagist.org/downloads/",
-            "license": [
-                "MIT"
-            ],
-            "authors": [
-                {
-                    "name": "Marco Pivetta",
-                    "email": "ocramius@gmail.com"
-                },
-                {
-                    "name": "Jordi Boggiano",
-                    "email": "j.boggiano@seld.be"
-                }
-            ],
-            "description": "Composer plugin that provides efficient querying for installed package versions (no runtime IO)",
-            "funding": [
-                {
-                    "url": "https://packagist.com",
-                    "type": "custom"
-                },
-                {
-                    "url": "https://tidelift.com/funding/github/packagist/composer/composer",
-                    "type": "tidelift"
-                }
-            ],
-            "time": "2020-04-23T11:49:37+00:00"
         },
         {
             "name": "composer/semver",
@@ -2986,7 +2917,6 @@
             ],
             "description": "Symfony Console Component",
             "homepage": "https://symfony.com",
-<<<<<<< HEAD
             "time": "2019-02-23T15:17:42+00:00"
         },
         {
@@ -3056,23 +2986,6 @@
                 "standards"
             ],
             "time": "2018-12-05T08:06:11+00:00"
-=======
-            "funding": [
-                {
-                    "url": "https://symfony.com/sponsor",
-                    "type": "custom"
-                },
-                {
-                    "url": "https://github.com/fabpot",
-                    "type": "github"
-                },
-                {
-                    "url": "https://tidelift.com/funding/github/packagist/symfony/symfony",
-                    "type": "tidelift"
-                }
-            ],
-            "time": "2020-03-30T11:41:10+00:00"
->>>>>>> a7c431c0
         },
         {
             "name": "symfony/debug",
