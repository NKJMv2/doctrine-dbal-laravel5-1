--- conflicted
+++ resolved
@@ -4,11 +4,7 @@
         "Read more about it at https://getcomposer.org/doc/01-basic-usage.md#installing-dependencies",
         "This file is @generated automatically"
     ],
-<<<<<<< HEAD
-    "content-hash": "443135f1aaa5ecf64132fd13d99efb6c",
-=======
-    "content-hash": "81a912bd9d2a1715150a2d63fe40cef0",
->>>>>>> 66b1f3d2
+    "content-hash": "c61d6544a7d6c20b068a7c29c7e006d1",
     "packages": [
         {
             "name": "doctrine/cache",
