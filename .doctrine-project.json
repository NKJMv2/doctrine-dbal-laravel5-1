{
    "active": true,
    "name": "Database Abstraction Layer",
    "shortName": "DBAL",
    "slug": "dbal",
    "docsSlug": "doctrine-dbal",
    "versions": [
        {
            "name": "3.0",
            "branchName": "master",
            "slug": "latest",
            "upcoming": true
        },
        {
            "name": "2.11",
            "branchName": "2.11.x",
            "slug": "2.11",
<<<<<<< HEAD
            "upcoming": true
        },
        {
            "name": "2.10",
            "branchName": "2.10.x",
            "slug": "2.10",
            "current": true,
            "aliases": [
                "current",
                "stable"
            ]
=======
            "current": true,
            "aliases": [
                "current",
                "stable"
            ]
        },
        {
            "name": "2.10",
            "branchName": "2.10.x",
            "slug": "2.10",
            "maintained": false
        },
        {
            "name": "2.9",
            "branchName": "2.9",
            "slug": "2.9",
            "maintained": false
>>>>>>> 6b57e8b5
        },
        {
            "name": "2.9",
            "branchName": "2.9",
            "slug": "2.9",
            "maintained": false
        },
        {
            "name": "2.8",
            "branchName": "2.8",
            "slug": "2.8",
            "maintained": false
        },
        {
            "name": "2.7",
            "branchName": "2.7",
            "slug": "2.7",
            "maintained": false
        },
        {
            "name": "2.6",
            "branchName": "2.6",
            "slug": "2.6",
            "maintained": false
        },
        {
            "name": "2.5",
            "branchName": "2.5",
            "slug": "2.5",
            "maintained": false
        }
    ]
}<|MERGE_RESOLUTION|>--- conflicted
+++ resolved
@@ -15,19 +15,6 @@
             "name": "2.11",
             "branchName": "2.11.x",
             "slug": "2.11",
-<<<<<<< HEAD
-            "upcoming": true
-        },
-        {
-            "name": "2.10",
-            "branchName": "2.10.x",
-            "slug": "2.10",
-            "current": true,
-            "aliases": [
-                "current",
-                "stable"
-            ]
-=======
             "current": true,
             "aliases": [
                 "current",
@@ -39,13 +26,6 @@
             "branchName": "2.10.x",
             "slug": "2.10",
             "maintained": false
-        },
-        {
-            "name": "2.9",
-            "branchName": "2.9",
-            "slug": "2.9",
-            "maintained": false
->>>>>>> 6b57e8b5
         },
         {
             "name": "2.9",
