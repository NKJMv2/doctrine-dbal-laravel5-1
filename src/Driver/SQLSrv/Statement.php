--- conflicted
+++ resolved
@@ -70,11 +70,7 @@
      *
      * @param resource $conn
      */
-<<<<<<< HEAD
-    public function __construct($conn, string $sql, ?LastInsertId $lastInsertId = null)
-=======
-    public function __construct($conn, $sql)
->>>>>>> 7da29b1c
+    public function __construct($conn, string $sql)
     {
         $this->conn = $conn;
         $this->sql  = $sql;
