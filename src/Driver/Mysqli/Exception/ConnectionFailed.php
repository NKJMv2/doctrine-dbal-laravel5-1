--- conflicted
+++ resolved
@@ -26,10 +26,6 @@
         $p = new ReflectionProperty(mysqli_sql_exception::class, 'sqlstate');
         $p->setAccessible(true);
 
-<<<<<<< HEAD
-        return new self($exception->getMessage(), $p->getValue($exception), $exception->getCode(), $exception);
-=======
         return new self($exception->getMessage(), $p->getValue($exception), (int) $exception->getCode(), $exception);
->>>>>>> 299b8175
     }
 }