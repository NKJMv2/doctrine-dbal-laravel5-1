--- conflicted
+++ resolved
@@ -5,11 +5,8 @@
 namespace Doctrine\DBAL\Driver\Mysqli;
 
 use Doctrine\DBAL\Driver\AbstractMySQLDriver;
-<<<<<<< HEAD
-use Doctrine\DBAL\Driver\Connection;
-=======
+use Doctrine\DBAL\Driver\Connection as ConnectionInterface;
 use Doctrine\DBAL\Driver\Mysqli\Exception\HostRequired;
->>>>>>> 4cc12da9
 use Doctrine\DBAL\Driver\Mysqli\Initializer\Charset;
 use Doctrine\DBAL\Driver\Mysqli\Initializer\Options;
 use Doctrine\DBAL\Driver\Mysqli\Initializer\Secure;
@@ -21,9 +18,9 @@
     /**
      * {@inheritdoc}
      *
-     * @return MysqliConnection
+     * @return Connection
      */
-    public function connect(array $params): Connection
+    public function connect(array $params): ConnectionInterface
     {
         if (! empty($params['persistent'])) {
             if (! isset($params['host'])) {
