--- conflicted
+++ resolved
@@ -235,13 +235,8 @@
         $streams = $values = [];
         $types   = $this->types;
 
-<<<<<<< HEAD
         foreach ($this->boundValues as $parameter => $value) {
-=======
-        foreach ($this->_bindedValues as $parameter => $value) {
             assert(is_int($parameter));
-
->>>>>>> 8be6d163
             if (! isset($types[$parameter - 1])) {
                 $types[$parameter - 1] = self::$paramTypeMap[ParameterType::STRING];
             }
@@ -273,11 +268,7 @@
     /**
      * Handle $this->_longData after regular query parameters have been bound
      *
-<<<<<<< HEAD
-     * @param resource[] $streams
-=======
      * @param array<int, resource> $streams
->>>>>>> 8be6d163
      *
      * @throws MysqliException
      */
