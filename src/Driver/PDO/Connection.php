<?php

declare(strict_types=1);

namespace Doctrine\DBAL\Driver\PDO;

<<<<<<< HEAD
use Doctrine\DBAL\Driver\Connection as ConnectionInterface;
use Doctrine\DBAL\Driver\Exception as ExceptionInterface;
use Doctrine\DBAL\Driver\Exception\IdentityColumnsNotSupported;
use Doctrine\DBAL\Driver\Exception\NoIdentityValue;
=======
use Doctrine\DBAL\Driver\Result as ResultInterface;
use Doctrine\DBAL\Driver\ServerInfoAwareConnection;
use Doctrine\DBAL\Driver\Statement as StatementInterface;
use Doctrine\DBAL\ParameterType;
use Doctrine\Deprecations\Deprecation;
>>>>>>> 1ee1bf32
use PDO;
use PDOException;
use PDOStatement;

use function assert;

final class Connection implements ConnectionInterface
{
    private PDO $connection;

    /**
     * @internal The connection can be only instantiated by its driver.
<<<<<<< HEAD
     *
     * @param array<int, mixed> $options
     *
     * @throws ExceptionInterface
     */
    public function __construct(string $dsn, string $username = '', string $password = '', array $options = [])
    {
        try {
            $this->connection = new PDO($dsn, $username, $password, $options);
            $this->connection->setAttribute(PDO::ATTR_ERRMODE, PDO::ERRMODE_EXCEPTION);
        } catch (PDOException $exception) {
            throw Exception::new($exception);
        }
=======
     */
    public function __construct(PDO $connection)
    {
        $connection->setAttribute(PDO::ATTR_ERRMODE, PDO::ERRMODE_EXCEPTION);

        $this->connection = $connection;
>>>>>>> 1ee1bf32
    }

    public function exec(string $sql): int
    {
        try {
            $result = $this->connection->exec($sql);

            assert($result !== false);

            return $result;
        } catch (PDOException $exception) {
            throw Exception::new($exception);
        }
    }

    public function getServerVersion(): string
    {
        return $this->connection->getAttribute(PDO::ATTR_SERVER_VERSION);
    }

    public function prepare(string $sql): Statement
    {
        try {
            $stmt = $this->connection->prepare($sql);
            assert($stmt instanceof PDOStatement);

            return new Statement($stmt);
        } catch (PDOException $exception) {
            throw Exception::new($exception);
        }
    }

    public function query(string $sql): Result
    {
        try {
            $stmt = $this->connection->query($sql);
            assert($stmt instanceof PDOStatement);

            return new Result($stmt);
        } catch (PDOException $exception) {
            throw Exception::new($exception);
        }
    }

    public function quote(string $value): string
    {
        return $this->connection->quote($value);
    }

    /**
     * {@inheritDoc}
     */
    public function lastInsertId()
    {
        try {
            $value = $this->connection->lastInsertId();
        } catch (PDOException $exception) {
            [$sqlState] = $exception->errorInfo;

            // if the PDO driver does not support this capability, PDO::lastInsertId() triggers an IM001 SQLSTATE
            // see https://www.php.net/manual/en/pdo.lastinsertid.php
            if ($sqlState === 'IM001') {
                throw IdentityColumnsNotSupported::new();
            }

            // PDO PGSQL throws a 'lastval is not yet defined in this session' error when no identity value is
            // available, with SQLSTATE 55000 'Object Not In Prerequisite State'
            if ($sqlState === '55000' && $this->connection->getAttribute(PDO::ATTR_DRIVER_NAME) === 'pgsql') {
                throw NoIdentityValue::new($exception);
            }

            throw Exception::new($exception);
        }

        // pdo_mysql & pdo_sqlite return '0', pdo_sqlsrv returns '' or false depending on the PHP version
        if ($value === '0' || $value === '' || $value === false) {
            throw NoIdentityValue::new();
        }

        return $value;
    }

    /**
<<<<<<< HEAD
     * Creates a wrapped statement
     */
    protected function createStatement(PDOStatement $stmt): Statement
    {
        return new Statement($stmt);
    }

    public function beginTransaction(): void
=======
     * {@inheritDoc}
     */
    public function beginTransaction()
>>>>>>> 1ee1bf32
    {
        $this->connection->beginTransaction();
    }

    public function commit(): void
    {
        try {
            $this->connection->commit();
        } catch (PDOException $exception) {
            throw Exception::new($exception);
        }
    }

    public function rollBack(): void
    {
        try {
            $this->connection->rollBack();
        } catch (PDOException $exception) {
            throw Exception::new($exception);
        }
    }

    public function getWrappedConnection(): PDO
    {
        return $this->connection;
    }
}<|MERGE_RESOLUTION|>--- conflicted
+++ resolved
@@ -4,18 +4,9 @@
 
 namespace Doctrine\DBAL\Driver\PDO;
 
-<<<<<<< HEAD
 use Doctrine\DBAL\Driver\Connection as ConnectionInterface;
-use Doctrine\DBAL\Driver\Exception as ExceptionInterface;
 use Doctrine\DBAL\Driver\Exception\IdentityColumnsNotSupported;
 use Doctrine\DBAL\Driver\Exception\NoIdentityValue;
-=======
-use Doctrine\DBAL\Driver\Result as ResultInterface;
-use Doctrine\DBAL\Driver\ServerInfoAwareConnection;
-use Doctrine\DBAL\Driver\Statement as StatementInterface;
-use Doctrine\DBAL\ParameterType;
-use Doctrine\Deprecations\Deprecation;
->>>>>>> 1ee1bf32
 use PDO;
 use PDOException;
 use PDOStatement;
@@ -28,28 +19,12 @@
 
     /**
      * @internal The connection can be only instantiated by its driver.
-<<<<<<< HEAD
-     *
-     * @param array<int, mixed> $options
-     *
-     * @throws ExceptionInterface
-     */
-    public function __construct(string $dsn, string $username = '', string $password = '', array $options = [])
-    {
-        try {
-            $this->connection = new PDO($dsn, $username, $password, $options);
-            $this->connection->setAttribute(PDO::ATTR_ERRMODE, PDO::ERRMODE_EXCEPTION);
-        } catch (PDOException $exception) {
-            throw Exception::new($exception);
-        }
-=======
      */
     public function __construct(PDO $connection)
     {
         $connection->setAttribute(PDO::ATTR_ERRMODE, PDO::ERRMODE_EXCEPTION);
 
         $this->connection = $connection;
->>>>>>> 1ee1bf32
     }
 
     public function exec(string $sql): int
@@ -132,21 +107,7 @@
         return $value;
     }
 
-    /**
-<<<<<<< HEAD
-     * Creates a wrapped statement
-     */
-    protected function createStatement(PDOStatement $stmt): Statement
-    {
-        return new Statement($stmt);
-    }
-
     public function beginTransaction(): void
-=======
-     * {@inheritDoc}
-     */
-    public function beginTransaction()
->>>>>>> 1ee1bf32
     {
         $this->connection->beginTransaction();
     }
