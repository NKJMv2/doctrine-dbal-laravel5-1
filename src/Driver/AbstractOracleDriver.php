<?php

declare(strict_types=1);

namespace Doctrine\DBAL\Driver;

use Doctrine\DBAL\Connection;
use Doctrine\DBAL\Driver;
use Doctrine\DBAL\Driver\AbstractOracleDriver\EasyConnectString;
<<<<<<< HEAD
use Doctrine\DBAL\Driver\DriverException as DriverExceptionInterface;
use Doctrine\DBAL\Exception;
use Doctrine\DBAL\Exception\DriverException;
=======
use Doctrine\DBAL\Driver\API\ExceptionConverter;
use Doctrine\DBAL\Driver\API\OCI;
>>>>>>> 4cc12da9
use Doctrine\DBAL\Platforms\AbstractPlatform;
use Doctrine\DBAL\Platforms\OraclePlatform;
use Doctrine\DBAL\Schema\AbstractSchemaManager;
use Doctrine\DBAL\Schema\OracleSchemaManager;

/**
 * Abstract base implementation of the {@link Driver} interface for Oracle based drivers.
 */
abstract class AbstractOracleDriver implements Driver
{
<<<<<<< HEAD
    public function convertException(string $message, DriverExceptionInterface $exception): DriverException
    {
        switch ($exception->getCode()) {
            case 1:
            case 2299:
            case 38911:
                return new Exception\UniqueConstraintViolationException($message, $exception);

            case 904:
                return new Exception\InvalidFieldNameException($message, $exception);

            case 918:
            case 960:
                return new Exception\NonUniqueFieldNameException($message, $exception);

            case 923:
                return new Exception\SyntaxErrorException($message, $exception);

            case 942:
                return new Exception\TableNotFoundException($message, $exception);

            case 955:
                return new Exception\TableExistsException($message, $exception);

            case 1017:
            case 12545:
                return new Exception\ConnectionException($message, $exception);

            case 1400:
                return new Exception\NotNullConstraintViolationException($message, $exception);

            case 2266:
            case 2291:
            case 2292:
                return new Exception\ForeignKeyConstraintViolationException($message, $exception);
        }

        return new DriverException($message, $exception);
    }

    public function getDatabasePlatform(): AbstractPlatform
=======
    /**
     * {@inheritdoc}
     */
    public function getDatabasePlatform()
    {
        return new OraclePlatform();
    }

    /**
     * {@inheritdoc}
     */
    public function getSchemaManager(Connection $conn, AbstractPlatform $platform)
>>>>>>> 4cc12da9
    {
        return new OracleSchemaManager($conn, $platform);
    }

<<<<<<< HEAD
    public function getSchemaManager(Connection $conn): AbstractSchemaManager
=======
    public function getExceptionConverter(): ExceptionConverter
>>>>>>> 4cc12da9
    {
        return new OCI\ExceptionConverter();
    }

    /**
     * Returns an appropriate Easy Connect String for the given parameters.
     *
     * @param mixed[] $params The connection parameters to return the Easy Connect String for.
     */
    protected function getEasyConnectString(array $params): string
    {
        return (string) EasyConnectString::fromConnectionParameters($params);
    }
}<|MERGE_RESOLUTION|>--- conflicted
+++ resolved
@@ -7,14 +7,8 @@
 use Doctrine\DBAL\Connection;
 use Doctrine\DBAL\Driver;
 use Doctrine\DBAL\Driver\AbstractOracleDriver\EasyConnectString;
-<<<<<<< HEAD
-use Doctrine\DBAL\Driver\DriverException as DriverExceptionInterface;
-use Doctrine\DBAL\Exception;
-use Doctrine\DBAL\Exception\DriverException;
-=======
 use Doctrine\DBAL\Driver\API\ExceptionConverter;
 use Doctrine\DBAL\Driver\API\OCI;
->>>>>>> 4cc12da9
 use Doctrine\DBAL\Platforms\AbstractPlatform;
 use Doctrine\DBAL\Platforms\OraclePlatform;
 use Doctrine\DBAL\Schema\AbstractSchemaManager;
@@ -25,71 +19,17 @@
  */
 abstract class AbstractOracleDriver implements Driver
 {
-<<<<<<< HEAD
-    public function convertException(string $message, DriverExceptionInterface $exception): DriverException
-    {
-        switch ($exception->getCode()) {
-            case 1:
-            case 2299:
-            case 38911:
-                return new Exception\UniqueConstraintViolationException($message, $exception);
-
-            case 904:
-                return new Exception\InvalidFieldNameException($message, $exception);
-
-            case 918:
-            case 960:
-                return new Exception\NonUniqueFieldNameException($message, $exception);
-
-            case 923:
-                return new Exception\SyntaxErrorException($message, $exception);
-
-            case 942:
-                return new Exception\TableNotFoundException($message, $exception);
-
-            case 955:
-                return new Exception\TableExistsException($message, $exception);
-
-            case 1017:
-            case 12545:
-                return new Exception\ConnectionException($message, $exception);
-
-            case 1400:
-                return new Exception\NotNullConstraintViolationException($message, $exception);
-
-            case 2266:
-            case 2291:
-            case 2292:
-                return new Exception\ForeignKeyConstraintViolationException($message, $exception);
-        }
-
-        return new DriverException($message, $exception);
-    }
-
     public function getDatabasePlatform(): AbstractPlatform
-=======
-    /**
-     * {@inheritdoc}
-     */
-    public function getDatabasePlatform()
     {
         return new OraclePlatform();
     }
 
-    /**
-     * {@inheritdoc}
-     */
-    public function getSchemaManager(Connection $conn, AbstractPlatform $platform)
->>>>>>> 4cc12da9
+    public function getSchemaManager(Connection $conn, AbstractPlatform $platform): AbstractSchemaManager
     {
         return new OracleSchemaManager($conn, $platform);
     }
 
-<<<<<<< HEAD
-    public function getSchemaManager(Connection $conn): AbstractSchemaManager
-=======
     public function getExceptionConverter(): ExceptionConverter
->>>>>>> 4cc12da9
     {
         return new OCI\ExceptionConverter();
     }
