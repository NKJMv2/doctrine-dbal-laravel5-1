--- conflicted
+++ resolved
@@ -31,10 +31,6 @@
     /**#@+
      * MySQL server error codes.
      *
-<<<<<<< HEAD
-=======
-     * @link https://dev.mysql.com/doc/refman/8.0/en/client-error-reference.html
->>>>>>> 66b1f3d2
      * @link https://dev.mysql.com/doc/refman/8.0/en/server-error-reference.html
      */
     private const ER_DBACCESS_DENIED_ERROR            = 1044;
@@ -98,7 +94,7 @@
     private const CR_UNKNOWN_HOST     = 2005;
     /**#@-*/
 
-    public function convertException(string $message, DriverExceptionInterface $exception) : DriverException
+    public function convertException(string $message, DriverExceptionInterface $exception): DriverException
     {
         switch ($exception->getCode()) {
             case self::ER_LOCK_DEADLOCK:
@@ -184,7 +180,7 @@
      *
      * @throws DBALException
      */
-    public function createDatabasePlatformForVersion(string $version) : AbstractPlatform
+    public function createDatabasePlatformForVersion(string $version): AbstractPlatform
     {
         $mariadb = stripos($version, 'mariadb') !== false;
         if ($mariadb && version_compare($this->getMariaDbMysqlVersionNumber($version), '10.2.7', '>=')) {
@@ -215,14 +211,6 @@
      */
     private function getOracleMysqlVersionNumber(string $versionString): string
     {
-<<<<<<< HEAD
-        if (preg_match(
-            '/^(?P<major>\d+)(?:\.(?P<minor>\d+)(?:\.(?P<patch>\d+))?)?/',
-            $versionString,
-            $versionParts
-        ) === 0) {
-            throw InvalidPlatformVersion::new(
-=======
         if (
             preg_match(
                 '/^(?P<major>\d+)(?:\.(?P<minor>\d+)(?:\.(?P<patch>\d+))?)?/',
@@ -230,8 +218,7 @@
                 $versionParts
             ) === 0
         ) {
-            throw DBALException::invalidPlatformVersionSpecified(
->>>>>>> 66b1f3d2
+            throw InvalidPlatformVersion::new(
                 $versionString,
                 '<major_version>.<minor_version>.<patch_version>'
             );
@@ -258,14 +245,6 @@
      */
     private function getMariaDbMysqlVersionNumber(string $versionString): string
     {
-<<<<<<< HEAD
-        if (preg_match(
-            '/^(?:5\.5\.5-)?(mariadb-)?(?P<major>\d+)\.(?P<minor>\d+)\.(?P<patch>\d+)/i',
-            $versionString,
-            $versionParts
-        ) === 0) {
-            throw InvalidPlatformVersion::new(
-=======
         if (
             preg_match(
                 '/^(?:5\.5\.5-)?(mariadb-)?(?P<major>\d+)\.(?P<minor>\d+)\.(?P<patch>\d+)/i',
@@ -273,8 +252,7 @@
                 $versionParts
             ) === 0
         ) {
-            throw DBALException::invalidPlatformVersionSpecified(
->>>>>>> 66b1f3d2
+            throw InvalidPlatformVersion::new(
                 $versionString,
                 '^(?:5\.5\.5-)?(mariadb-)?<major_version>.<minor_version>.<patch_version>'
             );
@@ -288,7 +266,7 @@
      *
      * @return MySqlPlatform
      */
-    public function getDatabasePlatform() : AbstractPlatform
+    public function getDatabasePlatform(): AbstractPlatform
     {
         return new MySqlPlatform();
     }
@@ -298,7 +276,7 @@
      *
      * @return MySqlSchemaManager
      */
-    public function getSchemaManager(Connection $conn) : AbstractSchemaManager
+    public function getSchemaManager(Connection $conn): AbstractSchemaManager
     {
         return new MySqlSchemaManager($conn);
     }
