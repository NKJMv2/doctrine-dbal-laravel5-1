<?php

declare(strict_types=1);

namespace Doctrine\DBAL\Driver;

use Doctrine\DBAL\Connection;
use Doctrine\DBAL\Driver;
use Doctrine\DBAL\Driver\API\SQLite\ExceptionConverter;
use Doctrine\DBAL\Platforms\AbstractPlatform;
use Doctrine\DBAL\Platforms\SqlitePlatform;
use Doctrine\DBAL\Schema\SqliteSchemaManager;
use Doctrine\DBAL\ServerVersionProvider;

use function assert;

/**
<<<<<<< HEAD
 * Abstract base implementation of the {@link Driver} interface for SQLite based drivers.
=======
 * Abstract base implementation of the {@see Doctrine\DBAL\Driver} interface for SQLite based drivers.
>>>>>>> 0c6e8f63
 */
abstract class AbstractSQLiteDriver implements Driver
{
    public function getDatabasePlatform(ServerVersionProvider $versionProvider): SqlitePlatform
    {
        return new SqlitePlatform();
    }

    public function getSchemaManager(Connection $conn, AbstractPlatform $platform): SqliteSchemaManager
    {
        assert($platform instanceof SqlitePlatform);

        return new SqliteSchemaManager($conn, $platform);
    }

    public function getExceptionConverter(): ExceptionConverter
    {
        return new ExceptionConverter();
    }
}<|MERGE_RESOLUTION|>--- conflicted
+++ resolved
@@ -15,11 +15,7 @@
 use function assert;
 
 /**
-<<<<<<< HEAD
- * Abstract base implementation of the {@link Driver} interface for SQLite based drivers.
-=======
- * Abstract base implementation of the {@see Doctrine\DBAL\Driver} interface for SQLite based drivers.
->>>>>>> 0c6e8f63
+ * Abstract base implementation of the {@see Driver} interface for SQLite based drivers.
  */
 abstract class AbstractSQLiteDriver implements Driver
 {
