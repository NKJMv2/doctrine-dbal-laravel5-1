--- conflicted
+++ resolved
@@ -6,12 +6,9 @@
 
 use DateTimeImmutable;
 use Doctrine\DBAL\Platforms\AbstractPlatform;
-<<<<<<< HEAD
 use Doctrine\DBAL\Types\Exception\InvalidFormat;
 use Doctrine\DBAL\Types\Exception\InvalidType;
-=======
 use Doctrine\Deprecations\Deprecation;
->>>>>>> 6f49ade3
 
 /**
  * Immutable type of {@see DateType}.
@@ -54,16 +51,10 @@
         return $dateTime;
     }
 
-<<<<<<< HEAD
-    public function requiresSQLCommentHint(AbstractPlatform $platform): bool
-=======
     /**
-     * {@inheritdoc}
-     *
      * @deprecated
      */
-    public function requiresSQLCommentHint(AbstractPlatform $platform)
->>>>>>> 6f49ade3
+    public function requiresSQLCommentHint(AbstractPlatform $platform): bool
     {
         Deprecation::triggerIfCalledFromOutside(
             'doctrine/dbal',
