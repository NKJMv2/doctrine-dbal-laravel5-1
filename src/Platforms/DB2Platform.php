--- conflicted
+++ resolved
@@ -198,16 +198,10 @@
         throw NotSupported::new(__METHOD__);
     }
 
-<<<<<<< HEAD
+    /**
+     * @deprecated The SQL used for schema introspection is an implementation detail and should not be relied upon.
+     */
     public function getListTablesSQL(): string
-=======
-    /**
-     * @deprecated The SQL used for schema introspection is an implementation detail and should not be relied upon.
-     *
-     * {@inheritDoc}
-     */
-    public function getListTablesSQL()
->>>>>>> d4d93892
     {
         return "SELECT NAME FROM SYSIBM.SYSTABLES WHERE TYPE = 'T' AND CREATOR = CURRENT_USER";
     }
