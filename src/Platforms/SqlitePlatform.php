<?php

declare(strict_types=1);

namespace Doctrine\DBAL\Platforms;

use Doctrine\DBAL\Exception;
use Doctrine\DBAL\Platforms\Keywords\KeywordList;
use Doctrine\DBAL\Platforms\Keywords\SQLiteKeywords;
use Doctrine\DBAL\Schema\Column;
use Doctrine\DBAL\Schema\Exception\ColumnDoesNotExist;
use Doctrine\DBAL\Schema\ForeignKeyConstraint;
use Doctrine\DBAL\Schema\Identifier;
use Doctrine\DBAL\Schema\Index;
use Doctrine\DBAL\Schema\Table;
use Doctrine\DBAL\Schema\TableDiff;
use Doctrine\DBAL\TransactionIsolationLevel;
use Doctrine\DBAL\Types;
use InvalidArgumentException;

use function array_combine;
use function array_keys;
use function array_merge;
use function array_search;
use function array_unique;
use function array_values;
use function implode;
use function sprintf;
use function str_replace;
use function strtolower;
use function trim;

/**
 * The SqlitePlatform class describes the specifics and dialects of the SQLite
 * database platform.
 *
 * @todo   Rename: SQLitePlatform
 */
class SqlitePlatform extends AbstractPlatform
{
    public function getRegexpExpression(): string
    {
        return 'REGEXP';
    }

    public function getTrimExpression(string $str, int $mode = TrimMode::UNSPECIFIED, ?string $char = null): string
    {
        switch ($mode) {
            case TrimMode::UNSPECIFIED:
            case TrimMode::BOTH:
                $trimFn = 'TRIM';
                break;

            case TrimMode::LEADING:
                $trimFn = 'LTRIM';
                break;

            case TrimMode::TRAILING:
                $trimFn = 'RTRIM';
                break;

            default:
                throw new InvalidArgumentException(
                    sprintf(
                        'The value of $mode is expected to be one of the TrimMode constants, %d given.',
                        $mode
                    )
                );
        }

        $arguments = [$str];

        if ($char !== null) {
            $arguments[] = $char;
        }

        return sprintf('%s(%s)', $trimFn, implode(', ', $arguments));
    }

    public function getSubstringExpression(string $string, string $start, ?string $length = null): string
    {
        if ($length === null) {
            return sprintf('SUBSTR(%s, %s)', $string, $start);
        }

        return sprintf('SUBSTR(%s, %s, %s)', $string, $start, $length);
    }

    public function getLocateExpression(string $string, string $substring, ?string $start = null): string
    {
        if ($start === null) {
            return sprintf('LOCATE(%s, %s)', $string, $substring);
        }

        return sprintf('LOCATE(%s, %s, %s)', $string, $substring, $start);
    }

    protected function getDateArithmeticIntervalExpression(
        string $date,
        string $operator,
        string $interval,
        string $unit
    ): string {
        switch ($unit) {
            case DateIntervalUnit::WEEK:
                $interval = $this->multiplyInterval($interval, 7);
                $unit     = DateIntervalUnit::DAY;
                break;

            case DateIntervalUnit::QUARTER:
                $interval = $this->multiplyInterval($interval, 3);
                $unit     = DateIntervalUnit::MONTH;
                break;
        }

        return 'DATETIME(' . $date . ',' . $this->getConcatExpression(
            $this->quoteStringLiteral($operator),
            $interval,
            $this->quoteStringLiteral(' ' . $unit)
        ) . ')';
    }

    public function getDateDiffExpression(string $date1, string $date2): string
    {
        return sprintf("JULIANDAY(%s, 'start of day') - JULIANDAY(%s, 'start of day')", $date1, $date2);
    }

    /**
     * {@inheritDoc}
     *
     * The SQLite platform doesn't support the concept of a database, therefore, it always returns an empty string
     * as an indicator of an implicitly selected database.
     *
     * @see \Doctrine\DBAL\Connection::getDatabase()
     */
    public function getCurrentDatabaseExpression(): string
    {
        return "''";
    }

    protected function _getTransactionIsolationLevelSQL(int $level): string
    {
        switch ($level) {
            case TransactionIsolationLevel::READ_UNCOMMITTED:
                return '0';

            case TransactionIsolationLevel::READ_COMMITTED:
            case TransactionIsolationLevel::REPEATABLE_READ:
            case TransactionIsolationLevel::SERIALIZABLE:
                return '1';

            default:
                return parent::_getTransactionIsolationLevelSQL($level);
        }
    }

    public function getSetTransactionIsolationSQL(int $level): string
    {
        return 'PRAGMA read_uncommitted = ' . $this->_getTransactionIsolationLevelSQL($level);
    }

    /**
     * {@inheritDoc}
     */
    public function getBooleanTypeDeclarationSQL(array $column): string
    {
        return 'BOOLEAN';
    }

    /**
     * {@inheritDoc}
     */
    public function getIntegerTypeDeclarationSQL(array $column): string
    {
        return 'INTEGER' . $this->_getCommonIntegerTypeDeclarationSQL($column);
    }

    /**
     * {@inheritDoc}
     */
    public function getBigIntTypeDeclarationSQL(array $column): string
    {
        //  SQLite autoincrement is implicit for INTEGER PKs, but not for BIGINT fields.
        if (! empty($column['autoincrement'])) {
            return $this->getIntegerTypeDeclarationSQL($column);
        }

        return 'BIGINT' . $this->_getCommonIntegerTypeDeclarationSQL($column);
    }

    /**
     * @param array<string, mixed> $column
     */
    public function getTinyIntTypeDeclarationSQL(array $column): string
    {
        // SQLite autoincrement is implicit for INTEGER PKs, but not for TINYINT columns
        if (! empty($column['autoincrement'])) {
            return $this->getIntegerTypeDeclarationSQL($column);
        }

        return 'TINYINT' . $this->_getCommonIntegerTypeDeclarationSQL($column);
    }

    /**
     * {@inheritDoc}
     */
    public function getSmallIntTypeDeclarationSQL(array $column): string
    {
        // SQLite autoincrement is implicit for INTEGER PKs, but not for SMALLINT fields.
        if (! empty($column['autoincrement'])) {
            return $this->getIntegerTypeDeclarationSQL($column);
        }

        return 'SMALLINT' . $this->_getCommonIntegerTypeDeclarationSQL($column);
    }

    /**
     * @param array<string, mixed> $column
     */
    public function getMediumIntTypeDeclarationSQL(array $column): string
    {
        // SQLite autoincrement is implicit for INTEGER PKs, but not for MEDIUMINT columns
        if (! empty($column['autoincrement'])) {
            return $this->getIntegerTypeDeclarationSQL($column);
        }

        return 'MEDIUMINT' . $this->_getCommonIntegerTypeDeclarationSQL($column);
    }

    /**
     * {@inheritDoc}
     */
    public function getDateTimeTypeDeclarationSQL(array $column): string
    {
        return 'DATETIME';
    }

    /**
     * {@inheritDoc}
     */
    public function getDateTypeDeclarationSQL(array $column): string
    {
        return 'DATE';
    }

    /**
     * {@inheritDoc}
     */
    public function getTimeTypeDeclarationSQL(array $column): string
    {
        return 'TIME';
    }

    /**
     * {@inheritDoc}
     */
    protected function _getCommonIntegerTypeDeclarationSQL(array $column): string
    {
        // sqlite autoincrement is only possible for the primary key
        if (! empty($column['autoincrement'])) {
            return ' PRIMARY KEY AUTOINCREMENT';
        }

        return ! empty($column['unsigned']) ? ' UNSIGNED' : '';
    }

    public function getForeignKeyDeclarationSQL(ForeignKeyConstraint $foreignKey): string
    {
        return parent::getForeignKeyDeclarationSQL(new ForeignKeyConstraint(
            $foreignKey->getQuotedLocalColumns($this),
            $foreignKey->getQuotedForeignTableName($this),
            $foreignKey->getQuotedForeignColumns($this),
            $foreignKey->getName(),
            $foreignKey->getOptions()
        ));
    }

    /**
     * {@inheritDoc}
     */
    protected function _getCreateTableSQL(string $name, array $columns, array $options = []): array
    {
        $queryFields = $this->getColumnDeclarationListSQL($columns);

        if (isset($options['uniqueConstraints']) && ! empty($options['uniqueConstraints'])) {
            foreach ($options['uniqueConstraints'] as $definition) {
                $queryFields .= ', ' . $this->getUniqueConstraintDeclarationSQL($definition);
            }
        }

        $queryFields .= $this->getNonAutoincrementPrimaryKeyDefinition($columns, $options);

        if (isset($options['foreignKeys'])) {
            foreach ($options['foreignKeys'] as $foreignKey) {
                $queryFields .= ', ' . $this->getForeignKeyDeclarationSQL($foreignKey);
            }
        }

        $tableComment = '';
        if (isset($options['comment'])) {
            $comment = trim($options['comment'], " '");

            $tableComment = $this->getInlineTableCommentSQL($comment);
        }

        $query = ['CREATE TABLE ' . $name . ' ' . $tableComment . '(' . $queryFields . ')'];

        if (isset($options['alter']) && $options['alter'] === true) {
            return $query;
        }

        if (isset($options['indexes']) && ! empty($options['indexes'])) {
            foreach ($options['indexes'] as $indexDef) {
                $query[] = $this->getCreateIndexSQL($indexDef, $name);
            }
        }

        if (isset($options['unique']) && ! empty($options['unique'])) {
            foreach ($options['unique'] as $indexDef) {
                $query[] = $this->getCreateIndexSQL($indexDef, $name);
            }
        }

        return $query;
    }

    /**
     * Generate a PRIMARY KEY definition if no autoincrement value is used
     *
     * @param mixed[][] $columns
     * @param mixed[]   $options
     */
    private function getNonAutoincrementPrimaryKeyDefinition(array $columns, array $options): string
    {
        if (empty($options['primary'])) {
            return '';
        }

        $keyColumns = array_unique(array_values($options['primary']));

        foreach ($keyColumns as $keyColumn) {
            foreach ($columns as $column) {
                if ($column['name'] === $keyColumn && ! empty($column['autoincrement'])) {
                    return '';
                }
            }
        }

        return ', PRIMARY KEY(' . implode(', ', $keyColumns) . ')';
    }

    protected function getBinaryTypeDeclarationSQLSnippet(?int $length): string
    {
        return 'BLOB';
    }

    protected function getVarcharTypeDeclarationSQLSnippet(?int $length): string
    {
        $sql = 'VARCHAR';

        if ($length !== null) {
            $sql .= sprintf('(%d)', $length);
        }

        return $sql;
    }

    protected function getVarbinaryTypeDeclarationSQLSnippet(?int $length): string
    {
        return 'BLOB';
    }

    /**
     * {@inheritDoc}
     */
    public function getClobTypeDeclarationSQL(array $column): string
    {
        return 'CLOB';
    }

    public function getListTablesSQL(): string
    {
        return 'SELECT name FROM sqlite_master'
            . " WHERE type = 'table'"
            . " AND name != 'sqlite_sequence'"
            . " AND name != 'geometry_columns'"
            . " AND name != 'spatial_ref_sys'"
            . ' UNION ALL SELECT name FROM sqlite_temp_master'
            . " WHERE type = 'table' ORDER BY name";
    }

    public function getListViewsSQL(string $database): string
    {
        return "SELECT name, sql FROM sqlite_master WHERE type='view' AND sql NOT NULL";
    }

    public function getAdvancedForeignKeyOptionsSQL(ForeignKeyConstraint $foreignKey): string
    {
        $query = parent::getAdvancedForeignKeyOptionsSQL($foreignKey);

        if (! $foreignKey->hasOption('deferrable') || $foreignKey->getOption('deferrable') === false) {
            $query .= ' NOT';
        }

        $query .= ' DEFERRABLE';
        $query .= ' INITIALLY';

        if ($foreignKey->hasOption('deferred') && $foreignKey->getOption('deferred') !== false) {
            $query .= ' DEFERRED';
        } else {
            $query .= ' IMMEDIATE';
        }

        return $query;
    }

    public function supportsCreateDropDatabase(): bool
    {
        return false;
    }

    public function supportsIdentityColumns(): bool
    {
        return true;
    }

    public function supportsColumnCollation(): bool
    {
        return true;
    }

    public function supportsInlineColumnComments(): bool
    {
        return true;
    }

    public function getTruncateTableSQL(string $tableName, bool $cascade = false): string
    {
        $tableIdentifier = new Identifier($tableName);

        return 'DELETE FROM ' . $tableIdentifier->getQuotedName($this);
    }

    public function getForUpdateSQL(): string
    {
        return '';
    }

    public function getInlineColumnCommentSQL(string $comment): string
    {
        if ($comment === '') {
            return '';
        }

        return '--' . str_replace("\n", "\n--", $comment) . "\n";
    }

    private function getInlineTableCommentSQL(string $comment): string
    {
        return $this->getInlineColumnCommentSQL($comment);
    }

    protected function initializeDoctrineTypeMappings(): void
    {
        $this->doctrineTypeMapping = [
            'bigint'           => 'bigint',
            'bigserial'        => 'bigint',
            'blob'             => 'blob',
            'boolean'          => 'boolean',
            'char'             => 'string',
            'clob'             => 'text',
            'date'             => 'date',
            'datetime'         => 'datetime',
            'decimal'          => 'decimal',
            'double'           => 'float',
            'double precision' => 'float',
            'float'            => 'float',
            'image'            => 'string',
            'int'              => 'integer',
            'integer'          => 'integer',
            'longtext'         => 'text',
            'longvarchar'      => 'string',
            'mediumint'        => 'integer',
            'mediumtext'       => 'text',
            'ntext'            => 'string',
            'numeric'          => 'decimal',
            'nvarchar'         => 'string',
            'real'             => 'float',
            'serial'           => 'integer',
            'smallint'         => 'smallint',
            'string'           => 'string',
            'text'             => 'text',
            'time'             => 'time',
            'timestamp'        => 'datetime',
            'tinyint'          => 'boolean',
            'tinytext'         => 'text',
            'varchar'          => 'string',
            'varchar2'         => 'string',
        ];
    }

    protected function createReservedKeywordsList(): KeywordList
    {
        return new SQLiteKeywords();
    }

    /**
     * {@inheritDoc}
     */
    protected function getPreAlterTableIndexForeignKeySQL(TableDiff $diff): array
    {
        if (! $diff->fromTable instanceof Table) {
            throw new Exception(
                'Sqlite platform requires for alter table the table diff with reference to original table schema.'
            );
        }

        $sql = [];
        foreach ($diff->fromTable->getIndexes() as $index) {
            if ($index->isPrimary()) {
                continue;
            }

            $sql[] = $this->getDropIndexSQL($index->getQuotedName($this), $diff->name);
        }

        return $sql;
    }

    /**
     * {@inheritDoc}
     */
    protected function getPostAlterTableIndexForeignKeySQL(TableDiff $diff): array
    {
        $fromTable = $diff->fromTable;

        if ($fromTable === null) {
            throw new Exception(
                'Sqlite platform requires for alter table the table diff with reference to original table schema.'
            );
        }

        $sql       = [];
        $tableName = $diff->getNewName();

        if ($tableName === null) {
            $tableName = $diff->getName($this);
        }

        foreach ($this->getIndexesInAlteredTable($diff, $fromTable) as $index) {
            if ($index->isPrimary()) {
                continue;
            }

            $sql[] = $this->getCreateIndexSQL($index, $tableName->getQuotedName($this));
        }

        return $sql;
    }

    protected function doModifyLimitQuery(string $query, ?int $limit, int $offset): string
    {
        if ($limit === null && $offset > 0) {
            $limit = -1;
        }

        return parent::doModifyLimitQuery($query, $limit, $offset);
    }

    /**
     * {@inheritDoc}
     */
    public function getBlobTypeDeclarationSQL(array $column): string
    {
        return 'BLOB';
    }

    public function getTemporaryTableName(string $tableName): string
    {
        return $tableName;
    }

<<<<<<< HEAD
    public function supportsForeignKeyConstraints(): bool
    {
        return false;
    }

    public function getCreatePrimaryKeySQL(Index $index, string $table): string
=======
    /**
     * {@inheritDoc}
     *
     * @deprecated
     *
     * Sqlite Platform emulates schema by underscoring each dot and generating tables
     * into the default database.
     *
     * This hack is implemented to be able to use SQLite as testdriver when
     * using schema supporting databases.
     */
    public function canEmulateSchemas()
    {
        Deprecation::trigger(
            'doctrine/dbal',
            'https://github.com/doctrine/dbal/pull/4805',
            'SqlitePlatform::canEmulateSchemas() is deprecated.'
        );

        return true;
    }

    /**
     * {@inheritDoc}
     */
    public function getCreatePrimaryKeySQL(Index $index, $table)
>>>>>>> a14fb3fe
    {
        throw new Exception('Sqlite platform does not support alter primary key.');
    }

    public function getCreateForeignKeySQL(ForeignKeyConstraint $foreignKey, string $table): string
    {
        throw new Exception('Sqlite platform does not support alter foreign key.');
    }

    public function getDropForeignKeySQL(string $foreignKey, string $table): string
    {
        throw new Exception('Sqlite platform does not support alter foreign key.');
    }

    /**
     * {@inheritDoc}
     */
    public function getCreateTableSQL(
        Table $table,
        int $createFlags = self::CREATE_INDEXES | self::CREATE_FOREIGNKEYS
    ): array {
        return parent::getCreateTableSQL($table, $createFlags);
    }

    /**
     * {@inheritDoc}
     */
    public function getAlterTableSQL(TableDiff $diff): array
    {
        $sql = $this->getSimpleAlterTableSQL($diff);
        if ($sql !== false) {
            return $sql;
        }

        $fromTable = $diff->fromTable;
        if ($fromTable === null) {
            throw new Exception(
                'Sqlite platform requires for alter table the table diff with reference to original table schema.'
            );
        }

        $table = clone $fromTable;

        $columns        = [];
        $oldColumnNames = [];
        $newColumnNames = [];
        $columnSql      = [];

        foreach ($table->getColumns() as $column) {
            $columnName                  = strtolower($column->getName());
            $columns[$columnName]        = $column;
            $oldColumnNames[$columnName] = $newColumnNames[$columnName] = $column->getQuotedName($this);
        }

        foreach ($diff->removedColumns as $columnName => $column) {
            if ($this->onSchemaAlterTableRemoveColumn($column, $diff, $columnSql)) {
                continue;
            }

            $columnName = strtolower($columnName);
            if (! isset($columns[$columnName])) {
                continue;
            }

            unset(
                $columns[$columnName],
                $oldColumnNames[$columnName],
                $newColumnNames[$columnName]
            );
        }

        foreach ($diff->renamedColumns as $oldColumnName => $column) {
            if ($this->onSchemaAlterTableRenameColumn($oldColumnName, $column, $diff, $columnSql)) {
                continue;
            }

            $oldColumnName = strtolower($oldColumnName);
            $columns       = $this->replaceColumn($diff->name, $columns, $oldColumnName, $column);

            if (! isset($newColumnNames[$oldColumnName])) {
                continue;
            }

            $newColumnNames[$oldColumnName] = $column->getQuotedName($this);
        }

        foreach ($diff->changedColumns as $oldColumnName => $columnDiff) {
            if ($this->onSchemaAlterTableChangeColumn($columnDiff, $diff, $columnSql)) {
                continue;
            }

            $oldColumnName = strtolower($oldColumnName);
            $columns       = $this->replaceColumn($diff->name, $columns, $oldColumnName, $columnDiff->column);

            if (! isset($newColumnNames[$oldColumnName])) {
                continue;
            }

            $newColumnNames[$oldColumnName] = $columnDiff->column->getQuotedName($this);
        }

        foreach ($diff->addedColumns as $columnName => $column) {
            if ($this->onSchemaAlterTableAddColumn($column, $diff, $columnSql)) {
                continue;
            }

            $columns[strtolower($columnName)] = $column;
        }

        $sql      = [];
        $tableSql = [];

        if (! $this->onSchemaAlterTable($diff, $tableSql)) {
            $dataTable = new Table('__temp__' . $table->getName());

            $newTable = new Table(
                $table->getQuotedName($this),
                $columns,
                $this->getPrimaryIndexInAlteredTable($diff, $fromTable),
                [],
                $this->getForeignKeysInAlteredTable($diff, $fromTable),
                $table->getOptions()
            );

            $newTable->addOption('alter', true);

            $sql = $this->getPreAlterTableIndexForeignKeySQL($diff);

            $sql[] = sprintf(
                'CREATE TEMPORARY TABLE %s AS SELECT %s FROM %s',
                $dataTable->getQuotedName($this),
                implode(', ', $oldColumnNames),
                $table->getQuotedName($this)
            );
            $sql[] = $this->getDropTableSQL($fromTable->getQuotedName($this));

            $sql   = array_merge($sql, $this->getCreateTableSQL($newTable));
            $sql[] = sprintf(
                'INSERT INTO %s (%s) SELECT %s FROM %s',
                $newTable->getQuotedName($this),
                implode(', ', $newColumnNames),
                implode(', ', $oldColumnNames),
                $dataTable->getQuotedName($this)
            );
            $sql[] = $this->getDropTableSQL($dataTable->getQuotedName($this));

            $newName = $diff->getNewName();

            if ($newName !== null) {
                $sql[] = sprintf(
                    'ALTER TABLE %s RENAME TO %s',
                    $newTable->getQuotedName($this),
                    $newName->getQuotedName($this)
                );
            }

            $sql = array_merge($sql, $this->getPostAlterTableIndexForeignKeySQL($diff));
        }

        return array_merge($sql, $tableSql, $columnSql);
    }

    /**
     * Replace the column with the given name with the new column.
     *
     * @param array<string,Column> $columns
     *
     * @return array<string,Column>
     *
     * @throws Exception
     */
    private function replaceColumn(string $tableName, array $columns, string $columnName, Column $column): array
    {
        $keys  = array_keys($columns);
        $index = array_search($columnName, $keys, true);

        if ($index === false) {
            throw ColumnDoesNotExist::new($columnName, $tableName);
        }

        $values = array_values($columns);

        $keys[$index]   = strtolower($column->getName());
        $values[$index] = $column;

        return array_combine($keys, $values);
    }

    /**
     * @return string[]|false
     *
     * @throws Exception
     */
    private function getSimpleAlterTableSQL(TableDiff $diff): array|false
    {
        // Suppress changes on integer type autoincrement columns.
        foreach ($diff->changedColumns as $oldColumnName => $columnDiff) {
            if (
                ! $columnDiff->column->getAutoincrement() ||
                ! $columnDiff->column->getType() instanceof Types\IntegerType
            ) {
                continue;
            }

            if (! $columnDiff->hasChanged('type') && $columnDiff->hasChanged('unsigned')) {
                unset($diff->changedColumns[$oldColumnName]);

                continue;
            }

            $fromColumnType = $columnDiff->fromColumn->getType();

            if (! ($fromColumnType instanceof Types\SmallIntType) && ! ($fromColumnType instanceof Types\BigIntType)) {
                continue;
            }

            unset($diff->changedColumns[$oldColumnName]);
        }

        if (
            ! empty($diff->renamedColumns)
            || ! empty($diff->addedForeignKeys)
            || ! empty($diff->addedIndexes)
            || ! empty($diff->changedColumns)
            || ! empty($diff->changedForeignKeys)
            || ! empty($diff->changedIndexes)
            || ! empty($diff->removedColumns)
            || ! empty($diff->removedForeignKeys)
            || ! empty($diff->removedIndexes)
            || ! empty($diff->renamedIndexes)
        ) {
            return false;
        }

        $table = new Table($diff->name);

        $sql       = [];
        $tableSql  = [];
        $columnSql = [];

        foreach ($diff->addedColumns as $column) {
            if ($this->onSchemaAlterTableAddColumn($column, $diff, $columnSql)) {
                continue;
            }

            $definition = array_merge([
                'unique' => null,
                'autoincrement' => null,
                'default' => null,
            ], $column->toArray());

            $type = $definition['type'];

            switch (true) {
                case isset($definition['columnDefinition']) || $definition['autoincrement'] || $definition['unique']:
                case $type instanceof Types\DateTimeType && $definition['default'] === $this->getCurrentTimestampSQL():
                case $type instanceof Types\DateType && $definition['default'] === $this->getCurrentDateSQL():
                case $type instanceof Types\TimeType && $definition['default'] === $this->getCurrentTimeSQL():
                    return false;
            }

            $definition['name'] = $column->getQuotedName($this);

            $sql[] = 'ALTER TABLE ' . $table->getQuotedName($this) . ' ADD COLUMN '
                . $this->getColumnDeclarationSQL($definition['name'], $definition);
        }

        if (! $this->onSchemaAlterTable($diff, $tableSql)) {
            if ($diff->newName !== null) {
                $newTable = new Identifier($diff->newName);

                $sql[] = 'ALTER TABLE ' . $table->getQuotedName($this) . ' RENAME TO '
                    . $newTable->getQuotedName($this);
            }
        }

        return array_merge($sql, $tableSql, $columnSql);
    }

    /**
     * @return string[]
     */
    private function getColumnNamesInAlteredTable(TableDiff $diff, Table $fromTable): array
    {
        $columns = [];

        foreach ($fromTable->getColumns() as $column) {
            $columnName                       = $column->getName();
            $columns[strtolower($columnName)] = $columnName;
        }

        foreach ($diff->removedColumns as $columnName => $column) {
            $columnName = strtolower($columnName);
            if (! isset($columns[$columnName])) {
                continue;
            }

            unset($columns[$columnName]);
        }

        foreach ($diff->renamedColumns as $oldColumnName => $column) {
            $columnName                          = $column->getName();
            $columns[strtolower($oldColumnName)] = $columnName;
            $columns[strtolower($columnName)]    = $columnName;
        }

        foreach ($diff->changedColumns as $oldColumnName => $columnDiff) {
            $columnName                          = $columnDiff->column->getName();
            $columns[strtolower($oldColumnName)] = $columnName;
            $columns[strtolower($columnName)]    = $columnName;
        }

        foreach ($diff->addedColumns as $column) {
            $columnName                       = $column->getName();
            $columns[strtolower($columnName)] = $columnName;
        }

        return $columns;
    }

    /**
     * @return Index[]
     */
    private function getIndexesInAlteredTable(TableDiff $diff, Table $fromTable): array
    {
        $indexes     = $fromTable->getIndexes();
        $columnNames = $this->getColumnNamesInAlteredTable($diff, $fromTable);

        foreach ($indexes as $key => $index) {
            foreach ($diff->renamedIndexes as $oldIndexName => $renamedIndex) {
                if (strtolower($key) !== strtolower($oldIndexName)) {
                    continue;
                }

                unset($indexes[$key]);
            }

            $changed      = false;
            $indexColumns = [];
            foreach ($index->getColumns() as $columnName) {
                $normalizedColumnName = strtolower($columnName);
                if (! isset($columnNames[$normalizedColumnName])) {
                    unset($indexes[$key]);
                    continue 2;
                }

                $indexColumns[] = $columnNames[$normalizedColumnName];
                if ($columnName === $columnNames[$normalizedColumnName]) {
                    continue;
                }

                $changed = true;
            }

            if (! $changed) {
                continue;
            }

            $indexes[$key] = new Index(
                $index->getName(),
                $indexColumns,
                $index->isUnique(),
                $index->isPrimary(),
                $index->getFlags()
            );
        }

        foreach ($diff->removedIndexes as $index) {
            $indexName = $index->getName();

            if ($indexName === '') {
                continue;
            }

            unset($indexes[strtolower($indexName)]);
        }

        foreach (array_merge($diff->changedIndexes, $diff->addedIndexes, $diff->renamedIndexes) as $index) {
            $indexName = $index->getName();

            if ($indexName !== '') {
                $indexes[strtolower($indexName)] = $index;
            } else {
                $indexes[] = $index;
            }
        }

        return $indexes;
    }

    /**
     * @return ForeignKeyConstraint[]
     */
    private function getForeignKeysInAlteredTable(TableDiff $diff, Table $fromTable): array
    {
        $foreignKeys = $fromTable->getForeignKeys();
        $columnNames = $this->getColumnNamesInAlteredTable($diff, $fromTable);

        foreach ($foreignKeys as $key => $constraint) {
            $changed      = false;
            $localColumns = [];
            foreach ($constraint->getLocalColumns() as $columnName) {
                $normalizedColumnName = strtolower($columnName);
                if (! isset($columnNames[$normalizedColumnName])) {
                    unset($foreignKeys[$key]);
                    continue 2;
                }

                $localColumns[] = $columnNames[$normalizedColumnName];
                if ($columnName === $columnNames[$normalizedColumnName]) {
                    continue;
                }

                $changed = true;
            }

            if (! $changed) {
                continue;
            }

            $foreignKeys[$key] = new ForeignKeyConstraint(
                $localColumns,
                $constraint->getForeignTableName(),
                $constraint->getForeignColumns(),
                $constraint->getName(),
                $constraint->getOptions()
            );
        }

        foreach ($diff->removedForeignKeys as $constraint) {
            $constraintName = $constraint->getName();

            if ($constraintName === '') {
                continue;
            }

            unset($foreignKeys[strtolower($constraintName)]);
        }

        foreach (array_merge($diff->changedForeignKeys, $diff->addedForeignKeys) as $constraint) {
            $constraintName = $constraint->getName();

            if ($constraintName !== '') {
                $foreignKeys[strtolower($constraintName)] = $constraint;
            } else {
                $foreignKeys[] = $constraint;
            }
        }

        return $foreignKeys;
    }

    /**
     * @return Index[]
     */
    private function getPrimaryIndexInAlteredTable(TableDiff $diff, Table $fromTable): array
    {
        $primaryIndex = [];

        foreach ($this->getIndexesInAlteredTable($diff, $fromTable) as $index) {
            if (! $index->isPrimary()) {
                continue;
            }

            $primaryIndex = [$index->getName() => $index];
        }

        return $primaryIndex;
    }
}<|MERGE_RESOLUTION|>--- conflicted
+++ resolved
@@ -580,41 +580,7 @@
         return $tableName;
     }
 
-<<<<<<< HEAD
-    public function supportsForeignKeyConstraints(): bool
-    {
-        return false;
-    }
-
     public function getCreatePrimaryKeySQL(Index $index, string $table): string
-=======
-    /**
-     * {@inheritDoc}
-     *
-     * @deprecated
-     *
-     * Sqlite Platform emulates schema by underscoring each dot and generating tables
-     * into the default database.
-     *
-     * This hack is implemented to be able to use SQLite as testdriver when
-     * using schema supporting databases.
-     */
-    public function canEmulateSchemas()
-    {
-        Deprecation::trigger(
-            'doctrine/dbal',
-            'https://github.com/doctrine/dbal/pull/4805',
-            'SqlitePlatform::canEmulateSchemas() is deprecated.'
-        );
-
-        return true;
-    }
-
-    /**
-     * {@inheritDoc}
-     */
-    public function getCreatePrimaryKeySQL(Index $index, $table)
->>>>>>> a14fb3fe
     {
         throw new Exception('Sqlite platform does not support alter primary key.');
     }
