<?php

declare(strict_types=1);

namespace Doctrine\DBAL\Platforms;

use Doctrine\DBAL\Exception\ColumnLengthRequired;
use Doctrine\DBAL\Exception\InvalidLockMode;
use Doctrine\DBAL\LockMode;
use Doctrine\DBAL\Platforms\Keywords\KeywordList;
use Doctrine\DBAL\Platforms\Keywords\SQLServerKeywords;
use Doctrine\DBAL\Schema\Column;
use Doctrine\DBAL\Schema\ColumnDiff;
use Doctrine\DBAL\Schema\Identifier;
use Doctrine\DBAL\Schema\Index;
use Doctrine\DBAL\Schema\Sequence;
use Doctrine\DBAL\Schema\TableDiff;
use InvalidArgumentException;

use function array_merge;
use function array_unique;
use function array_values;
use function count;
use function crc32;
use function dechex;
use function explode;
use function implode;
use function in_array;
use function is_array;
use function is_bool;
use function is_numeric;
use function preg_match;
use function preg_match_all;
use function sprintf;
use function str_replace;
use function strpos;
use function strtoupper;
use function substr_count;

use const PREG_OFFSET_CAPTURE;

/**
 * Provides the behavior, features and SQL dialect of the Microsoft SQL Server database platform
 * of the oldest supported version.
 */
class SQLServerPlatform extends AbstractPlatform
{
    public function getCurrentDateSQL(): string
    {
        return $this->getConvertExpression('date', 'GETDATE()');
    }

    public function getCurrentTimeSQL(): string
    {
        return $this->getConvertExpression('time', 'GETDATE()');
    }

    /**
     * Returns an expression that converts an expression of one data type to another.
     *
     * @param string $dataType   The target native data type. Alias data types cannot be used.
     * @param string $expression The SQL expression to convert.
     */
    private function getConvertExpression(string $dataType, string $expression): string
    {
        return sprintf('CONVERT(%s, %s)', $dataType, $expression);
    }

    protected function getDateArithmeticIntervalExpression(
        string $date,
        string $operator,
        string $interval,
        string $unit
    ): string {
        $factorClause = '';

        if ($operator === '-') {
            $factorClause = '-1 * ';
        }

        return 'DATEADD(' . $unit . ', ' . $factorClause . $interval . ', ' . $date . ')';
    }

    public function getDateDiffExpression(string $date1, string $date2): string
    {
        return 'DATEDIFF(day, ' . $date2 . ',' . $date1 . ')';
    }

    /**
     * {@inheritDoc}
     *
     * Microsoft SQL Server prefers "autoincrement" identity columns
     * since sequences can only be emulated with a table.
     */
    public function prefersIdentityColumns(): bool
    {
        return true;
    }

    /**
     * {@inheritDoc}
     *
     * Microsoft SQL Server supports this through AUTO_INCREMENT columns.
     */
    public function supportsIdentityColumns(): bool
    {
        return true;
    }

    public function supportsReleaseSavepoints(): bool
    {
        return false;
    }

    public function supportsSchemas(): bool
    {
        return true;
    }

    public function getDefaultSchemaName(): string
    {
        return 'dbo';
    }

    public function supportsColumnCollation(): bool
    {
        return true;
    }

    public function supportsSequences(): bool
    {
        return true;
    }

    public function getAlterSequenceSQL(Sequence $sequence): string
    {
        return 'ALTER SEQUENCE ' . $sequence->getQuotedName($this) .
            ' INCREMENT BY ' . $sequence->getAllocationSize();
    }

    public function getCreateSequenceSQL(Sequence $sequence): string
    {
        return 'CREATE SEQUENCE ' . $sequence->getQuotedName($this) .
            ' START WITH ' . $sequence->getInitialValue() .
            ' INCREMENT BY ' . $sequence->getAllocationSize() .
            ' MINVALUE ' . $sequence->getInitialValue();
    }

    public function getListSequencesSQL(string $database): string
    {
        return 'SELECT seq.name,
                       CAST(
                           seq.increment AS VARCHAR(MAX)
                       ) AS increment, -- CAST avoids driver error for sql_variant type
                       CAST(
                           seq.start_value AS VARCHAR(MAX)
                       ) AS start_value -- CAST avoids driver error for sql_variant type
                FROM   sys.sequences AS seq';
    }

    public function getSequenceNextValSQL(string $sequence): string
    {
        return 'SELECT NEXT VALUE FOR ' . $sequence;
    }

    public function hasNativeGuidType(): bool
    {
        return true;
    }

    public function getDropForeignKeySQL(string $foreignKey, string $table): string
    {
        return $this->getDropConstraintSQL($foreignKey, $table);
    }

    public function getDropIndexSQL(string $name, string $table): string
    {
        return 'DROP INDEX ' . $name . ' ON ' . $table;
    }

    /**
     * {@inheritDoc}
     */
    protected function _getCreateTableSQL(string $name, array $columns, array $options = []): array
    {
        $defaultConstraintsSql = [];
        $commentsSql           = [];

        $tableComment = $options['comment'] ?? null;
        if ($tableComment !== null) {
            $commentsSql[] = $this->getCommentOnTableSQL($name, $tableComment);
        }

        // @todo does other code breaks because of this?
        // force primary keys to be not null
        foreach ($columns as &$column) {
            if (! empty($column['primary'])) {
                $column['notnull'] = true;
            }

            // Build default constraints SQL statements.
            if (isset($column['default'])) {
                $defaultConstraintsSql[] = 'ALTER TABLE ' . $name .
                    ' ADD' . $this->getDefaultConstraintDeclarationSQL($name, $column);
            }

            if (empty($column['comment']) && ! is_numeric($column['comment'])) {
                continue;
            }

            $commentsSql[] = $this->getCreateColumnCommentSQL($name, $column['name'], $column['comment']);
        }

        $columnListSql = $this->getColumnDeclarationListSQL($columns);

        if (isset($options['uniqueConstraints']) && ! empty($options['uniqueConstraints'])) {
            foreach ($options['uniqueConstraints'] as $definition) {
                $columnListSql .= ', ' . $this->getUniqueConstraintDeclarationSQL($definition);
            }
        }

        if (isset($options['primary']) && ! empty($options['primary'])) {
            $flags = '';
            if (isset($options['primary_index']) && $options['primary_index']->hasFlag('nonclustered')) {
                $flags = ' NONCLUSTERED';
            }

            $columnListSql .= ', PRIMARY KEY' . $flags
                . ' (' . implode(', ', array_unique(array_values($options['primary']))) . ')';
        }

        $query = 'CREATE TABLE ' . $name . ' (' . $columnListSql;

        $check = $this->getCheckDeclarationSQL($columns);
        if (! empty($check)) {
            $query .= ', ' . $check;
        }

        $query .= ')';

        $sql = [$query];

        if (isset($options['indexes']) && ! empty($options['indexes'])) {
            foreach ($options['indexes'] as $index) {
                $sql[] = $this->getCreateIndexSQL($index, $name);
            }
        }

        if (isset($options['foreignKeys'])) {
            foreach ((array) $options['foreignKeys'] as $definition) {
                $sql[] = $this->getCreateForeignKeySQL($definition, $name);
            }
        }

        return array_merge($sql, $commentsSql, $defaultConstraintsSql);
    }

    public function getCreatePrimaryKeySQL(Index $index, string $table): string
    {
        $sql = 'ALTER TABLE ' . $table . ' ADD PRIMARY KEY';

        if ($index->hasFlag('nonclustered')) {
            $sql .= ' NONCLUSTERED';
        }

        return $sql . ' (' . $this->getIndexFieldDeclarationListSQL($index) . ')';
    }

    /**
     * Returns the SQL statement for creating a column comment.
     *
     * SQL Server does not support native column comments,
     * therefore the extended properties functionality is used
     * as a workaround to store them.
     * The property name used to store column comments is "MS_Description"
     * which provides compatibility with SQL Server Management Studio,
     * as column comments are stored in the same property there when
     * specifying a column's "Description" attribute.
     *
     * @param string $tableName  The quoted table name to which the column belongs.
     * @param string $columnName The quoted column name to create the comment for.
     * @param string $comment    The column's comment.
     */
    protected function getCreateColumnCommentSQL(string $tableName, string $columnName, string $comment): string
    {
        if (strpos($tableName, '.') !== false) {
            [$schemaSQL, $tableSQL] = explode('.', $tableName);
            $schemaSQL              = $this->quoteStringLiteral($schemaSQL);
            $tableSQL               = $this->quoteStringLiteral($tableSQL);
        } else {
            $schemaSQL = "'dbo'";
            $tableSQL  = $this->quoteStringLiteral($tableName);
        }

        return $this->getAddExtendedPropertySQL(
            'MS_Description',
            $comment,
            'SCHEMA',
            $schemaSQL,
            'TABLE',
            $tableSQL,
            'COLUMN',
            $columnName
        );
    }

    /**
     * Returns the SQL snippet for declaring a default constraint.
     *
     * @param string  $table  Name of the table to return the default constraint declaration for.
     * @param mixed[] $column Column definition.
     *
     * @throws InvalidArgumentException
     */
    protected function getDefaultConstraintDeclarationSQL(string $table, array $column): string
    {
        if (! isset($column['default'])) {
            throw new InvalidArgumentException('Incomplete column definition. "default" required.');
        }

        $columnName = new Identifier($column['name']);

        return ' CONSTRAINT ' .
            $this->generateDefaultConstraintName($table, $column['name']) .
            $this->getDefaultValueDeclarationSQL($column) .
            ' FOR ' . $columnName->getQuotedName($this);
    }

    public function getCreateIndexSQL(Index $index, string $table): string
    {
        $constraint = parent::getCreateIndexSQL($index, $table);

        if ($index->isUnique() && ! $index->isPrimary()) {
            $constraint = $this->_appendUniqueConstraintDefinition($constraint, $index);
        }

        return $constraint;
    }

    protected function getCreateIndexSQLFlags(Index $index): string
    {
        $type = '';
        if ($index->isUnique()) {
            $type .= 'UNIQUE ';
        }

        if ($index->hasFlag('clustered')) {
            $type .= 'CLUSTERED ';
        } elseif ($index->hasFlag('nonclustered')) {
            $type .= 'NONCLUSTERED ';
        }

        return $type;
    }

    /**
     * Extend unique key constraint with required filters
     */
    private function _appendUniqueConstraintDefinition(string $sql, Index $index): string
    {
        $fields = [];

        foreach ($index->getQuotedColumns($this) as $field) {
            $fields[] = $field . ' IS NOT NULL';
        }

        return $sql . ' WHERE ' . implode(' AND ', $fields);
    }

    /**
     * {@inheritDoc}
     */
    public function getAlterTableSQL(TableDiff $diff): array
    {
        $queryParts  = [];
        $sql         = [];
        $columnSql   = [];
        $commentsSql = [];

        foreach ($diff->addedColumns as $column) {
            if ($this->onSchemaAlterTableAddColumn($column, $diff, $columnSql)) {
                continue;
            }

            $columnDef    = $column->toArray();
            $addColumnSql = 'ADD ' . $this->getColumnDeclarationSQL($column->getQuotedName($this), $columnDef);
            if (isset($columnDef['default'])) {
                $addColumnSql .= ' CONSTRAINT ' .
                    $this->generateDefaultConstraintName($diff->name, $column->getQuotedName($this)) .
                    $this->getDefaultValueDeclarationSQL($columnDef);
            }

            $queryParts[] = $addColumnSql;

            $comment = $this->getColumnComment($column);

            if ($comment === '') {
                continue;
            }

            $commentsSql[] = $this->getCreateColumnCommentSQL(
                $diff->name,
                $column->getQuotedName($this),
                $comment
            );
        }

        foreach ($diff->removedColumns as $column) {
            if ($this->onSchemaAlterTableRemoveColumn($column, $diff, $columnSql)) {
                continue;
            }

            $queryParts[] = 'DROP COLUMN ' . $column->getQuotedName($this);
        }

        foreach ($diff->changedColumns as $columnDiff) {
            if ($this->onSchemaAlterTableChangeColumn($columnDiff, $diff, $columnSql)) {
                continue;
            }

            $column     = $columnDiff->column;
            $comment    = $this->getColumnComment($column);
            $hasComment = $comment !== '';

            $fromComment    = $this->getColumnComment($columnDiff->fromColumn);
            $hasFromComment = $fromComment !== '';

            if ($hasFromComment && $hasComment && $fromComment !== $comment) {
                $commentsSql[] = $this->getAlterColumnCommentSQL($diff->name, $column->getQuotedName($this), $comment);
            } elseif ($hasFromComment && ! $hasComment) {
                $commentsSql[] = $this->getDropColumnCommentSQL($diff->name, $column->getQuotedName($this));
            } elseif (! $hasFromComment && $hasComment) {
                $commentsSql[] = $this->getCreateColumnCommentSQL($diff->name, $column->getQuotedName($this), $comment);
            }

            // Do not add query part if only comment has changed.
            if ($columnDiff->hasChanged('comment') && count($columnDiff->changedProperties) === 1) {
                continue;
            }

            $requireDropDefaultConstraint = $this->alterColumnRequiresDropDefaultConstraint($columnDiff);

            if ($requireDropDefaultConstraint) {
                $queryParts[] = $this->getAlterTableDropDefaultConstraintClause(
                    $diff->name,
                    $columnDiff->oldColumnName
                );
            }

            $columnDef = $column->toArray();

            $queryParts[] = 'ALTER COLUMN ' .
                    $this->getColumnDeclarationSQL($column->getQuotedName($this), $columnDef);

            if (
                ! isset($columnDef['default'])
                || (! $requireDropDefaultConstraint && ! $columnDiff->hasChanged('default'))
            ) {
                continue;
            }

            $queryParts[] = $this->getAlterTableAddDefaultConstraintClause($diff->name, $column);
        }

        foreach ($diff->renamedColumns as $oldColumnName => $column) {
            if ($this->onSchemaAlterTableRenameColumn($oldColumnName, $column, $diff, $columnSql)) {
                continue;
            }

            $oldColumnName = new Identifier($oldColumnName);

            $sql[] = "sp_rename '" .
                $diff->getName($this)->getQuotedName($this) . '.' . $oldColumnName->getQuotedName($this) .
                "', '" . $column->getQuotedName($this) . "', 'COLUMN'";

            // Recreate default constraint with new column name if necessary (for future reference).
            if ($column->getDefault() === null) {
                continue;
            }

            $queryParts[] = $this->getAlterTableDropDefaultConstraintClause(
                $diff->name,
                $oldColumnName->getQuotedName($this)
            );
            $queryParts[] = $this->getAlterTableAddDefaultConstraintClause($diff->name, $column);
        }

        $tableSql = [];

        if ($this->onSchemaAlterTable($diff, $tableSql)) {
            return array_merge($tableSql, $columnSql);
        }

        foreach ($queryParts as $query) {
            $sql[] = 'ALTER TABLE ' . $diff->getName($this)->getQuotedName($this) . ' ' . $query;
        }

        $sql = array_merge($sql, $commentsSql);

        $newName = $diff->getNewName();

        if ($newName !== null) {
            $sql[] = "sp_rename '" . $diff->getName($this)->getQuotedName($this) . "', '" . $newName->getName() . "'";

            /**
             * Rename table's default constraints names
             * to match the new table name.
             * This is necessary to ensure that the default
             * constraints can be referenced in future table
             * alterations as the table name is encoded in
             * default constraints' names.
             */
            $sql[] = "DECLARE @sql NVARCHAR(MAX) = N''; " .
                "SELECT @sql += N'EXEC sp_rename N''' + dc.name + ''', N''' " .
                "+ REPLACE(dc.name, '" . $this->generateIdentifierName($diff->name) . "', " .
                "'" . $this->generateIdentifierName($newName->getName()) . "') + ''', ''OBJECT'';' " .
                'FROM sys.default_constraints dc ' .
                'JOIN sys.tables tbl ON dc.parent_object_id = tbl.object_id ' .
                "WHERE tbl.name = '" . $newName->getName() . "';" .
                'EXEC sp_executesql @sql';
        }

        $sql = array_merge(
            $this->getPreAlterTableIndexForeignKeySQL($diff),
            $sql,
            $this->getPostAlterTableIndexForeignKeySQL($diff)
        );

        return array_merge($sql, $tableSql, $columnSql);
    }

    /**
     * Returns the SQL clause for adding a default constraint in an ALTER TABLE statement.
     *
     * @param string $tableName The name of the table to generate the clause for.
     * @param Column $column    The column to generate the clause for.
     */
    private function getAlterTableAddDefaultConstraintClause(string $tableName, Column $column): string
    {
        $columnDef         = $column->toArray();
        $columnDef['name'] = $column->getQuotedName($this);

        return 'ADD' . $this->getDefaultConstraintDeclarationSQL($tableName, $columnDef);
    }

    /**
     * Returns the SQL clause for dropping an existing default constraint in an ALTER TABLE statement.
     *
     * @param string $tableName  The name of the table to generate the clause for.
     * @param string $columnName The name of the column to generate the clause for.
     */
    private function getAlterTableDropDefaultConstraintClause(string $tableName, string $columnName): string
    {
        return 'DROP CONSTRAINT ' . $this->generateDefaultConstraintName($tableName, $columnName);
    }

    /**
     * Checks whether a column alteration requires dropping its default constraint first.
     *
     * Different to other database vendors SQL Server implements column default values
     * as constraints and therefore changes in a column's default value as well as changes
     * in a column's type require dropping the default constraint first before being to
     * alter the particular column to the new definition.
     *
     * @param ColumnDiff $columnDiff The column diff to evaluate.
     *
     * @return bool True if the column alteration requires dropping its default constraint first, false otherwise.
     */
    private function alterColumnRequiresDropDefaultConstraint(ColumnDiff $columnDiff): bool
    {
        // We only need to drop an existing default constraint if we know the
        // column was defined with a default value before.
        if ($columnDiff->fromColumn->getDefault() === null) {
            return false;
        }

        // We need to drop an existing default constraint if the column was
        // defined with a default value before and it has changed.
        if ($columnDiff->hasChanged('default')) {
            return true;
        }

        // We need to drop an existing default constraint if the column was
        // defined with a default value before and the native column type has changed.
        return $columnDiff->hasChanged('type') || $columnDiff->hasChanged('fixed');
    }

    /**
     * Returns the SQL statement for altering a column comment.
     *
     * SQL Server does not support native column comments,
     * therefore the extended properties functionality is used
     * as a workaround to store them.
     * The property name used to store column comments is "MS_Description"
     * which provides compatibility with SQL Server Management Studio,
     * as column comments are stored in the same property there when
     * specifying a column's "Description" attribute.
     *
     * @param string $tableName  The quoted table name to which the column belongs.
     * @param string $columnName The quoted column name to alter the comment for.
     * @param string $comment    The column's comment.
     */
    protected function getAlterColumnCommentSQL(string $tableName, string $columnName, string $comment): string
    {
        if (strpos($tableName, '.') !== false) {
            [$schemaSQL, $tableSQL] = explode('.', $tableName);
            $schemaSQL              = $this->quoteStringLiteral($schemaSQL);
            $tableSQL               = $this->quoteStringLiteral($tableSQL);
        } else {
            $schemaSQL = "'dbo'";
            $tableSQL  = $this->quoteStringLiteral($tableName);
        }

        return $this->getUpdateExtendedPropertySQL(
            'MS_Description',
            $comment,
            'SCHEMA',
            $schemaSQL,
            'TABLE',
            $tableSQL,
            'COLUMN',
            $columnName
        );
    }

    /**
     * Returns the SQL statement for dropping a column comment.
     *
     * SQL Server does not support native column comments,
     * therefore the extended properties functionality is used
     * as a workaround to store them.
     * The property name used to store column comments is "MS_Description"
     * which provides compatibility with SQL Server Management Studio,
     * as column comments are stored in the same property there when
     * specifying a column's "Description" attribute.
     *
     * @param string $tableName  The quoted table name to which the column belongs.
     * @param string $columnName The quoted column name to drop the comment for.
     */
    protected function getDropColumnCommentSQL(string $tableName, string $columnName): string
    {
        if (strpos($tableName, '.') !== false) {
            [$schemaSQL, $tableSQL] = explode('.', $tableName);
            $schemaSQL              = $this->quoteStringLiteral($schemaSQL);
            $tableSQL               = $this->quoteStringLiteral($tableSQL);
        } else {
            $schemaSQL = "'dbo'";
            $tableSQL  = $this->quoteStringLiteral($tableName);
        }

        return $this->getDropExtendedPropertySQL(
            'MS_Description',
            'SCHEMA',
            $schemaSQL,
            'TABLE',
            $tableSQL,
            'COLUMN',
            $columnName
        );
    }

    /**
     * {@inheritdoc}
     */
    protected function getRenameIndexSQL(string $oldIndexName, Index $index, string $tableName): array
    {
        return [sprintf(
            "EXEC sp_rename N'%s.%s', N'%s', N'INDEX'",
            $tableName,
            $oldIndexName,
            $index->getQuotedName($this)
        ),
        ];
    }

    /**
     * Returns the SQL statement for adding an extended property to a database object.
     *
     * @link http://msdn.microsoft.com/en-us/library/ms180047%28v=sql.90%29.aspx
     *
     * @param string      $name       The name of the property to add.
     * @param string|null $value      The value of the property to add.
     * @param string|null $level0Type The type of the object at level 0 the property belongs to.
     * @param string|null $level0Name The name of the object at level 0 the property belongs to.
     * @param string|null $level1Type The type of the object at level 1 the property belongs to.
     * @param string|null $level1Name The name of the object at level 1 the property belongs to.
     * @param string|null $level2Type The type of the object at level 2 the property belongs to.
     * @param string|null $level2Name The name of the object at level 2 the property belongs to.
     */
    protected function getAddExtendedPropertySQL(
        string $name,
        ?string $value = null,
        ?string $level0Type = null,
        ?string $level0Name = null,
        ?string $level1Type = null,
        ?string $level1Name = null,
        ?string $level2Type = null,
        ?string $level2Name = null
    ): string {
        return 'EXEC sp_addextendedproperty ' .
            'N' . $this->quoteStringLiteral($name) . ', N' . $this->quoteStringLiteral((string) $value) . ', ' .
            'N' . $this->quoteStringLiteral((string) $level0Type) . ', ' . $level0Name . ', ' .
            'N' . $this->quoteStringLiteral((string) $level1Type) . ', ' . $level1Name . ', ' .
            'N' . $this->quoteStringLiteral((string) $level2Type) . ', ' . $level2Name;
    }

    /**
     * Returns the SQL statement for dropping an extended property from a database object.
     *
     * @link http://technet.microsoft.com/en-gb/library/ms178595%28v=sql.90%29.aspx
     *
     * @param string      $name       The name of the property to drop.
     * @param string|null $level0Type The type of the object at level 0 the property belongs to.
     * @param string|null $level0Name The name of the object at level 0 the property belongs to.
     * @param string|null $level1Type The type of the object at level 1 the property belongs to.
     * @param string|null $level1Name The name of the object at level 1 the property belongs to.
     * @param string|null $level2Type The type of the object at level 2 the property belongs to.
     * @param string|null $level2Name The name of the object at level 2 the property belongs to.
     */
    protected function getDropExtendedPropertySQL(
        string $name,
        ?string $level0Type = null,
        ?string $level0Name = null,
        ?string $level1Type = null,
        ?string $level1Name = null,
        ?string $level2Type = null,
        ?string $level2Name = null
    ): string {
        return 'EXEC sp_dropextendedproperty ' .
            'N' . $this->quoteStringLiteral($name) . ', ' .
            'N' . $this->quoteStringLiteral((string) $level0Type) . ', ' . $level0Name . ', ' .
            'N' . $this->quoteStringLiteral((string) $level1Type) . ', ' . $level1Name . ', ' .
            'N' . $this->quoteStringLiteral((string) $level2Type) . ', ' . $level2Name;
    }

    /**
     * Returns the SQL statement for updating an extended property of a database object.
     *
     * @link http://msdn.microsoft.com/en-us/library/ms186885%28v=sql.90%29.aspx
     *
     * @param string      $name       The name of the property to update.
     * @param string|null $value      The value of the property to update.
     * @param string|null $level0Type The type of the object at level 0 the property belongs to.
     * @param string|null $level0Name The name of the object at level 0 the property belongs to.
     * @param string|null $level1Type The type of the object at level 1 the property belongs to.
     * @param string|null $level1Name The name of the object at level 1 the property belongs to.
     * @param string|null $level2Type The type of the object at level 2 the property belongs to.
     * @param string|null $level2Name The name of the object at level 2 the property belongs to.
     */
    protected function getUpdateExtendedPropertySQL(
        string $name,
        ?string $value = null,
        ?string $level0Type = null,
        ?string $level0Name = null,
        ?string $level1Type = null,
        ?string $level1Name = null,
        ?string $level2Type = null,
        ?string $level2Name = null
    ): string {
        return 'EXEC sp_updateextendedproperty ' .
            'N' . $this->quoteStringLiteral($name) . ', N' . $this->quoteStringLiteral((string) $value) . ', ' .
            'N' . $this->quoteStringLiteral((string) $level0Type) . ', ' . $level0Name . ', ' .
            'N' . $this->quoteStringLiteral((string) $level1Type) . ', ' . $level1Name . ', ' .
            'N' . $this->quoteStringLiteral((string) $level2Type) . ', ' . $level2Name;
    }

    public function getEmptyIdentityInsertSQL(string $quotedTableName, string $quotedIdentifierColumnName): string
    {
        return 'INSERT INTO ' . $quotedTableName . ' DEFAULT VALUES';
    }

    public function getListTablesSQL(): string
    {
        // "sysdiagrams" table must be ignored as it's internal SQL Server table for Database Diagrams
        // Category 2 must be ignored as it is "MS SQL Server 'pseudo-system' object[s]" for replication
        return 'SELECT name, SCHEMA_NAME (uid) AS schema_name FROM sysobjects'
            . " WHERE type = 'U' AND name != 'sysdiagrams' AND category != 2 ORDER BY name";
    }

    public function getListTableColumnsSQL(string $table, ?string $database = null): string
    {
        return "SELECT    col.name,
                          type.name AS type,
                          col.max_length AS length,
                          ~col.is_nullable AS notnull,
                          def.definition AS [default],
                          col.scale,
                          col.precision,
                          col.is_identity AS autoincrement,
                          col.collation_name AS collation,
                          CAST(prop.value AS NVARCHAR(MAX)) AS comment -- CAST avoids driver error for sql_variant type
                FROM      sys.columns AS col
                JOIN      sys.types AS type
                ON        col.user_type_id = type.user_type_id
                JOIN      sys.objects AS obj
                ON        col.object_id = obj.object_id
                JOIN      sys.schemas AS scm
                ON        obj.schema_id = scm.schema_id
                LEFT JOIN sys.default_constraints def
                ON        col.default_object_id = def.object_id
                AND       col.object_id = def.parent_object_id
                LEFT JOIN sys.extended_properties AS prop
                ON        obj.object_id = prop.major_id
                AND       col.column_id = prop.minor_id
                AND       prop.name = 'MS_Description'
                WHERE     obj.type = 'U'
                AND       " . $this->getTableWhereClause($table, 'scm.name', 'obj.name');
    }

    public function getListTableForeignKeysSQL(string $table, ?string $database = null): string
    {
        return 'SELECT f.name AS ForeignKey,
                SCHEMA_NAME (f.SCHEMA_ID) AS SchemaName,
                OBJECT_NAME (f.parent_object_id) AS TableName,
                COL_NAME (fc.parent_object_id,fc.parent_column_id) AS ColumnName,
                SCHEMA_NAME (o.SCHEMA_ID) ReferenceSchemaName,
                OBJECT_NAME (f.referenced_object_id) AS ReferenceTableName,
                COL_NAME(fc.referenced_object_id,fc.referenced_column_id) AS ReferenceColumnName,
                f.delete_referential_action_desc,
                f.update_referential_action_desc
                FROM sys.foreign_keys AS f
                INNER JOIN sys.foreign_key_columns AS fc
                INNER JOIN sys.objects AS o ON o.OBJECT_ID = fc.referenced_object_id
                ON f.OBJECT_ID = fc.constraint_object_id
                WHERE ' .
                $this->getTableWhereClause($table, 'SCHEMA_NAME (f.schema_id)', 'OBJECT_NAME (f.parent_object_id)');
    }

    public function getListTableIndexesSQL(string $table, ?string $database = null): string
    {
        return "SELECT idx.name AS key_name,
                       col.name AS column_name,
                       ~idx.is_unique AS non_unique,
                       idx.is_primary_key AS [primary],
                       CASE idx.type
                           WHEN '1' THEN 'clustered'
                           WHEN '2' THEN 'nonclustered'
                           ELSE NULL
                       END AS flags
                FROM sys.tables AS tbl
                JOIN sys.schemas AS scm ON tbl.schema_id = scm.schema_id
                JOIN sys.indexes AS idx ON tbl.object_id = idx.object_id
                JOIN sys.index_columns AS idxcol ON idx.object_id = idxcol.object_id AND idx.index_id = idxcol.index_id
                JOIN sys.columns AS col ON idxcol.object_id = col.object_id AND idxcol.column_id = col.column_id
                WHERE " . $this->getTableWhereClause($table, 'scm.name', 'tbl.name') . '
                ORDER BY idx.index_id ASC, idxcol.key_ordinal ASC';
    }

    public function getListViewsSQL(string $database): string
    {
        return "SELECT name, definition FROM sysobjects
                    INNER JOIN sys.sql_modules ON sysobjects.id = sys.sql_modules.object_id
                WHERE type = 'V' ORDER BY name";
    }

    /**
     * Returns the where clause to filter schema and table name in a query.
     *
     * @param string $table        The full qualified name of the table.
     * @param string $schemaColumn The name of the column to compare the schema to in the where clause.
     * @param string $tableColumn  The name of the column to compare the table to in the where clause.
     */
    private function getTableWhereClause(string $table, string $schemaColumn, string $tableColumn): string
    {
        if (strpos($table, '.') !== false) {
            [$schema, $table] = explode('.', $table);
            $schema           = $this->quoteStringLiteral($schema);
            $table            = $this->quoteStringLiteral($table);
        } else {
            $schema = 'SCHEMA_NAME()';
            $table  = $this->quoteStringLiteral($table);
        }

        return sprintf('(%s = %s AND %s = %s)', $tableColumn, $table, $schemaColumn, $schema);
    }

    public function getLocateExpression(string $string, string $substring, ?string $start = null): string
    {
        if ($start === null) {
            return sprintf('CHARINDEX(%s, %s)', $substring, $string);
        }

        return sprintf('CHARINDEX(%s, %s, %s)', $substring, $string, $start);
    }

    public function getModExpression(string $dividend, string $divisor): string
    {
        return $dividend . ' % ' . $divisor;
    }

    public function getTrimExpression(string $str, int $mode = TrimMode::UNSPECIFIED, ?string $char = null): string
    {
        if (! in_array($mode, [TrimMode::UNSPECIFIED, TrimMode::LEADING, TrimMode::TRAILING, TrimMode::BOTH], true)) {
            throw new InvalidArgumentException(
                sprintf('The value of $mode is expected to be one of the TrimMode constants, %d given', $mode)
            );
        }

        if ($char === null) {
            switch ($mode) {
                case TrimMode::LEADING:
                    return 'LTRIM(' . $str . ')';

                case TrimMode::TRAILING:
                    return 'RTRIM(' . $str . ')';

                default:
                    return 'LTRIM(RTRIM(' . $str . '))';
            }
        }

        $pattern = "'%[^' + " . $char . " + ']%'";

        if ($mode === TrimMode::LEADING) {
            return 'stuff(' . $str . ', 1, patindex(' . $pattern . ', ' . $str . ') - 1, null)';
        }

        if ($mode === TrimMode::TRAILING) {
            return 'reverse(stuff(reverse(' . $str . '), 1, '
                . 'patindex(' . $pattern . ', reverse(' . $str . ')) - 1, null))';
        }

        return 'reverse(stuff(reverse(stuff(' . $str . ', 1, patindex(' . $pattern . ', ' . $str . ') - 1, null)), 1, '
            . 'patindex(' . $pattern . ', reverse(stuff(' . $str . ', 1, patindex(' . $pattern . ', ' . $str
            . ') - 1, null))) - 1, null))';
    }

    public function getConcatExpression(string ...$string): string
    {
<<<<<<< HEAD
        return '(' . implode(' + ', $string) . ')';
=======
        return sprintf('CONCAT(%s)', implode(', ', func_get_args()));
>>>>>>> 1ee1bf32
    }

    public function getListDatabasesSQL(): string
    {
        return 'SELECT * FROM sys.databases';
    }

    public function getSubstringExpression(string $string, string $start, ?string $length = null): string
    {
        if ($length === null) {
            return sprintf('SUBSTRING(%s, %s, LEN(%s) - %s + 1)', $string, $start, $string, $start);
        }

        return sprintf('SUBSTRING(%s, %s, %s)', $string, $start, $length);
    }

    public function getLengthExpression(string $string): string
    {
        return 'LEN(' . $string . ')';
    }

    public function getCurrentDatabaseExpression(): string
    {
        return 'DB_NAME()';
    }

    public function getSetTransactionIsolationSQL(int $level): string
    {
        return 'SET TRANSACTION ISOLATION LEVEL ' . $this->_getTransactionIsolationLevelSQL($level);
    }

    /**
     * {@inheritDoc}
     */
    public function getIntegerTypeDeclarationSQL(array $column): string
    {
        return 'INT' . $this->_getCommonIntegerTypeDeclarationSQL($column);
    }

    /**
     * {@inheritDoc}
     */
    public function getBigIntTypeDeclarationSQL(array $column): string
    {
        return 'BIGINT' . $this->_getCommonIntegerTypeDeclarationSQL($column);
    }

    /**
     * {@inheritDoc}
     */
    public function getSmallIntTypeDeclarationSQL(array $column): string
    {
        return 'SMALLINT' . $this->_getCommonIntegerTypeDeclarationSQL($column);
    }

    /**
     * {@inheritDoc}
     */
    public function getGuidTypeDeclarationSQL(array $column): string
    {
        return 'UNIQUEIDENTIFIER';
    }

    /**
     * {@inheritDoc}
     */
    public function getDateTimeTzTypeDeclarationSQL(array $column): string
    {
        return 'DATETIMEOFFSET(6)';
    }

    protected function getCharTypeDeclarationSQLSnippet(?int $length): string
    {
        $sql = 'NCHAR';

        if ($length !== null) {
            $sql .= sprintf('(%d)', $length);
        }

        return $sql;
    }

    protected function getVarcharTypeDeclarationSQLSnippet(?int $length): string
    {
        if ($length === null) {
            throw ColumnLengthRequired::new($this, 'NVARCHAR');
        }

        return sprintf('NVARCHAR(%d)', $length);
    }

    /**
     * {@inheritDoc}
     */
    public function getAsciiStringTypeDeclarationSQL(array $column): string
    {
        $length = $column['length'] ?? null;

        if (empty($column['fixed'])) {
            return parent::getVarcharTypeDeclarationSQLSnippet($length);
        }

        return parent::getCharTypeDeclarationSQLSnippet($length);
    }

    /**
     * {@inheritDoc}
     */
    public function getClobTypeDeclarationSQL(array $column): string
    {
        return 'VARCHAR(MAX)';
    }

    /**
     * {@inheritDoc}
     */
    protected function _getCommonIntegerTypeDeclarationSQL(array $column): string
    {
        return ! empty($column['autoincrement']) ? ' IDENTITY' : '';
    }

    /**
     * {@inheritDoc}
     */
    public function getDateTimeTypeDeclarationSQL(array $column): string
    {
        // 3 - microseconds precision length
        // http://msdn.microsoft.com/en-us/library/ms187819.aspx
        return 'DATETIME2(6)';
    }

    /**
     * {@inheritDoc}
     */
    public function getDateTypeDeclarationSQL(array $column): string
    {
        return 'DATE';
    }

    /**
     * {@inheritDoc}
     */
    public function getTimeTypeDeclarationSQL(array $column): string
    {
        return 'TIME(0)';
    }

    /**
     * {@inheritDoc}
     */
    public function getBooleanTypeDeclarationSQL(array $column): string
    {
        return 'BIT';
    }

    protected function doModifyLimitQuery(string $query, ?int $limit, int $offset): string
    {
        if ($limit === null && $offset <= 0) {
            return $query;
        }

        if ($this->shouldAddOrderBy($query)) {
            if (preg_match('/^SELECT\s+DISTINCT/im', $query) > 0) {
                // SQL Server won't let us order by a non-selected column in a DISTINCT query,
                // so we have to do this madness. This says, order by the first column in the
                // result. SQL Server's docs say that a nonordered query's result order is non-
                // deterministic anyway, so this won't do anything that a bunch of update and
                // deletes to the table wouldn't do anyway.
                $query .= ' ORDER BY 1';
            } else {
                // In another DBMS, we could do ORDER BY 0, but SQL Server gets angry if you
                // use constant expressions in the order by list.
                $query .= ' ORDER BY (SELECT 0)';
            }
        }

        // This looks somewhat like MYSQL, but limit/offset are in inverse positions
        // Supposedly SQL:2008 core standard.
        // Per TSQL spec, FETCH NEXT n ROWS ONLY is not valid without OFFSET n ROWS.
        $query .= sprintf(' OFFSET %d ROWS', $offset);

        if ($limit !== null) {
            $query .= sprintf(' FETCH NEXT %d ROWS ONLY', $limit);
        }

        return $query;
    }

    /**
     * {@inheritDoc}
     */
    public function convertBooleans($item)
    {
        if (is_array($item)) {
            foreach ($item as $key => $value) {
                if (! is_bool($value) && ! is_numeric($value)) {
                    continue;
                }

                $item[$key] = (int) (bool) $value;
            }
        } elseif (is_bool($item) || is_numeric($item)) {
            $item = (int) (bool) $item;
        }

        return $item;
    }

    public function getCreateTemporaryTableSnippetSQL(): string
    {
        return 'CREATE TABLE';
    }

    public function getTemporaryTableName(string $tableName): string
    {
        return '#' . $tableName;
    }

    public function getDateTimeFormatString(): string
    {
        return 'Y-m-d H:i:s.u';
    }

    public function getDateFormatString(): string
    {
        return 'Y-m-d';
    }

    public function getTimeFormatString(): string
    {
        return 'H:i:s';
    }

    public function getDateTimeTzFormatString(): string
    {
        return 'Y-m-d H:i:s.u P';
    }

    protected function initializeDoctrineTypeMappings(): void
    {
        $this->doctrineTypeMapping = [
            'bigint'           => 'bigint',
            'binary'           => 'binary',
            'bit'              => 'boolean',
            'blob'             => 'blob',
            'char'             => 'string',
            'date'             => 'date',
            'datetime'         => 'datetime',
            'datetime2'        => 'datetime',
            'datetimeoffset'   => 'datetimetz',
            'decimal'          => 'decimal',
            'double'           => 'float',
            'double precision' => 'float',
            'float'            => 'float',
            'image'            => 'blob',
            'int'              => 'integer',
            'money'            => 'integer',
            'nchar'            => 'string',
            'ntext'            => 'text',
            'numeric'          => 'decimal',
            'nvarchar'         => 'string',
            'real'             => 'float',
            'smalldatetime'    => 'datetime',
            'smallint'         => 'smallint',
            'smallmoney'       => 'integer',
            'text'             => 'text',
            'time'             => 'time',
            'tinyint'          => 'smallint',
            'uniqueidentifier' => 'guid',
            'varbinary'        => 'binary',
            'varchar'          => 'string',
        ];
    }

    public function createSavePoint(string $savepoint): string
    {
        return 'SAVE TRANSACTION ' . $savepoint;
    }

    public function releaseSavePoint(string $savepoint): string
    {
        return '';
    }

    public function rollbackSavePoint(string $savepoint): string
    {
        return 'ROLLBACK TRANSACTION ' . $savepoint;
    }

    public function getForeignKeyReferentialActionSQL(string $action): string
    {
        // RESTRICT is not supported, therefore falling back to NO ACTION.
        if (strtoupper($action) === 'RESTRICT') {
            return 'NO ACTION';
        }

        return parent::getForeignKeyReferentialActionSQL($action);
    }

    public function appendLockHint(string $fromClause, int $lockMode): string
    {
        switch ($lockMode) {
            case LockMode::NONE:
            case LockMode::OPTIMISTIC:
                return $fromClause;

            case LockMode::PESSIMISTIC_READ:
                return $fromClause . ' WITH (HOLDLOCK, ROWLOCK)';

            case LockMode::PESSIMISTIC_WRITE:
                return $fromClause . ' WITH (UPDLOCK, ROWLOCK)';

            default:
                throw InvalidLockMode::fromLockMode($lockMode);
        }
    }

    public function getForUpdateSQL(): string
    {
        return ' ';
    }

    protected function createReservedKeywordsList(): KeywordList
    {
        return new SQLServerKeywords();
    }

    public function quoteSingleIdentifier(string $str): string
    {
        return '[' . str_replace(']', ']]', $str) . ']';
    }

    public function getTruncateTableSQL(string $tableName, bool $cascade = false): string
    {
        $tableIdentifier = new Identifier($tableName);

        return 'TRUNCATE TABLE ' . $tableIdentifier->getQuotedName($this);
    }

    /**
     * {@inheritDoc}
     */
    public function getBlobTypeDeclarationSQL(array $column): string
    {
        return 'VARBINARY(MAX)';
    }

    /**
     * {@inheritdoc}
     *
     * Modifies column declaration order as it differs in Microsoft SQL Server.
     */
    public function getColumnDeclarationSQL(string $name, array $column): string
    {
        if (isset($column['columnDefinition'])) {
            $columnDef = $this->getCustomTypeDeclarationSQL($column);
        } else {
            $collation = ! empty($column['collation']) ?
                ' ' . $this->getColumnCollationDeclarationSQL($column['collation']) : '';

            $notnull = ! empty($column['notnull']) ? ' NOT NULL' : '';

            $unique = ! empty($column['unique']) ? ' UNIQUE' : '';

            $check = ! empty($column['check']) ?
                ' ' . $column['check'] : '';

            $typeDecl  = $column['type']->getSQLDeclaration($column, $this);
            $columnDef = $typeDecl . $collation . $notnull . $unique . $check;
        }

        return $name . ' ' . $columnDef;
    }

    public function columnsEqual(Column $column1, Column $column2): bool
    {
        if (! parent::columnsEqual($column1, $column2)) {
            return false;
        }

        return $this->getDefaultValueDeclarationSQL($column1->toArray())
            === $this->getDefaultValueDeclarationSQL($column2->toArray());
    }

    protected function getLikeWildcardCharacters(): string
    {
        return parent::getLikeWildcardCharacters() . '[]^';
    }

    /**
     * Returns a unique default constraint name for a table and column.
     *
     * @param string $table  Name of the table to generate the unique default constraint name for.
     * @param string $column Name of the column in the table to generate the unique default constraint name for.
     */
    private function generateDefaultConstraintName(string $table, string $column): string
    {
        return 'DF_' . $this->generateIdentifierName($table) . '_' . $this->generateIdentifierName($column);
    }

    /**
     * Returns a hash value for a given identifier.
     *
     * @param string $identifier Identifier to generate a hash value for.
     */
    private function generateIdentifierName(string $identifier): string
    {
        // Always generate name for unquoted identifiers to ensure consistency.
        $identifier = new Identifier($identifier);

        return strtoupper(dechex(crc32($identifier->getName())));
    }

    protected function getCommentOnTableSQL(string $tableName, string $comment): string
    {
        return sprintf(
            <<<'SQL'
                EXEC sys.sp_addextendedproperty @name=N'MS_Description',
                  @value=N%s, @level0type=N'SCHEMA', @level0name=N'dbo',
                  @level1type=N'TABLE', @level1name=N%s
                SQL
            ,
            $this->quoteStringLiteral($comment),
            $this->quoteStringLiteral($tableName)
        );
    }

    public function getListTableMetadataSQL(string $table): string
    {
        return sprintf(
            <<<'SQL'
                SELECT
                  p.value AS [table_comment]
                FROM
                  sys.tables AS tbl
                  INNER JOIN sys.extended_properties AS p ON p.major_id=tbl.object_id AND p.minor_id=0 AND p.class=1
                WHERE
                  (tbl.name=N%s and SCHEMA_NAME(tbl.schema_id)=N'dbo' and p.name=N'MS_Description')
                SQL
            ,
            $this->quoteStringLiteral($table)
        );
    }

    private function shouldAddOrderBy(string $query): bool
    {
        // Find the position of the last instance of ORDER BY and ensure it is not within a parenthetical statement
        // but can be in a newline
        $matches      = [];
        $matchesCount = preg_match_all('/[\\s]+order\\s+by\\s/im', $query, $matches, PREG_OFFSET_CAPTURE);
        if ($matchesCount === 0) {
            return true;
        }

        // ORDER BY instance may be in a subquery after ORDER BY
        // e.g. SELECT col1 FROM test ORDER BY (SELECT col2 from test ORDER BY col2)
        // if in the searched query ORDER BY clause was found where
        // number of open parentheses after the occurrence of the clause is equal to
        // number of closed brackets after the occurrence of the clause,
        // it means that ORDER BY is included in the query being checked
        while ($matchesCount > 0) {
            $orderByPos          = $matches[0][--$matchesCount][1];
            $openBracketsCount   = substr_count($query, '(', $orderByPos);
            $closedBracketsCount = substr_count($query, ')', $orderByPos);
            if ($openBracketsCount === $closedBracketsCount) {
                return false;
            }
        }

        return true;
    }
}<|MERGE_RESOLUTION|>--- conflicted
+++ resolved
@@ -927,11 +927,7 @@
 
     public function getConcatExpression(string ...$string): string
     {
-<<<<<<< HEAD
-        return '(' . implode(' + ', $string) . ')';
-=======
-        return sprintf('CONCAT(%s)', implode(', ', func_get_args()));
->>>>>>> 1ee1bf32
+        return sprintf('CONCAT(%s)', implode(', ', $string));
     }
 
     public function getListDatabasesSQL(): string
