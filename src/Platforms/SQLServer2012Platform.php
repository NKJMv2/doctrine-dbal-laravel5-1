<?php

declare(strict_types=1);

namespace Doctrine\DBAL\Platforms;

use Doctrine\DBAL\Exception\ColumnLengthRequired;
use Doctrine\DBAL\Exception\InvalidLockMode;
use Doctrine\DBAL\LockMode;
use Doctrine\DBAL\Platforms\Keywords\KeywordList;
use Doctrine\DBAL\Platforms\Keywords\SQLServer2012Keywords;
use Doctrine\DBAL\Schema\Column;
use Doctrine\DBAL\Schema\ColumnDiff;
use Doctrine\DBAL\Schema\ForeignKeyConstraint;
use Doctrine\DBAL\Schema\Identifier;
use Doctrine\DBAL\Schema\Index;
use Doctrine\DBAL\Schema\Sequence;
use Doctrine\DBAL\Schema\Table;
use Doctrine\DBAL\Schema\TableDiff;
use InvalidArgumentException;

use function array_merge;
use function array_unique;
use function array_values;
use function count;
use function crc32;
use function dechex;
use function explode;
use function implode;
use function in_array;
use function is_array;
use function is_bool;
use function is_numeric;
use function is_string;
use function preg_match;
use function preg_match_all;
use function sprintf;
use function str_replace;
use function strpos;
use function strtoupper;
use function substr_count;

use const PREG_OFFSET_CAPTURE;

/**
 * Provides the behavior, features and SQL dialect of the Microsoft SQL Server 2012 database platform.
 */
class SQLServer2012Platform extends AbstractPlatform
{
    public function getCurrentDateSQL(): string
    {
        return $this->getConvertExpression('date', 'GETDATE()');
    }

    public function getCurrentTimeSQL(): string
    {
        return $this->getConvertExpression('time', 'GETDATE()');
    }

    /**
     * Returns an expression that converts an expression of one data type to another.
     *
     * @param string $dataType   The target native data type. Alias data types cannot be used.
     * @param string $expression The SQL expression to convert.
     */
    private function getConvertExpression(string $dataType, string $expression): string
    {
        return sprintf('CONVERT(%s, %s)', $dataType, $expression);
    }

    protected function getDateArithmeticIntervalExpression(
        string $date,
        string $operator,
        string $interval,
        string $unit
    ): string {
        $factorClause = '';

        if ($operator === '-') {
            $factorClause = '-1 * ';
        }

        return 'DATEADD(' . $unit . ', ' . $factorClause . $interval . ', ' . $date . ')';
    }

    public function getDateDiffExpression(string $date1, string $date2): string
    {
        return 'DATEDIFF(day, ' . $date2 . ',' . $date1 . ')';
    }

    /**
     * {@inheritDoc}
     *
     * Microsoft SQL Server prefers "autoincrement" identity columns
     * since sequences can only be emulated with a table.
     */
    public function prefersIdentityColumns(): bool
    {
        return true;
    }

    /**
     * {@inheritDoc}
     *
     * Microsoft SQL Server supports this through AUTO_INCREMENT columns.
     */
    public function supportsIdentityColumns(): bool
    {
        return true;
    }

    public function supportsReleaseSavepoints(): bool
    {
        return false;
    }

    public function supportsSchemas(): bool
    {
        return true;
    }

    public function getDefaultSchemaName(): string
    {
        return 'dbo';
    }

    public function supportsColumnCollation(): bool
    {
        return true;
    }

    public function supportsSequences(): bool
    {
        return true;
    }

    public function getAlterSequenceSQL(Sequence $sequence): string
    {
        return 'ALTER SEQUENCE ' . $sequence->getQuotedName($this) .
            ' INCREMENT BY ' . $sequence->getAllocationSize();
    }

    public function getCreateSequenceSQL(Sequence $sequence): string
    {
        return 'CREATE SEQUENCE ' . $sequence->getQuotedName($this) .
            ' START WITH ' . $sequence->getInitialValue() .
            ' INCREMENT BY ' . $sequence->getAllocationSize() .
            ' MINVALUE ' . $sequence->getInitialValue();
    }

    /**
     * {@inheritdoc}
     */
    public function getDropSequenceSQL($sequence): string
    {
        if ($sequence instanceof Sequence) {
            $sequence = $sequence->getQuotedName($this);
        }

        return 'DROP SEQUENCE ' . $sequence;
    }

    public function getListSequencesSQL(string $database): string
    {
        return 'SELECT seq.name,
                       CAST(
                           seq.increment AS VARCHAR(MAX)
                       ) AS increment, -- CAST avoids driver error for sql_variant type
                       CAST(
                           seq.start_value AS VARCHAR(MAX)
                       ) AS start_value -- CAST avoids driver error for sql_variant type
                FROM   sys.sequences AS seq';
    }

    public function getSequenceNextValSQL(string $sequence): string
    {
        return 'SELECT NEXT VALUE FOR ' . $sequence;
    }

    public function hasNativeGuidType(): bool
    {
        return true;
    }

    public function getCreateDatabaseSQL(string $name): string
    {
        return 'CREATE DATABASE ' . $name;
    }

    public function getDropDatabaseSQL(string $name): string
    {
        return 'DROP DATABASE ' . $name;
    }

    public function supportsCreateDropDatabase(): bool
    {
        return true;
    }

    public function getCreateSchemaSQL(string $schemaName): string
    {
        return 'CREATE SCHEMA ' . $schemaName;
    }

    /**
     * {@inheritDoc}
     */
    public function getDropForeignKeySQL($foreignKey, $table): string
    {
        if (! $foreignKey instanceof ForeignKeyConstraint) {
            $foreignKey = new Identifier($foreignKey);
        }

        if (! $table instanceof Table) {
            $table = new Identifier($table);
        }

        $foreignKey = $foreignKey->getQuotedName($this);
        $table      = $table->getQuotedName($this);

        return 'ALTER TABLE ' . $table . ' DROP CONSTRAINT ' . $foreignKey;
    }

    /**
     * {@inheritDoc}
     */
    public function getDropIndexSQL($index, $table = null): string
    {
        if ($index instanceof Index) {
            $index = $index->getQuotedName($this);
        } elseif (! is_string($index)) {
            throw new InvalidArgumentException(
                __METHOD__ . '() expects $index parameter to be string or ' . Index::class . '.'
            );
        }

        if (! isset($table)) {
            return 'DROP INDEX ' . $index;
        }

        if ($table instanceof Table) {
            $table = $table->getQuotedName($this);
        }

        return sprintf(
            <<<SQL
                IF EXISTS (SELECT * FROM sysobjects WHERE name = '%s')
                    ALTER TABLE %s DROP CONSTRAINT %s
                ELSE
                    DROP INDEX %s ON %s
                SQL
            ,
            $index,
            $table,
            $index,
            $index,
            $table
        );
    }

    /**
     * {@inheritDoc}
     */
    protected function _getCreateTableSQL(string $name, array $columns, array $options = []): array
    {
        $defaultConstraintsSql = [];
        $commentsSql           = [];

        $tableComment = $options['comment'] ?? null;
        if ($tableComment !== null) {
            $commentsSql[] = $this->getCommentOnTableSQL($name, $tableComment);
        }

        // @todo does other code breaks because of this?
        // force primary keys to be not null
        foreach ($columns as &$column) {
            if (! empty($column['primary'])) {
                $column['notnull'] = true;
            }

            // Build default constraints SQL statements.
            if (isset($column['default'])) {
                $defaultConstraintsSql[] = 'ALTER TABLE ' . $name .
                    ' ADD' . $this->getDefaultConstraintDeclarationSQL($name, $column);
            }

            if (empty($column['comment']) && ! is_numeric($column['comment'])) {
                continue;
            }

            $commentsSql[] = $this->getCreateColumnCommentSQL($name, $column['name'], $column['comment']);
        }

        $columnListSql = $this->getColumnDeclarationListSQL($columns);

        if (isset($options['uniqueConstraints']) && ! empty($options['uniqueConstraints'])) {
            foreach ($options['uniqueConstraints'] as $constraintName => $definition) {
                $columnListSql .= ', ' . $this->getUniqueConstraintDeclarationSQL($constraintName, $definition);
            }
        }

        if (isset($options['primary']) && ! empty($options['primary'])) {
            $flags = '';
            if (isset($options['primary_index']) && $options['primary_index']->hasFlag('nonclustered')) {
                $flags = ' NONCLUSTERED';
            }

            $columnListSql .= ', PRIMARY KEY' . $flags
                . ' (' . implode(', ', array_unique(array_values($options['primary']))) . ')';
        }

        $query = 'CREATE TABLE ' . $name . ' (' . $columnListSql;

        $check = $this->getCheckDeclarationSQL($columns);
        if (! empty($check)) {
            $query .= ', ' . $check;
        }

        $query .= ')';

        $sql = [$query];

        if (isset($options['indexes']) && ! empty($options['indexes'])) {
            foreach ($options['indexes'] as $index) {
                $sql[] = $this->getCreateIndexSQL($index, $name);
            }
        }

        if (isset($options['foreignKeys'])) {
            foreach ((array) $options['foreignKeys'] as $definition) {
                $sql[] = $this->getCreateForeignKeySQL($definition, $name);
            }
        }

        return array_merge($sql, $commentsSql, $defaultConstraintsSql);
    }

    /**
     * {@inheritDoc}
     */
    public function getCreatePrimaryKeySQL(Index $index, $table): string
    {
        if ($table instanceof Table) {
            $identifier = $table->getQuotedName($this);
        } else {
            $identifier = $table;
        }

        $sql = 'ALTER TABLE ' . $identifier . ' ADD PRIMARY KEY';

        if ($index->hasFlag('nonclustered')) {
            $sql .= ' NONCLUSTERED';
        }

        return $sql . ' (' . $this->getIndexFieldDeclarationListSQL($index) . ')';
    }

    /**
     * Returns the SQL statement for creating a column comment.
     *
     * SQL Server does not support native column comments,
     * therefore the extended properties functionality is used
     * as a workaround to store them.
     * The property name used to store column comments is "MS_Description"
     * which provides compatibility with SQL Server Management Studio,
     * as column comments are stored in the same property there when
     * specifying a column's "Description" attribute.
     *
     * @param string $tableName  The quoted table name to which the column belongs.
     * @param string $columnName The quoted column name to create the comment for.
     * @param string $comment    The column's comment.
     */
    protected function getCreateColumnCommentSQL(string $tableName, string $columnName, string $comment): string
    {
        if (strpos($tableName, '.') !== false) {
            [$schemaSQL, $tableSQL] = explode('.', $tableName);
            $schemaSQL              = $this->quoteStringLiteral($schemaSQL);
            $tableSQL               = $this->quoteStringLiteral($tableSQL);
        } else {
            $schemaSQL = "'dbo'";
            $tableSQL  = $this->quoteStringLiteral($tableName);
        }

        return $this->getAddExtendedPropertySQL(
            'MS_Description',
            $comment,
            'SCHEMA',
            $schemaSQL,
            'TABLE',
            $tableSQL,
            'COLUMN',
            $columnName
        );
    }

    /**
     * Returns the SQL snippet for declaring a default constraint.
     *
     * @param string  $table  Name of the table to return the default constraint declaration for.
     * @param mixed[] $column Column definition.
     *
     * @throws InvalidArgumentException
     */
    public function getDefaultConstraintDeclarationSQL(string $table, array $column): string
    {
        if (! isset($column['default'])) {
            throw new InvalidArgumentException('Incomplete column definition. "default" required.');
        }

        $columnName = new Identifier($column['name']);

        return ' CONSTRAINT ' .
            $this->generateDefaultConstraintName($table, $column['name']) .
            $this->getDefaultValueDeclarationSQL($column) .
            ' FOR ' . $columnName->getQuotedName($this);
    }

    /**
     * {@inheritDoc}
     */
    public function getCreateIndexSQL(Index $index, $table): string
    {
        $constraint = parent::getCreateIndexSQL($index, $table);

        if ($index->isUnique() && ! $index->isPrimary()) {
            $constraint = $this->_appendUniqueConstraintDefinition($constraint, $index);
        }

        return $constraint;
    }

    protected function getCreateIndexSQLFlags(Index $index): string
    {
        $type = '';
        if ($index->isUnique()) {
            $type .= 'UNIQUE ';
        }

        if ($index->hasFlag('clustered')) {
            $type .= 'CLUSTERED ';
        } elseif ($index->hasFlag('nonclustered')) {
            $type .= 'NONCLUSTERED ';
        }

        return $type;
    }

    /**
     * Extend unique key constraint with required filters
     */
    private function _appendUniqueConstraintDefinition(string $sql, Index $index): string
    {
        $fields = [];

        foreach ($index->getQuotedColumns($this) as $field) {
            $fields[] = $field . ' IS NOT NULL';
        }

        return $sql . ' WHERE ' . implode(' AND ', $fields);
    }

    /**
     * {@inheritDoc}
     */
    public function getAlterTableSQL(TableDiff $diff): array
    {
        $queryParts  = [];
        $sql         = [];
        $columnSql   = [];
        $commentsSql = [];

        foreach ($diff->addedColumns as $column) {
            if ($this->onSchemaAlterTableAddColumn($column, $diff, $columnSql)) {
                continue;
            }

            $columnDef    = $column->toArray();
            $addColumnSql = 'ADD ' . $this->getColumnDeclarationSQL($column->getQuotedName($this), $columnDef);
            if (isset($columnDef['default'])) {
                $addColumnSql .= ' CONSTRAINT ' .
                    $this->generateDefaultConstraintName($diff->name, $column->getQuotedName($this)) .
                    $this->getDefaultValueDeclarationSQL($columnDef);
            }

            $queryParts[] = $addColumnSql;

            $comment = $this->getColumnComment($column);

            if ($comment === '') {
                continue;
            }

            $commentsSql[] = $this->getCreateColumnCommentSQL(
                $diff->name,
                $column->getQuotedName($this),
                $comment
            );
        }

        foreach ($diff->removedColumns as $column) {
            if ($this->onSchemaAlterTableRemoveColumn($column, $diff, $columnSql)) {
                continue;
            }

            $queryParts[] = 'DROP COLUMN ' . $column->getQuotedName($this);
        }

        foreach ($diff->changedColumns as $columnDiff) {
            if ($this->onSchemaAlterTableChangeColumn($columnDiff, $diff, $columnSql)) {
                continue;
            }

            $column     = $columnDiff->column;
            $comment    = $this->getColumnComment($column);
            $hasComment = $comment !== '';

            if ($columnDiff->fromColumn instanceof Column) {
                $fromComment    = $this->getColumnComment($columnDiff->fromColumn);
                $hasFromComment = $fromComment !== '';

                if ($hasFromComment && $hasComment && $fromComment !== $comment) {
                    $commentsSql[] = $this->getAlterColumnCommentSQL(
                        $diff->name,
                        $column->getQuotedName($this),
                        $comment
                    );
                } elseif ($hasFromComment && ! $hasComment) {
                    $commentsSql[] = $this->getDropColumnCommentSQL($diff->name, $column->getQuotedName($this));
                } elseif (! $hasFromComment && $hasComment) {
                    $commentsSql[] = $this->getCreateColumnCommentSQL(
                        $diff->name,
                        $column->getQuotedName($this),
                        $comment
                    );
                }
            }

            // Do not add query part if only comment has changed.
            if ($columnDiff->hasChanged('comment') && count($columnDiff->changedProperties) === 1) {
                continue;
            }

            $requireDropDefaultConstraint = $this->alterColumnRequiresDropDefaultConstraint($columnDiff);

            if ($requireDropDefaultConstraint) {
                $queryParts[] = $this->getAlterTableDropDefaultConstraintClause(
                    $diff->name,
                    $columnDiff->oldColumnName
                );
            }

            $columnDef = $column->toArray();

            $queryParts[] = 'ALTER COLUMN ' .
                    $this->getColumnDeclarationSQL($column->getQuotedName($this), $columnDef);

            if (
                ! isset($columnDef['default'])
                || (! $requireDropDefaultConstraint && ! $columnDiff->hasChanged('default'))
            ) {
                continue;
            }

            $queryParts[] = $this->getAlterTableAddDefaultConstraintClause($diff->name, $column);
        }

        foreach ($diff->renamedColumns as $oldColumnName => $column) {
            if ($this->onSchemaAlterTableRenameColumn($oldColumnName, $column, $diff, $columnSql)) {
                continue;
            }

            $oldColumnName = new Identifier($oldColumnName);

            $sql[] = "sp_rename '" .
                $diff->getName($this)->getQuotedName($this) . '.' . $oldColumnName->getQuotedName($this) .
                "', '" . $column->getQuotedName($this) . "', 'COLUMN'";

            // Recreate default constraint with new column name if necessary (for future reference).
            if ($column->getDefault() === null) {
                continue;
            }

            $queryParts[] = $this->getAlterTableDropDefaultConstraintClause(
                $diff->name,
                $oldColumnName->getQuotedName($this)
            );
            $queryParts[] = $this->getAlterTableAddDefaultConstraintClause($diff->name, $column);
        }

        $tableSql = [];

        if ($this->onSchemaAlterTable($diff, $tableSql)) {
            return array_merge($tableSql, $columnSql);
        }

        foreach ($queryParts as $query) {
            $sql[] = 'ALTER TABLE ' . $diff->getName($this)->getQuotedName($this) . ' ' . $query;
        }

        $sql = array_merge($sql, $commentsSql);

        $newName = $diff->getNewName();

        if ($newName !== null) {
            $sql[] = "sp_rename '" . $diff->getName($this)->getQuotedName($this) . "', '" . $newName->getName() . "'";

            /**
             * Rename table's default constraints names
             * to match the new table name.
             * This is necessary to ensure that the default
             * constraints can be referenced in future table
             * alterations as the table name is encoded in
             * default constraints' names.
             */
            $sql[] = "DECLARE @sql NVARCHAR(MAX) = N''; " .
                "SELECT @sql += N'EXEC sp_rename N''' + dc.name + ''', N''' " .
                "+ REPLACE(dc.name, '" . $this->generateIdentifierName($diff->name) . "', " .
                "'" . $this->generateIdentifierName($newName->getName()) . "') + ''', ''OBJECT'';' " .
                'FROM sys.default_constraints dc ' .
                'JOIN sys.tables tbl ON dc.parent_object_id = tbl.object_id ' .
                "WHERE tbl.name = '" . $newName->getName() . "';" .
                'EXEC sp_executesql @sql';
        }

        $sql = array_merge(
            $this->getPreAlterTableIndexForeignKeySQL($diff),
            $sql,
            $this->getPostAlterTableIndexForeignKeySQL($diff)
        );

        return array_merge($sql, $tableSql, $columnSql);
    }

    /**
     * Returns the SQL clause for adding a default constraint in an ALTER TABLE statement.
     *
     * @param string $tableName The name of the table to generate the clause for.
     * @param Column $column    The column to generate the clause for.
     */
    private function getAlterTableAddDefaultConstraintClause(string $tableName, Column $column): string
    {
        $columnDef         = $column->toArray();
        $columnDef['name'] = $column->getQuotedName($this);

        return 'ADD' . $this->getDefaultConstraintDeclarationSQL($tableName, $columnDef);
    }

    /**
     * Returns the SQL clause for dropping an existing default constraint in an ALTER TABLE statement.
     *
     * @param string $tableName  The name of the table to generate the clause for.
     * @param string $columnName The name of the column to generate the clause for.
     */
    private function getAlterTableDropDefaultConstraintClause(string $tableName, string $columnName): string
    {
        return 'DROP CONSTRAINT ' . $this->generateDefaultConstraintName($tableName, $columnName);
    }

    /**
     * Checks whether a column alteration requires dropping its default constraint first.
     *
     * Different to other database vendors SQL Server implements column default values
     * as constraints and therefore changes in a column's default value as well as changes
     * in a column's type require dropping the default constraint first before being to
     * alter the particular column to the new definition.
     *
     * @param ColumnDiff $columnDiff The column diff to evaluate.
     *
     * @return bool True if the column alteration requires dropping its default constraint first, false otherwise.
     */
    private function alterColumnRequiresDropDefaultConstraint(ColumnDiff $columnDiff): bool
    {
        // We can only decide whether to drop an existing default constraint
        // if we know the original default value.
        if (! $columnDiff->fromColumn instanceof Column) {
            return false;
        }

        // We only need to drop an existing default constraint if we know the
        // column was defined with a default value before.
        if ($columnDiff->fromColumn->getDefault() === null) {
            return false;
        }

        // We need to drop an existing default constraint if the column was
        // defined with a default value before and it has changed.
        if ($columnDiff->hasChanged('default')) {
            return true;
        }

        // We need to drop an existing default constraint if the column was
        // defined with a default value before and the native column type has changed.
        return $columnDiff->hasChanged('type') || $columnDiff->hasChanged('fixed');
    }

    /**
     * Returns the SQL statement for altering a column comment.
     *
     * SQL Server does not support native column comments,
     * therefore the extended properties functionality is used
     * as a workaround to store them.
     * The property name used to store column comments is "MS_Description"
     * which provides compatibility with SQL Server Management Studio,
     * as column comments are stored in the same property there when
     * specifying a column's "Description" attribute.
     *
     * @param string $tableName  The quoted table name to which the column belongs.
     * @param string $columnName The quoted column name to alter the comment for.
     * @param string $comment    The column's comment.
     */
    protected function getAlterColumnCommentSQL(string $tableName, string $columnName, string $comment): string
    {
        if (strpos($tableName, '.') !== false) {
            [$schemaSQL, $tableSQL] = explode('.', $tableName);
            $schemaSQL              = $this->quoteStringLiteral($schemaSQL);
            $tableSQL               = $this->quoteStringLiteral($tableSQL);
        } else {
            $schemaSQL = "'dbo'";
            $tableSQL  = $this->quoteStringLiteral($tableName);
        }

        return $this->getUpdateExtendedPropertySQL(
            'MS_Description',
            $comment,
            'SCHEMA',
            $schemaSQL,
            'TABLE',
            $tableSQL,
            'COLUMN',
            $columnName
        );
    }

    /**
     * Returns the SQL statement for dropping a column comment.
     *
     * SQL Server does not support native column comments,
     * therefore the extended properties functionality is used
     * as a workaround to store them.
     * The property name used to store column comments is "MS_Description"
     * which provides compatibility with SQL Server Management Studio,
     * as column comments are stored in the same property there when
     * specifying a column's "Description" attribute.
     *
     * @param string $tableName  The quoted table name to which the column belongs.
     * @param string $columnName The quoted column name to drop the comment for.
     */
    protected function getDropColumnCommentSQL(string $tableName, string $columnName): string
    {
        if (strpos($tableName, '.') !== false) {
            [$schemaSQL, $tableSQL] = explode('.', $tableName);
            $schemaSQL              = $this->quoteStringLiteral($schemaSQL);
            $tableSQL               = $this->quoteStringLiteral($tableSQL);
        } else {
            $schemaSQL = "'dbo'";
            $tableSQL  = $this->quoteStringLiteral($tableName);
        }

        return $this->getDropExtendedPropertySQL(
            'MS_Description',
            'SCHEMA',
            $schemaSQL,
            'TABLE',
            $tableSQL,
            'COLUMN',
            $columnName
        );
    }

    /**
     * {@inheritdoc}
     */
    protected function getRenameIndexSQL(string $oldIndexName, Index $index, string $tableName): array
    {
        return [sprintf(
            "EXEC sp_rename N'%s.%s', N'%s', N'INDEX'",
            $tableName,
            $oldIndexName,
            $index->getQuotedName($this)
        ),
        ];
    }

    /**
     * Returns the SQL statement for adding an extended property to a database object.
     *
     * @link http://msdn.microsoft.com/en-us/library/ms180047%28v=sql.90%29.aspx
     *
     * @param string      $name       The name of the property to add.
     * @param string|null $value      The value of the property to add.
     * @param string|null $level0Type The type of the object at level 0 the property belongs to.
     * @param string|null $level0Name The name of the object at level 0 the property belongs to.
     * @param string|null $level1Type The type of the object at level 1 the property belongs to.
     * @param string|null $level1Name The name of the object at level 1 the property belongs to.
     * @param string|null $level2Type The type of the object at level 2 the property belongs to.
     * @param string|null $level2Name The name of the object at level 2 the property belongs to.
     */
    public function getAddExtendedPropertySQL(
        string $name,
        ?string $value = null,
        ?string $level0Type = null,
        ?string $level0Name = null,
        ?string $level1Type = null,
        ?string $level1Name = null,
        ?string $level2Type = null,
        ?string $level2Name = null
    ): string {
        return 'EXEC sp_addextendedproperty ' .
            'N' . $this->quoteStringLiteral($name) . ', N' . $this->quoteStringLiteral((string) $value) . ', ' .
            'N' . $this->quoteStringLiteral((string) $level0Type) . ', ' . $level0Name . ', ' .
            'N' . $this->quoteStringLiteral((string) $level1Type) . ', ' . $level1Name . ', ' .
            'N' . $this->quoteStringLiteral((string) $level2Type) . ', ' . $level2Name;
    }

    /**
     * Returns the SQL statement for dropping an extended property from a database object.
     *
     * @link http://technet.microsoft.com/en-gb/library/ms178595%28v=sql.90%29.aspx
     *
     * @param string      $name       The name of the property to drop.
     * @param string|null $level0Type The type of the object at level 0 the property belongs to.
     * @param string|null $level0Name The name of the object at level 0 the property belongs to.
     * @param string|null $level1Type The type of the object at level 1 the property belongs to.
     * @param string|null $level1Name The name of the object at level 1 the property belongs to.
     * @param string|null $level2Type The type of the object at level 2 the property belongs to.
     * @param string|null $level2Name The name of the object at level 2 the property belongs to.
     */
    public function getDropExtendedPropertySQL(
        string $name,
        ?string $level0Type = null,
        ?string $level0Name = null,
        ?string $level1Type = null,
        ?string $level1Name = null,
        ?string $level2Type = null,
        ?string $level2Name = null
    ): string {
        return 'EXEC sp_dropextendedproperty ' .
            'N' . $this->quoteStringLiteral($name) . ', ' .
            'N' . $this->quoteStringLiteral((string) $level0Type) . ', ' . $level0Name . ', ' .
            'N' . $this->quoteStringLiteral((string) $level1Type) . ', ' . $level1Name . ', ' .
            'N' . $this->quoteStringLiteral((string) $level2Type) . ', ' . $level2Name;
    }

    /**
     * Returns the SQL statement for updating an extended property of a database object.
     *
     * @link http://msdn.microsoft.com/en-us/library/ms186885%28v=sql.90%29.aspx
     *
     * @param string      $name       The name of the property to update.
     * @param string|null $value      The value of the property to update.
     * @param string|null $level0Type The type of the object at level 0 the property belongs to.
     * @param string|null $level0Name The name of the object at level 0 the property belongs to.
     * @param string|null $level1Type The type of the object at level 1 the property belongs to.
     * @param string|null $level1Name The name of the object at level 1 the property belongs to.
     * @param string|null $level2Type The type of the object at level 2 the property belongs to.
     * @param string|null $level2Name The name of the object at level 2 the property belongs to.
     */
    public function getUpdateExtendedPropertySQL(
        string $name,
        ?string $value = null,
        ?string $level0Type = null,
        ?string $level0Name = null,
        ?string $level1Type = null,
        ?string $level1Name = null,
        ?string $level2Type = null,
        ?string $level2Name = null
    ): string {
        return 'EXEC sp_updateextendedproperty ' .
            'N' . $this->quoteStringLiteral($name) . ', N' . $this->quoteStringLiteral((string) $value) . ', ' .
            'N' . $this->quoteStringLiteral((string) $level0Type) . ', ' . $level0Name . ', ' .
            'N' . $this->quoteStringLiteral((string) $level1Type) . ', ' . $level1Name . ', ' .
            'N' . $this->quoteStringLiteral((string) $level2Type) . ', ' . $level2Name;
    }

    public function getEmptyIdentityInsertSQL(string $quotedTableName, string $quotedIdentifierColumnName): string
    {
        return 'INSERT INTO ' . $quotedTableName . ' DEFAULT VALUES';
    }

    public function getListTablesSQL(): string
    {
        // "sysdiagrams" table must be ignored as it's internal SQL Server table for Database Diagrams
        // Category 2 must be ignored as it is "MS SQL Server 'pseudo-system' object[s]" for replication
        return 'SELECT name, SCHEMA_NAME (uid) AS schema_name FROM sysobjects'
            . " WHERE type = 'U' AND name != 'sysdiagrams' AND category != 2 ORDER BY name";
    }

    public function getListTableColumnsSQL(string $table, ?string $database = null): string
    {
        return "SELECT    col.name,
                          type.name AS type,
                          col.max_length AS length,
                          ~col.is_nullable AS notnull,
                          def.definition AS [default],
                          col.scale,
                          col.precision,
                          col.is_identity AS autoincrement,
                          col.collation_name AS collation,
                          CAST(prop.value AS NVARCHAR(MAX)) AS comment -- CAST avoids driver error for sql_variant type
                FROM      sys.columns AS col
                JOIN      sys.types AS type
                ON        col.user_type_id = type.user_type_id
                JOIN      sys.objects AS obj
                ON        col.object_id = obj.object_id
                JOIN      sys.schemas AS scm
                ON        obj.schema_id = scm.schema_id
                LEFT JOIN sys.default_constraints def
                ON        col.default_object_id = def.object_id
                AND       col.object_id = def.parent_object_id
                LEFT JOIN sys.extended_properties AS prop
                ON        obj.object_id = prop.major_id
                AND       col.column_id = prop.minor_id
                AND       prop.name = 'MS_Description'
                WHERE     obj.type = 'U'
                AND       " . $this->getTableWhereClause($table, 'scm.name', 'obj.name');
    }

    public function getListTableForeignKeysSQL(string $table, ?string $database = null): string
    {
        return 'SELECT f.name AS ForeignKey,
                SCHEMA_NAME (f.SCHEMA_ID) AS SchemaName,
                OBJECT_NAME (f.parent_object_id) AS TableName,
                COL_NAME (fc.parent_object_id,fc.parent_column_id) AS ColumnName,
                SCHEMA_NAME (o.SCHEMA_ID) ReferenceSchemaName,
                OBJECT_NAME (f.referenced_object_id) AS ReferenceTableName,
                COL_NAME(fc.referenced_object_id,fc.referenced_column_id) AS ReferenceColumnName,
                f.delete_referential_action_desc,
                f.update_referential_action_desc
                FROM sys.foreign_keys AS f
                INNER JOIN sys.foreign_key_columns AS fc
                INNER JOIN sys.objects AS o ON o.OBJECT_ID = fc.referenced_object_id
                ON f.OBJECT_ID = fc.constraint_object_id
                WHERE ' .
                $this->getTableWhereClause($table, 'SCHEMA_NAME (f.schema_id)', 'OBJECT_NAME (f.parent_object_id)');
    }

    public function getListTableIndexesSQL(string $table, ?string $database = null): string
    {
        return "SELECT idx.name AS key_name,
                       col.name AS column_name,
                       ~idx.is_unique AS non_unique,
                       idx.is_primary_key AS [primary],
                       CASE idx.type
                           WHEN '1' THEN 'clustered'
                           WHEN '2' THEN 'nonclustered'
                           ELSE NULL
                       END AS flags
                FROM sys.tables AS tbl
                JOIN sys.schemas AS scm ON tbl.schema_id = scm.schema_id
                JOIN sys.indexes AS idx ON tbl.object_id = idx.object_id
                JOIN sys.index_columns AS idxcol ON idx.object_id = idxcol.object_id AND idx.index_id = idxcol.index_id
                JOIN sys.columns AS col ON idxcol.object_id = col.object_id AND idxcol.column_id = col.column_id
                WHERE " . $this->getTableWhereClause($table, 'scm.name', 'tbl.name') . '
                ORDER BY idx.index_id ASC, idxcol.key_ordinal ASC';
    }

    public function getCreateViewSQL(string $name, string $sql): string
    {
        return 'CREATE VIEW ' . $name . ' AS ' . $sql;
    }

    public function getListViewsSQL(string $database): string
    {
        return "SELECT name FROM sysobjects WHERE type = 'V' ORDER BY name";
    }

    /**
     * Returns the where clause to filter schema and table name in a query.
     *
     * @param string $table        The full qualified name of the table.
     * @param string $schemaColumn The name of the column to compare the schema to in the where clause.
     * @param string $tableColumn  The name of the column to compare the table to in the where clause.
     */
    private function getTableWhereClause(string $table, string $schemaColumn, string $tableColumn): string
    {
        if (strpos($table, '.') !== false) {
            [$schema, $table] = explode('.', $table);
            $schema           = $this->quoteStringLiteral($schema);
            $table            = $this->quoteStringLiteral($table);
        } else {
            $schema = 'SCHEMA_NAME()';
            $table  = $this->quoteStringLiteral($table);
        }

        return sprintf('(%s = %s AND %s = %s)', $tableColumn, $table, $schemaColumn, $schema);
    }

    public function getDropViewSQL(string $name): string
    {
        return 'DROP VIEW ' . $name;
    }

    public function getLocateExpression(string $string, string $substring, ?string $start = null): string
    {
        if ($start === null) {
            return sprintf('CHARINDEX(%s, %s)', $substring, $string);
        }

        return sprintf('CHARINDEX(%s, %s, %s)', $substring, $string, $start);
    }

    public function getModExpression(string $dividend, string $divisor): string
    {
        return $dividend . ' % ' . $divisor;
    }

    public function getTrimExpression(string $str, int $mode = TrimMode::UNSPECIFIED, ?string $char = null): string
    {
        if (! in_array($mode, [TrimMode::UNSPECIFIED, TrimMode::LEADING, TrimMode::TRAILING, TrimMode::BOTH], true)) {
            throw new InvalidArgumentException(
                sprintf('The value of $mode is expected to be one of the TrimMode constants, %d given', $mode)
            );
        }

        if ($char === null) {
            switch ($mode) {
                case TrimMode::LEADING:
                    return 'LTRIM(' . $str . ')';

                case TrimMode::TRAILING:
                    return 'RTRIM(' . $str . ')';

                default:
                    return 'LTRIM(RTRIM(' . $str . '))';
            }
        }

        $pattern = "'%[^' + " . $char . " + ']%'";

        if ($mode === TrimMode::LEADING) {
            return 'stuff(' . $str . ', 1, patindex(' . $pattern . ', ' . $str . ') - 1, null)';
        }

        if ($mode === TrimMode::TRAILING) {
            return 'reverse(stuff(reverse(' . $str . '), 1, '
                . 'patindex(' . $pattern . ', reverse(' . $str . ')) - 1, null))';
        }

        return 'reverse(stuff(reverse(stuff(' . $str . ', 1, patindex(' . $pattern . ', ' . $str . ') - 1, null)), 1, '
            . 'patindex(' . $pattern . ', reverse(stuff(' . $str . ', 1, patindex(' . $pattern . ', ' . $str
            . ') - 1, null))) - 1, null))';
    }

    public function getConcatExpression(string ...$string): string
    {
        return '(' . implode(' + ', $string) . ')';
    }

    public function getListDatabasesSQL(): string
    {
        return 'SELECT * FROM sys.databases';
    }

    public function getSubstringExpression(string $string, string $start, ?string $length = null): string
    {
        if ($length === null) {
            return sprintf('SUBSTRING(%s, %s, LEN(%s) - %s + 1)', $string, $start, $string, $start);
        }

        return sprintf('SUBSTRING(%s, %s, %s)', $string, $start, $length);
    }

    public function getLengthExpression(string $string): string
    {
        return 'LEN(' . $string . ')';
    }

    public function getCurrentDatabaseExpression(): string
    {
        return 'DB_NAME()';
    }

    public function getSetTransactionIsolationSQL(int $level): string
    {
        return 'SET TRANSACTION ISOLATION LEVEL ' . $this->_getTransactionIsolationLevelSQL($level);
    }

    /**
     * {@inheritDoc}
     */
    public function getIntegerTypeDeclarationSQL(array $column): string
    {
        return 'INT' . $this->_getCommonIntegerTypeDeclarationSQL($column);
    }

    /**
     * {@inheritDoc}
     */
    public function getBigIntTypeDeclarationSQL(array $column): string
    {
        return 'BIGINT' . $this->_getCommonIntegerTypeDeclarationSQL($column);
    }

    /**
     * {@inheritDoc}
     */
    public function getSmallIntTypeDeclarationSQL(array $column): string
    {
        return 'SMALLINT' . $this->_getCommonIntegerTypeDeclarationSQL($column);
    }

    /**
     * {@inheritDoc}
     */
    public function getGuidTypeDeclarationSQL(array $column): string
    {
        return 'UNIQUEIDENTIFIER';
    }

    /**
     * {@inheritDoc}
     */
    public function getDateTimeTzTypeDeclarationSQL(array $column): string
    {
        return 'DATETIMEOFFSET(6)';
    }

    protected function getCharTypeDeclarationSQLSnippet(?int $length): string
    {
        $sql = 'NCHAR';

        if ($length !== null) {
            $sql .= sprintf('(%d)', $length);
        }

        return $sql;
    }

    protected function getVarcharTypeDeclarationSQLSnippet(?int $length): string
    {
        if ($length === null) {
            throw ColumnLengthRequired::new($this, 'NVARCHAR');
        }

        return sprintf('NVARCHAR(%d)', $length);
    }

    /**
     * {@inheritDoc}
     */
    public function getAsciiStringTypeDeclarationSQL(array $column): string
    {
        $length = $column['length'] ?? null;

        if (empty($column['fixed'])) {
            return parent::getVarcharTypeDeclarationSQLSnippet($length);
        }

        return parent::getCharTypeDeclarationSQLSnippet($length);
    }

    /**
     * {@inheritDoc}
     */
    public function getClobTypeDeclarationSQL(array $column): string
    {
        return 'VARCHAR(MAX)';
    }

    /**
     * {@inheritDoc}
     */
    protected function _getCommonIntegerTypeDeclarationSQL(array $column): string
    {
        return ! empty($column['autoincrement']) ? ' IDENTITY' : '';
    }

    /**
     * {@inheritDoc}
     */
    public function getDateTimeTypeDeclarationSQL(array $column): string
    {
        // 3 - microseconds precision length
        // http://msdn.microsoft.com/en-us/library/ms187819.aspx
        return 'DATETIME2(6)';
    }

    /**
     * {@inheritDoc}
     */
    public function getDateTypeDeclarationSQL(array $column): string
    {
        return 'DATE';
    }

    /**
     * {@inheritDoc}
     */
    public function getTimeTypeDeclarationSQL(array $column): string
    {
        return 'TIME(0)';
    }

    /**
     * {@inheritDoc}
     */
    public function getBooleanTypeDeclarationSQL(array $column): string
    {
        return 'BIT';
    }

    protected function doModifyLimitQuery(string $query, ?int $limit, int $offset): string
    {
        if ($limit === null && $offset <= 0) {
            return $query;
        }

        if ($this->shouldAddOrderBy($query)) {
            if (preg_match('/^SELECT\s+DISTINCT/im', $query) > 0) {
                // SQL Server won't let us order by a non-selected column in a DISTINCT query,
                // so we have to do this madness. This says, order by the first column in the
                // result. SQL Server's docs say that a nonordered query's result order is non-
                // deterministic anyway, so this won't do anything that a bunch of update and
                // deletes to the table wouldn't do anyway.
                $query .= ' ORDER BY 1';
            } else {
                // In another DBMS, we could do ORDER BY 0, but SQL Server gets angry if you
                // use constant expressions in the order by list.
                $query .= ' ORDER BY (SELECT 0)';
            }
        }

        // This looks somewhat like MYSQL, but limit/offset are in inverse positions
        // Supposedly SQL:2008 core standard.
        // Per TSQL spec, FETCH NEXT n ROWS ONLY is not valid without OFFSET n ROWS.
        $query .= sprintf(' OFFSET %d ROWS', $offset);

        if ($limit !== null) {
            $query .= sprintf(' FETCH NEXT %d ROWS ONLY', $limit);
        }

        return $query;
    }

<<<<<<< HEAD
    public function supportsLimitOffset(): bool
    {
        return true;
    }

=======
>>>>>>> 1da724bc
    /**
     * {@inheritDoc}
     */
    public function convertBooleans($item)
    {
        if (is_array($item)) {
            foreach ($item as $key => $value) {
                if (! is_bool($value) && ! is_numeric($value)) {
                    continue;
                }

                $item[$key] = (int) (bool) $value;
            }
        } elseif (is_bool($item) || is_numeric($item)) {
            $item = (int) (bool) $item;
        }

        return $item;
    }

    public function getCreateTemporaryTableSnippetSQL(): string
    {
        return 'CREATE TABLE';
    }

    public function getTemporaryTableName(string $tableName): string
    {
        return '#' . $tableName;
    }

    public function getDateTimeFormatString(): string
    {
        return 'Y-m-d H:i:s.u';
    }

    public function getDateFormatString(): string
    {
        return 'Y-m-d';
    }

    public function getTimeFormatString(): string
    {
        return 'H:i:s';
    }

    public function getDateTimeTzFormatString(): string
    {
        return 'Y-m-d H:i:s.u P';
    }

    public function getName(): string
    {
        return 'mssql';
    }

    protected function initializeDoctrineTypeMappings(): void
    {
        $this->doctrineTypeMapping = [
            'bigint'           => 'bigint',
            'binary'           => 'binary',
            'bit'              => 'boolean',
            'char'             => 'string',
            'date'             => 'date',
            'datetime'         => 'datetime',
            'datetime2'        => 'datetime',
            'datetimeoffset'   => 'datetimetz',
            'decimal'          => 'decimal',
            'double'           => 'float',
            'double precision' => 'float',
            'float'            => 'float',
            'image'            => 'blob',
            'int'              => 'integer',
            'money'            => 'integer',
            'nchar'            => 'string',
            'ntext'            => 'text',
            'numeric'          => 'decimal',
            'nvarchar'         => 'string',
            'real'             => 'float',
            'smalldatetime'    => 'datetime',
            'smallint'         => 'smallint',
            'smallmoney'       => 'integer',
            'text'             => 'text',
            'time'             => 'time',
            'tinyint'          => 'smallint',
            'uniqueidentifier' => 'guid',
            'varbinary'        => 'binary',
            'varchar'          => 'string',
        ];
    }

    public function createSavePoint(string $savepoint): string
    {
        return 'SAVE TRANSACTION ' . $savepoint;
    }

    public function releaseSavePoint(string $savepoint): string
    {
        return '';
    }

    public function rollbackSavePoint(string $savepoint): string
    {
        return 'ROLLBACK TRANSACTION ' . $savepoint;
    }

    public function getForeignKeyReferentialActionSQL(string $action): string
    {
        // RESTRICT is not supported, therefore falling back to NO ACTION.
        if (strtoupper($action) === 'RESTRICT') {
            return 'NO ACTION';
        }

        return parent::getForeignKeyReferentialActionSQL($action);
    }

    public function appendLockHint(string $fromClause, int $lockMode): string
    {
        switch ($lockMode) {
            case LockMode::NONE:
            case LockMode::OPTIMISTIC:
                return $fromClause;

            case LockMode::PESSIMISTIC_READ:
                return $fromClause . ' WITH (HOLDLOCK, ROWLOCK)';

            case LockMode::PESSIMISTIC_WRITE:
                return $fromClause . ' WITH (UPDLOCK, ROWLOCK)';

            default:
                throw InvalidLockMode::fromLockMode($lockMode);
        }
    }

    public function getForUpdateSQL(): string
    {
        return ' ';
    }

    protected function createReservedKeywordsList(): KeywordList
    {
        return new SQLServer2012Keywords();
    }

    public function quoteSingleIdentifier(string $str): string
    {
        return '[' . str_replace(']', ']]', $str) . ']';
    }

    public function getTruncateTableSQL(string $tableName, bool $cascade = false): string
    {
        $tableIdentifier = new Identifier($tableName);

        return 'TRUNCATE TABLE ' . $tableIdentifier->getQuotedName($this);
    }

    /**
     * {@inheritDoc}
     */
    public function getBlobTypeDeclarationSQL(array $column): string
    {
        return 'VARBINARY(MAX)';
    }

    /**
     * {@inheritdoc}
     *
     * Modifies column declaration order as it differs in Microsoft SQL Server.
     */
    public function getColumnDeclarationSQL(string $name, array $column): string
    {
        if (isset($column['columnDefinition'])) {
            $columnDef = $this->getCustomTypeDeclarationSQL($column);
        } else {
            $collation = ! empty($column['collation']) ?
                ' ' . $this->getColumnCollationDeclarationSQL($column['collation']) : '';

            $notnull = ! empty($column['notnull']) ? ' NOT NULL' : '';

            $unique = ! empty($column['unique']) ?
                ' ' . $this->getUniqueFieldDeclarationSQL() : '';

            $check = ! empty($column['check']) ?
                ' ' . $column['check'] : '';

            $typeDecl  = $column['type']->getSQLDeclaration($column, $this);
            $columnDef = $typeDecl . $collation . $notnull . $unique . $check;
        }

        return $name . ' ' . $columnDef;
    }

    protected function getLikeWildcardCharacters(): string
    {
        return parent::getLikeWildcardCharacters() . '[]^';
    }

    /**
     * Returns a unique default constraint name for a table and column.
     *
     * @param string $table  Name of the table to generate the unique default constraint name for.
     * @param string $column Name of the column in the table to generate the unique default constraint name for.
     */
    private function generateDefaultConstraintName(string $table, string $column): string
    {
        return 'DF_' . $this->generateIdentifierName($table) . '_' . $this->generateIdentifierName($column);
    }

    /**
     * Returns a hash value for a given identifier.
     *
     * @param string $identifier Identifier to generate a hash value for.
     */
    private function generateIdentifierName(string $identifier): string
    {
        // Always generate name for unquoted identifiers to ensure consistency.
        $identifier = new Identifier($identifier);

        return strtoupper(dechex(crc32($identifier->getName())));
    }

    protected function getCommentOnTableSQL(string $tableName, string $comment): string
    {
        return sprintf(
            <<<'SQL'
                EXEC sys.sp_addextendedproperty @name=N'MS_Description',
                  @value=N%s, @level0type=N'SCHEMA', @level0name=N'dbo',
                  @level1type=N'TABLE', @level1name=N%s
                SQL
            ,
            $this->quoteStringLiteral($comment),
            $this->quoteStringLiteral($tableName)
        );
    }

    public function getListTableMetadataSQL(string $table): string
    {
        return sprintf(
            <<<'SQL'
                SELECT
                  p.value AS [table_comment]
                FROM
                  sys.tables AS tbl
                  INNER JOIN sys.extended_properties AS p ON p.major_id=tbl.object_id AND p.minor_id=0 AND p.class=1
                WHERE
                  (tbl.name=N%s and SCHEMA_NAME(tbl.schema_id)=N'dbo' and p.name=N'MS_Description')
                SQL
            ,
            $this->quoteStringLiteral($table)
        );
    }

    /**
     * @param string $query
     */
    private function shouldAddOrderBy($query): bool
    {
        // Find the position of the last instance of ORDER BY and ensure it is not within a parenthetical statement
        // but can be in a newline
        $matches      = [];
        $matchesCount = preg_match_all('/[\\s]+order\\s+by\\s/im', $query, $matches, PREG_OFFSET_CAPTURE);
        if ($matchesCount === 0) {
            return true;
        }

        // ORDER BY instance may be in a subquery after ORDER BY
        // e.g. SELECT col1 FROM test ORDER BY (SELECT col2 from test ORDER BY col2)
        // if in the searched query ORDER BY clause was found where
        // number of open parentheses after the occurrence of the clause is equal to
        // number of closed brackets after the occurrence of the clause,
        // it means that ORDER BY is included in the query being checked
        while ($matchesCount > 0) {
            $orderByPos          = $matches[0][--$matchesCount][1];
            $openBracketsCount   = substr_count($query, '(', $orderByPos);
            $closedBracketsCount = substr_count($query, ')', $orderByPos);
            if ($openBracketsCount === $closedBracketsCount) {
                return false;
            }
        }

        return true;
    }
}<|MERGE_RESOLUTION|>--- conflicted
+++ resolved
@@ -1232,14 +1232,6 @@
         return $query;
     }
 
-<<<<<<< HEAD
-    public function supportsLimitOffset(): bool
-    {
-        return true;
-    }
-
-=======
->>>>>>> 1da724bc
     /**
      * {@inheritDoc}
      */
