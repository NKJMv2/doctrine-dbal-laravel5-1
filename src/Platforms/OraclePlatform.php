--- conflicted
+++ resolved
@@ -292,30 +292,18 @@
         return 'CLOB';
     }
 
-<<<<<<< HEAD
+    /**
+     * @internal The method should be only used from within the {@see AbstractSchemaManager} class hierarchy.
+     */
     public function getListDatabasesSQL(): string
-=======
-    /**
-     * {@inheritDoc}
-     *
+    {
+        return 'SELECT username FROM all_users';
+    }
+
+    /**
      * @internal The method should be only used from within the {@see AbstractSchemaManager} class hierarchy.
      */
-    public function getListDatabasesSQL()
->>>>>>> 94e01642
-    {
-        return 'SELECT username FROM all_users';
-    }
-
-<<<<<<< HEAD
     public function getListSequencesSQL(string $database): string
-=======
-    /**
-     * {@inheritDoc}
-     *
-     * @internal The method should be only used from within the {@see AbstractSchemaManager} class hierarchy.
-     */
-    public function getListSequencesSQL($database)
->>>>>>> 94e01642
     {
         return 'SELECT SEQUENCE_NAME, MIN_VALUE, INCREMENT_BY FROM SYS.ALL_SEQUENCES WHERE SEQUENCE_OWNER = '
             . $this->quoteStringLiteral(
@@ -353,68 +341,10 @@
         return $sql;
     }
 
-<<<<<<< HEAD
+    /**
+     * @internal The method should be only used from within the {@see AbstractSchemaManager} class hierarchy.
+     */
     public function getListViewsSQL(string $database): string
-=======
-    /**
-     * @deprecated The SQL used for schema introspection is an implementation detail and should not be relied upon.
-     *
-     * {@inheritDoc}
-     *
-     * @link http://ezcomponents.org/docs/api/trunk/DatabaseSchema/ezcDbSchemaOracleReader.html
-     */
-    public function getListTableIndexesSQL($table, $database = null)
-    {
-        $table = $this->normalizeIdentifier($table);
-        $table = $this->quoteStringLiteral($table->getName());
-
-        return "SELECT uind_col.index_name AS name,
-                       (
-                           SELECT uind.index_type
-                           FROM   user_indexes uind
-                           WHERE  uind.index_name = uind_col.index_name
-                       ) AS type,
-                       decode(
-                           (
-                               SELECT uind.uniqueness
-                               FROM   user_indexes uind
-                               WHERE  uind.index_name = uind_col.index_name
-                           ),
-                           'NONUNIQUE',
-                           0,
-                           'UNIQUE',
-                           1
-                       ) AS is_unique,
-                       uind_col.column_name AS column_name,
-                       uind_col.column_position AS column_pos,
-                       (
-                           SELECT ucon.constraint_type
-                           FROM   user_constraints ucon
-                           WHERE  ucon.index_name = uind_col.index_name
-                             AND  ucon.table_name = uind_col.table_name
-                       ) AS is_primary
-             FROM      user_ind_columns uind_col
-             WHERE     uind_col.table_name = " . $table . '
-             ORDER BY  uind_col.column_position ASC';
-    }
-
-    /**
-     * @deprecated The SQL used for schema introspection is an implementation detail and should not be relied upon.
-     *
-     * {@inheritDoc}
-     */
-    public function getListTablesSQL()
-    {
-        return 'SELECT * FROM sys.user_tables';
-    }
-
-    /**
-     * {@inheritDoc}
-     *
-     * @internal The method should be only used from within the {@see AbstractSchemaManager} class hierarchy.
-     */
-    public function getListViewsSQL($database)
->>>>>>> 94e01642
     {
         return 'SELECT view_name, text FROM sys.user_views';
     }
