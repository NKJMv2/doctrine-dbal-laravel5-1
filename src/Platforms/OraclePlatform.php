--- conflicted
+++ resolved
@@ -703,14 +703,7 @@
         }
     }
 
-<<<<<<< HEAD
-    public function getDropDatabaseSQL(string $database): string
-=======
-    /**
-     * {@inheritDoc}
-     */
-    public function getDropDatabaseSQL($name)
->>>>>>> 812213b8
+    public function getDropDatabaseSQL(string $name): string
     {
         return 'DROP USER ' . $name . ' CASCADE';
     }
