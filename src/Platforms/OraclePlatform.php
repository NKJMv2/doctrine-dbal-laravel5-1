--- conflicted
+++ resolved
@@ -16,6 +16,7 @@
 use Doctrine\DBAL\Schema\TableDiff;
 use Doctrine\DBAL\TransactionIsolationLevel;
 use Doctrine\DBAL\Types\BinaryType;
+use Doctrine\Deprecations\Deprecation;
 use InvalidArgumentException;
 
 use function array_merge;
@@ -709,16 +710,10 @@
         return ['ALTER INDEX ' . $oldIndexName . ' RENAME TO ' . $index->getQuotedName($this)];
     }
 
-<<<<<<< HEAD
+    /**
+     * @deprecated
+     */
     public function usesSequenceEmulatedIdentityColumns(): bool
-=======
-    /**
-     * {@inheritdoc}
-     *
-     * @deprecated
-     */
-    public function usesSequenceEmulatedIdentityColumns()
->>>>>>> 25c27dd7
     {
         Deprecation::trigger(
             'doctrine/dbal',
@@ -730,16 +725,10 @@
         return true;
     }
 
-<<<<<<< HEAD
+    /**
+     * @internal The method should be only used from within the OraclePlatform class hierarchy.
+     */
     public function getIdentitySequenceName(string $tableName, string $columnName): string
-=======
-    /**
-     * {@inheritdoc}
-     *
-     * @internal The method should be only used from within the OraclePlatform class hierarchy.
-     */
-    public function getIdentitySequenceName($tableName, $columnName)
->>>>>>> 25c27dd7
     {
         $table = new Identifier($tableName);
 
