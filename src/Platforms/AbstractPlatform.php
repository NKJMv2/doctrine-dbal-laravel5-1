--- conflicted
+++ resolved
@@ -862,14 +862,9 @@
      * Returns the SQL statement(s) to create a table with the specified name, columns and constraints
      * on this platform.
      *
-<<<<<<< HEAD
+     * @psalm-param int-mask-of<self::CREATE_*> $createFlags
+     *
      * @return array<int, string> The sequence of SQL statements.
-=======
-     * @param int $createFlags
-     * @psalm-param int-mask-of<self::CREATE_*> $createFlags
-     *
-     * @return string[] The sequence of SQL statements.
->>>>>>> a5b94203
      *
      * @throws Exception
      */
