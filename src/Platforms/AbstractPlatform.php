--- conflicted
+++ resolved
@@ -901,27 +901,6 @@
     }
 
     /**
-<<<<<<< HEAD
-     * Returns the SQL snippet to drop an existing database.
-     *
-     * @param string $name The name of the database that should be dropped.
-     */
-    public function getDropDatabaseSQL(string $name): string
-    {
-        return 'DROP DATABASE ' . $name;
-    }
-
-    /**
-     * Returns the SQL snippet to drop a schema.
-     */
-    public function getDropSchemaSQL(string $schemaName): string
-    {
-        return 'DROP SCHEMA ' . $schemaName;
-    }
-
-    /**
-=======
->>>>>>> 06d20af1
      * Returns the SQL snippet to drop an existing table.
      */
     public function getDropTableSQL(string $table): string
@@ -956,16 +935,6 @@
 
     /**
      * Returns the SQL to drop an index from a table.
-<<<<<<< HEAD
-=======
-     *
-     * @param Index|string      $index
-     * @param Table|string|null $table
-     *
-     * @return string
-     *
-     * @throws InvalidArgumentException
->>>>>>> 06d20af1
      */
     public function getDropIndexSQL(string $name, string $table): string
     {
@@ -1206,23 +1175,15 @@
     /**
      * Returns the SQL snippet to drop an existing sequence.
      *
-     * @param Sequence|string $sequence
-     *
-     * @return string
-     *
-     * @throws Exception If not supported on this platform.
-     */
-    public function getDropSequenceSQL($sequence)
+     * @throws Exception If not supported on this platform.
+     */
+    public function getDropSequenceSQL(string $name): string
     {
         if (! $this->supportsSequences()) {
-            throw Exception::notSupported(__METHOD__);
-        }
-
-        if ($sequence instanceof Sequence) {
-            $sequence = $sequence->getQuotedName($this);
-        }
-
-        return 'DROP SEQUENCE ' . $sequence;
+            throw NotSupported::new(__METHOD__);
+        }
+
+        return 'DROP SEQUENCE ' . $name;
     }
 
     /**
@@ -1320,11 +1281,8 @@
      */
     public function getCreateSchemaSQL(string $schemaName): string
     {
-<<<<<<< HEAD
-        throw NotSupported::new(__METHOD__);
-=======
         if (! $this->supportsSchemas()) {
-            throw Exception::notSupported(__METHOD__);
+            throw NotSupported::new(__METHOD__);
         }
 
         return 'CREATE SCHEMA ' . $schemaName;
@@ -1338,11 +1296,10 @@
     public function getDropSchemaSQL(string $schemaName): string
     {
         if (! $this->supportsSchemas()) {
-            throw Exception::notSupported(__METHOD__);
+            throw NotSupported::new(__METHOD__);
         }
 
         return 'DROP SCHEMA ' . $schemaName;
->>>>>>> 06d20af1
     }
 
     /**
@@ -2193,76 +2150,38 @@
 
     abstract public function getListTableForeignKeysSQL(string $table, ?string $database = null): string;
 
-<<<<<<< HEAD
-    abstract public function getCreateViewSQL(string $name, string $sql): string;
-
-    abstract public function getDropViewSQL(string $name): string;
-
-    /**
-     * Returns the SQL snippet to drop an existing sequence.
-     *
-     * @throws Exception If not supported on this platform.
-     */
-    public function getDropSequenceSQL(string $name): string
-=======
-    /**
-     * @param string $name
-     * @param string $sql
-     *
-     * @return string
-     */
-    public function getCreateViewSQL($name, $sql)
+    public function getCreateViewSQL(string $name, string $sql): string
     {
         return 'CREATE VIEW ' . $name . ' AS ' . $sql;
     }
 
-    /**
-     * @param string $name
-     *
-     * @return string
-     */
-    public function getDropViewSQL($name)
+    public function getDropViewSQL(string $name): string
     {
         return 'DROP VIEW ' . $name;
     }
 
     /**
-     * @param string $sequence
-     *
-     * @return string
-     *
-     * @throws Exception If not supported on this platform.
-     */
-    public function getSequenceNextValSQL($sequence)
->>>>>>> 06d20af1
+     * @throws Exception If not supported on this platform.
+     */
+    public function getSequenceNextValSQL(string $sequence): string
     {
         throw NotSupported::new(__METHOD__);
     }
 
     /**
-<<<<<<< HEAD
-     * @throws Exception If not supported on this platform.
-     */
-    public function getSequenceNextValSQL(string $sequence): string
-    {
-        throw NotSupported::new(__METHOD__);
-=======
      * Returns the SQL to create a new database.
      *
      * @param string $name The name of the database that should be created.
      *
-     * @return string
-     *
-     * @throws Exception If not supported on this platform.
-     */
-    public function getCreateDatabaseSQL($name)
+     * @throws Exception If not supported on this platform.
+     */
+    public function getCreateDatabaseSQL(string $name): string
     {
         if (! $this->supportsCreateDropDatabase()) {
-            throw Exception::notSupported(__METHOD__);
+            throw NotSupported::new(__METHOD__);
         }
 
         return 'CREATE DATABASE ' . $name;
->>>>>>> 06d20af1
     }
 
     /**
@@ -2270,23 +2189,15 @@
      *
      * @param string $name The name of the database that should be dropped.
      *
-<<<<<<< HEAD
-     * @throws Exception If not supported on this platform.
-     */
-    public function getCreateDatabaseSQL(string $name): string
-    {
-        throw NotSupported::new(__METHOD__);
-=======
-     * @return string
-     */
-    public function getDropDatabaseSQL($name)
+     * @throws Exception If not supported on this platform.
+     */
+    public function getDropDatabaseSQL(string $name): string
     {
         if (! $this->supportsCreateDropDatabase()) {
-            throw Exception::notSupported(__METHOD__);
+            throw NotSupported::new(__METHOD__);
         }
 
         return 'DROP DATABASE ' . $name;
->>>>>>> 06d20af1
     }
 
     /**
@@ -2438,35 +2349,9 @@
 
     /**
      * Whether the platform supports database schemas.
-<<<<<<< HEAD
-=======
-     *
-     * @return bool
-     */
-    public function supportsSchemas()
-    {
-        return false;
-    }
-
-    /**
-     * Whether this platform can emulate schemas.
-     *
-     * @deprecated
-     *
-     * Platforms that either support or emulate schemas don't automatically
-     * filter a schema for the namespaced elements in {@link AbstractManager::createSchema()}.
-     *
-     * @return bool
->>>>>>> 06d20af1
      */
     public function supportsSchemas(): bool
     {
-        Deprecation::trigger(
-            'doctrine/dbal',
-            'https://github.com/doctrine/dbal/pull/4805',
-            'AbstractPlatform::canEmulateSchemas() is deprecated.'
-        );
-
         return false;
     }
 
