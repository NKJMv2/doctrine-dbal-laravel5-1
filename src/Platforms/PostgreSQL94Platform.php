<?php

declare(strict_types=1);

namespace Doctrine\DBAL\Platforms;

use Doctrine\DBAL\Schema\ColumnDiff;
use Doctrine\DBAL\Schema\ForeignKeyConstraint;
use Doctrine\DBAL\Schema\Identifier;
use Doctrine\DBAL\Schema\Index;
use Doctrine\DBAL\Schema\Sequence;
use Doctrine\DBAL\Schema\TableDiff;
use Doctrine\DBAL\Types\BigIntType;
use Doctrine\DBAL\Types\BinaryType;
use Doctrine\DBAL\Types\BlobType;
use Doctrine\DBAL\Types\IntegerType;
use Doctrine\DBAL\Types\Type;
use Doctrine\Deprecations\Deprecation;
use UnexpectedValueException;

use function array_diff;
use function array_merge;
use function array_unique;
use function array_values;
use function count;
use function explode;
use function implode;
use function in_array;
use function is_array;
use function is_bool;
use function is_numeric;
use function is_string;
use function sprintf;
use function strpos;
use function strtolower;
use function trim;

/**
 * Provides the behavior, features and SQL dialect of the PostgreSQL 9.4+ database platform.
 */
class PostgreSQL94Platform extends AbstractPlatform
{
    /** @var bool */
    private $useBooleanTrueFalseStrings = true;

    /** @var string[][] PostgreSQL booleans literals */
    private $booleanLiterals = [
        'true' => [
            't',
            'true',
            'y',
            'yes',
            'on',
            '1',
        ],
        'false' => [
            'f',
            'false',
            'n',
            'no',
            'off',
            '0',
        ],
    ];

    /**
     * PostgreSQL has different behavior with some drivers
     * with regard to how booleans have to be handled.
     *
     * Enables use of 'true'/'false' or otherwise 1 and 0 instead.
     */
    public function setUseBooleanTrueFalseStrings(bool $flag): void
    {
        $this->useBooleanTrueFalseStrings = $flag;
    }

    public function getNowExpression(): string
    {
        return 'LOCALTIMESTAMP(0)';
    }

    public function getRegexpExpression(): string
    {
        return 'SIMILAR TO';
    }

    public function getLocateExpression(string $string, string $substring, ?string $start = null): string
    {
        if ($start !== null) {
            $string = $this->getSubstringExpression($string, $start);

            return 'CASE WHEN (POSITION(' . $substring . ' IN ' . $string . ') = 0) THEN 0'
                . ' ELSE (POSITION(' . $substring . ' IN ' . $string . ') + ' . $start . ' - 1) END';
        }

        return sprintf('POSITION(%s IN %s)', $substring, $string);
    }

    protected function getDateArithmeticIntervalExpression(
        string $date,
        string $operator,
        string $interval,
        string $unit
    ): string {
        if ($unit === DateIntervalUnit::QUARTER) {
            $interval = $this->multiplyInterval($interval, 3);
            $unit     = DateIntervalUnit::MONTH;
        }

        return '(' . $date . ' ' . $operator . ' (' . $interval . " || ' " . $unit . "')::interval)";
    }

    public function getDateDiffExpression(string $date1, string $date2): string
    {
        return '(DATE(' . $date1 . ')-DATE(' . $date2 . '))';
    }

    public function getCurrentDatabaseExpression(): string
    {
        return 'CURRENT_DATABASE()';
    }

    public function supportsSequences(): bool
    {
        return true;
    }

    public function supportsSchemas(): bool
    {
        return true;
    }

    public function getDefaultSchemaName(): string
    {
        return 'public';
    }

    public function supportsIdentityColumns(): bool
    {
        return true;
    }

    public function supportsPartialIndexes(): bool
    {
        return true;
    }

    public function usesSequenceEmulatedIdentityColumns(): bool
    {
        return true;
    }

    public function getIdentitySequenceName(string $tableName, string $columnName): string
    {
        return $tableName . '_' . $columnName . '_seq';
    }

    public function supportsCommentOnStatement(): bool
    {
        return true;
    }

    public function hasNativeGuidType(): bool
    {
        return true;
    }

    public function getListDatabasesSQL(): string
    {
        return 'SELECT datname FROM pg_database';
    }

<<<<<<< HEAD
    public function getListNamespacesSQL(): string
=======
    /**
     * {@inheritDoc}
     *
     * @deprecated Use {@link PostgreSQLSchemaManager::listSchemaNames()} instead.
     */
    public function getListNamespacesSQL()
>>>>>>> b2befb0e
    {
        Deprecation::triggerIfCalledFromOutside(
            'doctrine/dbal',
            'https://github.com/doctrine/dbal/issues/4503',
            'PostgreSQL94Platform::getListNamespacesSQL() is deprecated,'
                . ' use PostgreSQLSchemaManager::listSchemaNames() instead.'
        );

        return "SELECT schema_name AS nspname
                FROM   information_schema.schemata
                WHERE  schema_name NOT LIKE 'pg\_%'
                AND    schema_name != 'information_schema'";
    }

    public function getListSequencesSQL(string $database): string
    {
        return "SELECT sequence_name AS relname,
                       sequence_schema AS schemaname
                FROM   information_schema.sequences
                WHERE  sequence_schema NOT LIKE 'pg\_%'
                AND    sequence_schema != 'information_schema'";
    }

    public function getListTablesSQL(): string
    {
        return "SELECT quote_ident(table_name) AS table_name,
                       table_schema AS schema_name
                FROM   information_schema.tables
                WHERE  table_schema NOT LIKE 'pg\_%'
                AND    table_schema != 'information_schema'
                AND    table_name != 'geometry_columns'
                AND    table_name != 'spatial_ref_sys'
                AND    table_type != 'VIEW'";
    }

    public function getListViewsSQL(string $database): string
    {
        return 'SELECT quote_ident(table_name) AS viewname,
                       table_schema AS schemaname,
                       view_definition AS definition
                FROM   information_schema.views
                WHERE  view_definition IS NOT NULL';
    }

    public function getListTableForeignKeysSQL(string $table, ?string $database = null): string
    {
        return 'SELECT quote_ident(r.conname) as conname, pg_catalog.pg_get_constraintdef(r.oid, true) as condef
                  FROM pg_catalog.pg_constraint r
                  WHERE r.conrelid =
                  (
                      SELECT c.oid
                      FROM pg_catalog.pg_class c, pg_catalog.pg_namespace n
                      WHERE ' . $this->getTableWhereClause($table) . " AND n.oid = c.relnamespace
                  )
                  AND r.contype = 'f'";
    }

    public function getCreateViewSQL(string $name, string $sql): string
    {
        return 'CREATE VIEW ' . $name . ' AS ' . $sql;
    }

    public function getDropViewSQL(string $name): string
    {
        return 'DROP VIEW ' . $name;
    }

    public function getListTableConstraintsSQL(string $table): string
    {
        $table = new Identifier($table);
        $table = $this->quoteStringLiteral($table->getName());

        return sprintf(
            <<<'SQL'
SELECT
    quote_ident(relname) as relname
FROM
    pg_class
WHERE oid IN (
    SELECT indexrelid
    FROM pg_index, pg_class
    WHERE pg_class.relname = %s
        AND pg_class.oid = pg_index.indrelid
        AND (indisunique = 't' OR indisprimary = 't')
    )
SQL
            ,
            $table
        );
    }

    /**
     * {@inheritDoc}
     *
     * @link http://ezcomponents.org/docs/api/trunk/DatabaseSchema/ezcDbSchemaPgsqlReader.html
     */
    public function getListTableIndexesSQL(string $table, ?string $database = null): string
    {
        return 'SELECT quote_ident(relname) as relname, pg_index.indisunique, pg_index.indisprimary,
                       pg_index.indkey, pg_index.indrelid,
                       pg_get_expr(indpred, indrelid) AS where
                 FROM pg_class, pg_index
                 WHERE oid IN (
                    SELECT indexrelid
                    FROM pg_index si, pg_class sc, pg_namespace sn
                    WHERE ' . $this->getTableWhereClause($table, 'sc', 'sn') . '
                    AND sc.oid=si.indrelid AND sc.relnamespace = sn.oid
                 ) AND pg_index.indexrelid = oid';
    }

    private function getTableWhereClause(string $table, string $classAlias = 'c', string $namespaceAlias = 'n'): string
    {
        $whereClause = $namespaceAlias . ".nspname NOT IN ('pg_catalog', 'information_schema', 'pg_toast') AND ";
        if (strpos($table, '.') !== false) {
            [$schema, $table] = explode('.', $table);
            $schema           = $this->quoteStringLiteral($schema);
        } else {
            $schema = 'ANY(current_schemas(false))';
        }

        $table = new Identifier($table);
        $table = $this->quoteStringLiteral($table->getName());

        return $whereClause . sprintf(
            '%s.relname = %s AND %s.nspname = %s',
            $classAlias,
            $table,
            $namespaceAlias,
            $schema
        );
    }

    public function getListTableColumnsSQL(string $table, ?string $database = null): string
    {
        return "SELECT
                    a.attnum,
                    quote_ident(a.attname) AS field,
                    t.typname AS type,
                    format_type(a.atttypid, a.atttypmod) AS complete_type,
                    (SELECT tc.collcollate FROM pg_catalog.pg_collation tc WHERE tc.oid = a.attcollation) AS collation,
                    (SELECT t1.typname FROM pg_catalog.pg_type t1 WHERE t1.oid = t.typbasetype) AS domain_type,
                    (SELECT format_type(t2.typbasetype, t2.typtypmod) FROM
                      pg_catalog.pg_type t2 WHERE t2.typtype = 'd' AND t2.oid = a.atttypid) AS domain_complete_type,
                    a.attnotnull AS isnotnull,
                    (SELECT 't'
                     FROM pg_index
                     WHERE c.oid = pg_index.indrelid
                        AND pg_index.indkey[0] = a.attnum
                        AND pg_index.indisprimary = 't'
                    ) AS pri,
                    (SELECT pg_get_expr(adbin, adrelid)
                     FROM pg_attrdef
                     WHERE c.oid = pg_attrdef.adrelid
                        AND pg_attrdef.adnum=a.attnum
                    ) AS default,
                    (SELECT pg_description.description
                        FROM pg_description WHERE pg_description.objoid = c.oid AND a.attnum = pg_description.objsubid
                    ) AS comment
                    FROM pg_attribute a, pg_class c, pg_type t, pg_namespace n
                    WHERE " . $this->getTableWhereClause($table, 'c', 'n') . '
                        AND a.attnum > 0
                        AND a.attrelid = c.oid
                        AND a.atttypid = t.oid
                        AND n.oid = c.relnamespace
                    ORDER BY a.attnum';
    }

    public function getCreateDatabaseSQL(string $database): string
    {
        return 'CREATE DATABASE ' . $database;
    }

    public function getAdvancedForeignKeyOptionsSQL(ForeignKeyConstraint $foreignKey): string
    {
        $query = '';

        if ($foreignKey->hasOption('match')) {
            $query .= ' MATCH ' . $foreignKey->getOption('match');
        }

        $query .= parent::getAdvancedForeignKeyOptionsSQL($foreignKey);

        if ($foreignKey->hasOption('deferrable') && $foreignKey->getOption('deferrable') !== false) {
            $query .= ' DEFERRABLE';
        } else {
            $query .= ' NOT DEFERRABLE';
        }

        if (
            $foreignKey->hasOption('deferred') && $foreignKey->getOption('deferred') !== false
        ) {
            $query .= ' INITIALLY DEFERRED';
        } else {
            $query .= ' INITIALLY IMMEDIATE';
        }

        return $query;
    }

    /**
     * {@inheritDoc}
     */
    public function getAlterTableSQL(TableDiff $diff): array
    {
        $sql         = [];
        $commentsSQL = [];
        $columnSql   = [];

        foreach ($diff->addedColumns as $column) {
            if ($this->onSchemaAlterTableAddColumn($column, $diff, $columnSql)) {
                continue;
            }

            $query = 'ADD ' . $this->getColumnDeclarationSQL($column->getQuotedName($this), $column->toArray());
            $sql[] = 'ALTER TABLE ' . $diff->getName($this)->getQuotedName($this) . ' ' . $query;

            $comment = $this->getColumnComment($column);

            if ($comment === '') {
                continue;
            }

            $commentsSQL[] = $this->getCommentOnColumnSQL(
                $diff->getName($this)->getQuotedName($this),
                $column->getQuotedName($this),
                $comment
            );
        }

        foreach ($diff->removedColumns as $column) {
            if ($this->onSchemaAlterTableRemoveColumn($column, $diff, $columnSql)) {
                continue;
            }

            $query = 'DROP ' . $column->getQuotedName($this);
            $sql[] = 'ALTER TABLE ' . $diff->getName($this)->getQuotedName($this) . ' ' . $query;
        }

        foreach ($diff->changedColumns as $columnDiff) {
            if ($this->onSchemaAlterTableChangeColumn($columnDiff, $diff, $columnSql)) {
                continue;
            }

            if ($this->isUnchangedBinaryColumn($columnDiff)) {
                continue;
            }

            $oldColumnName = $columnDiff->getOldColumnName()->getQuotedName($this);
            $column        = $columnDiff->column;

            if (
                $columnDiff->hasChanged('type')
                || $columnDiff->hasChanged('precision')
                || $columnDiff->hasChanged('scale')
                || $columnDiff->hasChanged('fixed')
            ) {
                $type = $column->getType();

                // SERIAL/BIGSERIAL are not "real" types and we can't alter a column to that type
                $columnDefinition                  = $column->toArray();
                $columnDefinition['autoincrement'] = false;

                // here was a server version check before, but DBAL API does not support this anymore.
                $query = 'ALTER ' . $oldColumnName . ' TYPE ' . $type->getSQLDeclaration($columnDefinition, $this);
                $sql[] = 'ALTER TABLE ' . $diff->getName($this)->getQuotedName($this) . ' ' . $query;
            }

            if ($columnDiff->hasChanged('default') || $this->typeChangeBreaksDefaultValue($columnDiff)) {
                $defaultClause = $column->getDefault() === null
                    ? ' DROP DEFAULT'
                    : ' SET' . $this->getDefaultValueDeclarationSQL($column->toArray());
                $query         = 'ALTER ' . $oldColumnName . $defaultClause;
                $sql[]         = 'ALTER TABLE ' . $diff->getName($this)->getQuotedName($this) . ' ' . $query;
            }

            if ($columnDiff->hasChanged('notnull')) {
                $query = 'ALTER ' . $oldColumnName . ' ' . ($column->getNotnull() ? 'SET' : 'DROP') . ' NOT NULL';
                $sql[] = 'ALTER TABLE ' . $diff->getName($this)->getQuotedName($this) . ' ' . $query;
            }

            if ($columnDiff->hasChanged('autoincrement')) {
                if ($column->getAutoincrement()) {
                    // add autoincrement
                    $seqName = $this->getIdentitySequenceName($diff->name, $oldColumnName);

                    $sql[] = 'CREATE SEQUENCE ' . $seqName;
                    $sql[] = "SELECT setval('" . $seqName . "', (SELECT MAX(" . $oldColumnName . ') FROM '
                        . $diff->getName($this)->getQuotedName($this) . '))';
                    $query = 'ALTER ' . $oldColumnName . " SET DEFAULT nextval('" . $seqName . "')";
                    $sql[] = 'ALTER TABLE ' . $diff->getName($this)->getQuotedName($this) . ' ' . $query;
                } else {
                    // Drop autoincrement, but do NOT drop the sequence. It might be re-used by other tables or have
                    $query = 'ALTER ' . $oldColumnName . ' DROP DEFAULT';
                    $sql[] = 'ALTER TABLE ' . $diff->getName($this)->getQuotedName($this) . ' ' . $query;
                }
            }

            $newComment = $this->getColumnComment($column);
            $oldComment = $this->getOldColumnComment($columnDiff);

            if (
                $columnDiff->hasChanged('comment')
                || ($columnDiff->fromColumn !== null && $oldComment !== $newComment)
            ) {
                $commentsSQL[] = $this->getCommentOnColumnSQL(
                    $diff->getName($this)->getQuotedName($this),
                    $column->getQuotedName($this),
                    $newComment
                );
            }

            if (! $columnDiff->hasChanged('length')) {
                continue;
            }

            $query = 'ALTER ' . $oldColumnName . ' TYPE '
                . $column->getType()->getSQLDeclaration($column->toArray(), $this);
            $sql[] = 'ALTER TABLE ' . $diff->getName($this)->getQuotedName($this) . ' ' . $query;
        }

        foreach ($diff->renamedColumns as $oldColumnName => $column) {
            if ($this->onSchemaAlterTableRenameColumn($oldColumnName, $column, $diff, $columnSql)) {
                continue;
            }

            $oldColumnName = new Identifier($oldColumnName);

            $sql[] = 'ALTER TABLE ' . $diff->getName($this)->getQuotedName($this) .
                ' RENAME COLUMN ' . $oldColumnName->getQuotedName($this) . ' TO ' . $column->getQuotedName($this);
        }

        $tableSql = [];

        if (! $this->onSchemaAlterTable($diff, $tableSql)) {
            $sql = array_merge($sql, $commentsSQL);

            $newName = $diff->getNewName();

            if ($newName !== null) {
                $sql[] = sprintf(
                    'ALTER TABLE %s RENAME TO %s',
                    $diff->getName($this)->getQuotedName($this),
                    $newName->getQuotedName($this)
                );
            }

            $sql = array_merge(
                $this->getPreAlterTableIndexForeignKeySQL($diff),
                $sql,
                $this->getPostAlterTableIndexForeignKeySQL($diff)
            );
        }

        return array_merge($sql, $tableSql, $columnSql);
    }

    /**
     * Checks whether a given column diff is a logically unchanged binary type column.
     *
     * Used to determine whether a column alteration for a binary type column can be skipped.
     * Doctrine's {@link BinaryType} and {@link BlobType} are mapped to the same database column type on this platform
     * as this platform does not have a native VARBINARY/BINARY column type. Therefore the comparator
     * might detect differences for binary type columns which do not have to be propagated
     * to database as there actually is no difference at database level.
     *
     * @param ColumnDiff $columnDiff The column diff to check against.
     *
     * @return bool True if the given column diff is an unchanged binary type column, false otherwise.
     */
    private function isUnchangedBinaryColumn(ColumnDiff $columnDiff): bool
    {
        $columnType = $columnDiff->column->getType();

        if (! $columnType instanceof BinaryType && ! $columnType instanceof BlobType) {
            return false;
        }

        $fromColumn = $columnDiff->fromColumn;

        if ($fromColumn !== null) {
            $fromColumnType = $fromColumn->getType();

            if (! $fromColumnType instanceof BinaryType && ! $fromColumnType instanceof BlobType) {
                return false;
            }

            return count(array_diff($columnDiff->changedProperties, ['type', 'length', 'fixed'])) === 0;
        }

        if ($columnDiff->hasChanged('type')) {
            return false;
        }

        return count(array_diff($columnDiff->changedProperties, ['length', 'fixed'])) === 0;
    }

    /**
     * {@inheritdoc}
     */
    protected function getRenameIndexSQL(string $oldIndexName, Index $index, string $tableName): array
    {
        if (strpos($tableName, '.') !== false) {
            [$schema]     = explode('.', $tableName);
            $oldIndexName = $schema . '.' . $oldIndexName;
        }

        return ['ALTER INDEX ' . $oldIndexName . ' RENAME TO ' . $index->getQuotedName($this)];
    }

    public function getCreateSequenceSQL(Sequence $sequence): string
    {
        return 'CREATE SEQUENCE ' . $sequence->getQuotedName($this) .
            ' INCREMENT BY ' . $sequence->getAllocationSize() .
            ' MINVALUE ' . $sequence->getInitialValue() .
            ' START ' . $sequence->getInitialValue() .
            $this->getSequenceCacheSQL($sequence);
    }

    public function getAlterSequenceSQL(Sequence $sequence): string
    {
        return 'ALTER SEQUENCE ' . $sequence->getQuotedName($this) .
            ' INCREMENT BY ' . $sequence->getAllocationSize() .
            $this->getSequenceCacheSQL($sequence);
    }

    /**
     * Cache definition for sequences
     */
    private function getSequenceCacheSQL(Sequence $sequence): string
    {
        if ($sequence->getCache() > 1) {
            return ' CACHE ' . $sequence->getCache();
        }

        return '';
    }

    /**
     * {@inheritDoc}
     */
    public function getDropSequenceSQL($sequence): string
    {
        if ($sequence instanceof Sequence) {
            $sequence = $sequence->getQuotedName($this);
        }

        return 'DROP SEQUENCE ' . $sequence . ' CASCADE';
    }

    public function getCreateSchemaSQL(string $schemaName): string
    {
        return 'CREATE SCHEMA ' . $schemaName;
    }

    /**
     * {@inheritDoc}
     */
    public function getDropForeignKeySQL($foreignKey, $table): string
    {
        return $this->getDropConstraintSQL($foreignKey, $table);
    }

    /**
     * {@inheritDoc}
     */
    protected function _getCreateTableSQL(string $name, array $columns, array $options = []): array
    {
        $queryFields = $this->getColumnDeclarationListSQL($columns);

        if (isset($options['primary']) && ! empty($options['primary'])) {
            $keyColumns   = array_unique(array_values($options['primary']));
            $queryFields .= ', PRIMARY KEY(' . implode(', ', $keyColumns) . ')';
        }

        $query = 'CREATE TABLE ' . $name . ' (' . $queryFields . ')';

        $sql = [$query];

        if (isset($options['indexes']) && ! empty($options['indexes'])) {
            foreach ($options['indexes'] as $index) {
                $sql[] = $this->getCreateIndexSQL($index, $name);
            }
        }

        if (isset($options['foreignKeys'])) {
            foreach ((array) $options['foreignKeys'] as $definition) {
                $sql[] = $this->getCreateForeignKeySQL($definition, $name);
            }
        }

        return $sql;
    }

    /**
     * Converts a single boolean value.
     *
     * First converts the value to its native PHP boolean type
     * and passes it to the given callback function to be reconverted
     * into any custom representation.
     *
     * @param mixed    $value    The value to convert.
     * @param callable $callback The callback function to use for converting the real boolean value.
     *
     * @return mixed
     *
     * @throws UnexpectedValueException
     */
    private function convertSingleBooleanValue($value, callable $callback)
    {
        if ($value === null) {
            return $callback(null);
        }

        if (is_bool($value) || is_numeric($value)) {
            return $callback((bool) $value);
        }

        if (! is_string($value)) {
            return $callback(true);
        }

        /**
         * Better safe than sorry: http://php.net/in_array#106319
         */
        if (in_array(strtolower(trim($value)), $this->booleanLiterals['false'], true)) {
            return $callback(false);
        }

        if (in_array(strtolower(trim($value)), $this->booleanLiterals['true'], true)) {
            return $callback(true);
        }

        throw new UnexpectedValueException(sprintf(
            'Unrecognized boolean literal, %s given.',
            $value
        ));
    }

    /**
     * Converts one or multiple boolean values.
     *
     * First converts the value(s) to their native PHP boolean type
     * and passes them to the given callback function to be reconverted
     * into any custom representation.
     *
     * @param mixed    $item     The value(s) to convert.
     * @param callable $callback The callback function to use for converting the real boolean value(s).
     *
     * @return mixed
     */
    private function doConvertBooleans($item, callable $callback)
    {
        if (is_array($item)) {
            foreach ($item as $key => $value) {
                $item[$key] = $this->convertSingleBooleanValue($value, $callback);
            }

            return $item;
        }

        return $this->convertSingleBooleanValue($item, $callback);
    }

    /**
     * {@inheritDoc}
     *
     * Postgres wants boolean values converted to the strings 'true'/'false'.
     */
    public function convertBooleans($item)
    {
        if (! $this->useBooleanTrueFalseStrings) {
            return parent::convertBooleans($item);
        }

        return $this->doConvertBooleans(
            $item,
            /**
             * @param mixed $value
             */
            static function ($value): string {
                if ($value === null) {
                    return 'NULL';
                }

                return $value === true ? 'true' : 'false';
            }
        );
    }

    /**
     * {@inheritDoc}
     */
    public function convertBooleansToDatabaseValue($item)
    {
        if (! $this->useBooleanTrueFalseStrings) {
            return parent::convertBooleansToDatabaseValue($item);
        }

        return $this->doConvertBooleans(
            $item,
            /**
             * @param mixed $value
             */
            static function ($value): ?int {
                return $value === null ? null : (int) $value;
            }
        );
    }

    /**
     * {@inheritDoc}
     */
    public function convertFromBoolean($item): ?bool
    {
        if (in_array($item, $this->booleanLiterals['false'], true)) {
            return false;
        }

        return parent::convertFromBoolean($item);
    }

    public function getSequenceNextValSQL(string $sequence): string
    {
        return "SELECT NEXTVAL('" . $sequence . "')";
    }

    public function getSetTransactionIsolationSQL(int $level): string
    {
        return 'SET SESSION CHARACTERISTICS AS TRANSACTION ISOLATION LEVEL '
            . $this->_getTransactionIsolationLevelSQL($level);
    }

    /**
     * {@inheritDoc}
     */
    public function getBooleanTypeDeclarationSQL(array $column): string
    {
        return 'BOOLEAN';
    }

    /**
     * {@inheritDoc}
     */
    public function getIntegerTypeDeclarationSQL(array $column): string
    {
        if (! empty($column['autoincrement'])) {
            return 'SERIAL';
        }

        return 'INT';
    }

    /**
     * {@inheritDoc}
     */
    public function getBigIntTypeDeclarationSQL(array $column): string
    {
        if (! empty($column['autoincrement'])) {
            return 'BIGSERIAL';
        }

        return 'BIGINT';
    }

    /**
     * {@inheritDoc}
     */
    public function getSmallIntTypeDeclarationSQL(array $column): string
    {
        if (! empty($column['autoincrement'])) {
            return 'SMALLSERIAL';
        }

        return 'SMALLINT';
    }

    /**
     * {@inheritDoc}
     */
    public function getGuidTypeDeclarationSQL(array $column): string
    {
        return 'UUID';
    }

    /**
     * {@inheritDoc}
     */
    public function getDateTimeTypeDeclarationSQL(array $column): string
    {
        return 'TIMESTAMP(0) WITHOUT TIME ZONE';
    }

    /**
     * {@inheritDoc}
     */
    public function getDateTimeTzTypeDeclarationSQL(array $column): string
    {
        return 'TIMESTAMP(0) WITH TIME ZONE';
    }

    /**
     * {@inheritDoc}
     */
    public function getDateTypeDeclarationSQL(array $column): string
    {
        return 'DATE';
    }

    /**
     * {@inheritDoc}
     */
    public function getTimeTypeDeclarationSQL(array $column): string
    {
        return 'TIME(0) WITHOUT TIME ZONE';
    }

    /**
     * {@inheritDoc}
     */
    protected function _getCommonIntegerTypeDeclarationSQL(array $column): string
    {
        return '';
    }

    protected function getVarcharTypeDeclarationSQLSnippet(?int $length): string
    {
        $sql = 'VARCHAR';

        if ($length !== null) {
            $sql .= sprintf('(%d)', $length);
        }

        return $sql;
    }

    protected function getBinaryTypeDeclarationSQLSnippet(?int $length): string
    {
        return 'BYTEA';
    }

    protected function getVarbinaryTypeDeclarationSQLSnippet(?int $length): string
    {
        return 'BYTEA';
    }

    /**
     * {@inheritDoc}
     */
    public function getClobTypeDeclarationSQL(array $column): string
    {
        return 'TEXT';
    }

    public function getName(): string
    {
        return 'postgresql';
    }

    public function getDateTimeTzFormatString(): string
    {
        return 'Y-m-d H:i:sO';
    }

    public function getEmptyIdentityInsertSQL(string $quotedTableName, string $quotedIdentifierColumnName): string
    {
        return 'INSERT INTO ' . $quotedTableName . ' (' . $quotedIdentifierColumnName . ') VALUES (DEFAULT)';
    }

    public function getTruncateTableSQL(string $tableName, bool $cascade = false): string
    {
        $tableIdentifier = new Identifier($tableName);
        $sql             = 'TRUNCATE ' . $tableIdentifier->getQuotedName($this);

        if ($cascade) {
            $sql .= ' CASCADE';
        }

        return $sql;
    }

    public function getReadLockSQL(): string
    {
        return 'FOR SHARE';
    }

    protected function initializeDoctrineTypeMappings(): void
    {
        $this->doctrineTypeMapping = [
            'bigint'           => 'bigint',
            'bigserial'        => 'bigint',
            'bool'             => 'boolean',
            'boolean'          => 'boolean',
            'bpchar'           => 'string',
            'bytea'            => 'blob',
            'char'             => 'string',
            'date'             => 'date',
            'datetime'         => 'datetime',
            'decimal'          => 'decimal',
            'double'           => 'float',
            'double precision' => 'float',
            'float'            => 'float',
            'float4'           => 'float',
            'float8'           => 'float',
            'inet'             => 'string',
            'int'              => 'integer',
            'int2'             => 'smallint',
            'int4'             => 'integer',
            'int8'             => 'bigint',
            'integer'          => 'integer',
            'interval'         => 'string',
            'json'             => 'json',
            'jsonb'            => 'json',
            'money'            => 'decimal',
            'numeric'          => 'decimal',
            'serial'           => 'integer',
            'serial4'          => 'integer',
            'serial8'          => 'bigint',
            'real'             => 'float',
            'smallint'         => 'smallint',
            'text'             => 'text',
            'time'             => 'time',
            'timestamp'        => 'datetime',
            'timestamptz'      => 'datetimetz',
            'timetz'           => 'time',
            'tsvector'         => 'text',
            'uuid'             => 'guid',
            'varchar'          => 'string',
            'year'             => 'date',
            '_varchar'         => 'string',
        ];
    }

    public function hasNativeJsonType(): bool
    {
        return true;
    }

<<<<<<< HEAD
    protected function getReservedKeywordsClass(): string
=======
    /**
     * {@inheritDoc}
     *
     * @deprecated Implement {@link createReservedKeywordsList()} instead.
     */
    protected function getReservedKeywordsClass()
>>>>>>> b2befb0e
    {
        Deprecation::triggerIfCalledFromOutside(
            'doctrine/dbal',
            'https://github.com/doctrine/dbal/issues/4510',
            'PostgreSQL94Platform::getReservedKeywordsClass() is deprecated,'
                . ' use PostgreSQL94Platform::createReservedKeywordsList() instead.'
        );

        return Keywords\PostgreSQL94Keywords::class;
    }

    /**
     * {@inheritDoc}
     */
    public function getBlobTypeDeclarationSQL(array $column): string
    {
        return 'BYTEA';
    }

    /**
     * {@inheritdoc}
     */
    public function getDefaultValueDeclarationSQL(array $column): string
    {
        if ($this->isSerialColumn($column)) {
            return '';
        }

        return parent::getDefaultValueDeclarationSQL($column);
    }

    public function supportsColumnCollation(): bool
    {
        return true;
    }

    public function getColumnCollationDeclarationSQL(string $collation): string
    {
        return 'COLLATE ' . $this->quoteSingleIdentifier($collation);
    }

    /**
     * {@inheritdoc}
     */
    public function getJsonTypeDeclarationSQL(array $column): string
    {
        if (! empty($column['jsonb'])) {
            return 'JSONB';
        }

        return 'JSON';
    }

    /**
     * @param mixed[] $column
     */
    private function isSerialColumn(array $column): bool
    {
        return isset($column['type'], $column['autoincrement'])
            && $column['autoincrement'] === true
            && $this->isNumericType($column['type']);
    }

    /**
     * Check whether the type of a column is changed in a way that invalidates the default value for the column
     */
    private function typeChangeBreaksDefaultValue(ColumnDiff $columnDiff): bool
    {
        if ($columnDiff->fromColumn === null) {
            return $columnDiff->hasChanged('type');
        }

        $oldTypeIsNumeric = $this->isNumericType($columnDiff->fromColumn->getType());
        $newTypeIsNumeric = $this->isNumericType($columnDiff->column->getType());

        // default should not be changed when switching between numeric types and the default comes from a sequence
        return $columnDiff->hasChanged('type')
            && ! ($oldTypeIsNumeric && $newTypeIsNumeric && $columnDiff->column->getAutoincrement());
    }

    private function isNumericType(Type $type): bool
    {
        return $type instanceof IntegerType || $type instanceof BigIntType;
    }

    private function getOldColumnComment(ColumnDiff $columnDiff): ?string
    {
        if ($columnDiff->fromColumn === null) {
            return null;
        }

        return $this->getColumnComment($columnDiff->fromColumn);
    }

    public function getListTableMetadataSQL(string $table, ?string $schema = null): string
    {
        if ($schema !== null) {
            $table = $schema . '.' . $table;
        }

        return sprintf(
            <<<'SQL'
SELECT obj_description(%s::regclass) AS table_comment;
SQL
            ,
            $this->quoteStringLiteral($table)
        );
    }
}<|MERGE_RESOLUTION|>--- conflicted
+++ resolved
@@ -170,16 +170,10 @@
         return 'SELECT datname FROM pg_database';
     }
 
-<<<<<<< HEAD
+    /**
+     * @deprecated Use {@link PostgreSQLSchemaManager::listSchemaNames()} instead.
+     */
     public function getListNamespacesSQL(): string
-=======
-    /**
-     * {@inheritDoc}
-     *
-     * @deprecated Use {@link PostgreSQLSchemaManager::listSchemaNames()} instead.
-     */
-    public function getListNamespacesSQL()
->>>>>>> b2befb0e
     {
         Deprecation::triggerIfCalledFromOutside(
             'doctrine/dbal',
@@ -1017,16 +1011,10 @@
         return true;
     }
 
-<<<<<<< HEAD
+    /**
+     * @deprecated Implement {@link createReservedKeywordsList()} instead.
+     */
     protected function getReservedKeywordsClass(): string
-=======
-    /**
-     * {@inheritDoc}
-     *
-     * @deprecated Implement {@link createReservedKeywordsList()} instead.
-     */
-    protected function getReservedKeywordsClass()
->>>>>>> b2befb0e
     {
         Deprecation::triggerIfCalledFromOutside(
             'doctrine/dbal',
