--- conflicted
+++ resolved
@@ -129,77 +129,23 @@
         return true;
     }
 
-<<<<<<< HEAD
+    /**
+     * @internal The method should be only used from within the {@see AbstractPlatform} class hierarchy.
+     */
     public function supportsPartialIndexes(): bool
-=======
-    /**
-     * {@inheritdoc}
-     *
+    {
+        return true;
+    }
+
+    /**
      * @internal The method should be only used from within the {@see AbstractPlatform} class hierarchy.
      */
-    public function supportsPartialIndexes()
->>>>>>> c581ce57
+    public function supportsCommentOnStatement(): bool
     {
         return true;
     }
 
-    public function supportsCommentOnStatement(): bool
-    {
-        return true;
-    }
-
-<<<<<<< HEAD
     public function getListDatabasesSQL(): string
-=======
-    /**
-     * {@inheritdoc}
-     *
-     * @deprecated
-     */
-    public function getIdentitySequenceName($tableName, $columnName)
-    {
-        Deprecation::triggerIfCalledFromOutside(
-            'doctrine/dbal',
-            'https://github.com/doctrine/dbal/pull/5513',
-            '%s is deprecated.',
-            __METHOD__
-        );
-
-        return $tableName . '_' . $columnName . '_seq';
-    }
-
-    /**
-     * {@inheritDoc}
-     *
-     * @internal The method should be only used from within the {@see AbstractPlatform} class hierarchy.
-     */
-    public function supportsCommentOnStatement()
-    {
-        return true;
-    }
-
-    /**
-     * {@inheritDoc}
-     *
-     * @deprecated
-     */
-    public function hasNativeGuidType()
-    {
-        Deprecation::triggerIfCalledFromOutside(
-            'doctrine/dbal',
-            'https://github.com/doctrine/dbal/pull/5509',
-            '%s is deprecated.',
-            __METHOD__
-        );
-
-        return true;
-    }
-
-    /**
-     * {@inheritDoc}
-     */
-    public function getListDatabasesSQL()
->>>>>>> c581ce57
     {
         return 'SELECT datname FROM pg_database';
     }
@@ -247,56 +193,10 @@
         );
     }
 
-<<<<<<< HEAD
+    /**
+     * @internal The method should be only used from within the {@see AbstractPlatform} class hierarchy.
+     */
     public function getAdvancedForeignKeyOptionsSQL(ForeignKeyConstraint $foreignKey): string
-=======
-    /**
-     * @deprecated The SQL used for schema introspection is an implementation detail and should not be relied upon.
-     *
-     * {@inheritDoc}
-     */
-    public function getListTableColumnsSQL($table, $database = null)
-    {
-        return "SELECT
-                    a.attnum,
-                    quote_ident(a.attname) AS field,
-                    t.typname AS type,
-                    format_type(a.atttypid, a.atttypmod) AS complete_type,
-                    (SELECT tc.collcollate FROM pg_catalog.pg_collation tc WHERE tc.oid = a.attcollation) AS collation,
-                    (SELECT t1.typname FROM pg_catalog.pg_type t1 WHERE t1.oid = t.typbasetype) AS domain_type,
-                    (SELECT format_type(t2.typbasetype, t2.typtypmod) FROM
-                      pg_catalog.pg_type t2 WHERE t2.typtype = 'd' AND t2.oid = a.atttypid) AS domain_complete_type,
-                    a.attnotnull AS isnotnull,
-                    (SELECT 't'
-                     FROM pg_index
-                     WHERE c.oid = pg_index.indrelid
-                        AND pg_index.indkey[0] = a.attnum
-                        AND pg_index.indisprimary = 't'
-                    ) AS pri,
-                    (SELECT pg_get_expr(adbin, adrelid)
-                     FROM pg_attrdef
-                     WHERE c.oid = pg_attrdef.adrelid
-                        AND pg_attrdef.adnum=a.attnum
-                    ) AS default,
-                    (SELECT pg_description.description
-                        FROM pg_description WHERE pg_description.objoid = c.oid AND a.attnum = pg_description.objsubid
-                    ) AS comment
-                    FROM pg_attribute a, pg_class c, pg_type t, pg_namespace n
-                    WHERE " . $this->getTableWhereClause($table, 'c', 'n') . '
-                        AND a.attnum > 0
-                        AND a.attrelid = c.oid
-                        AND a.atttypid = t.oid
-                        AND n.oid = c.relnamespace
-                    ORDER BY a.attnum';
-    }
-
-    /**
-     * {@inheritDoc}
-     *
-     * @internal The method should be only used from within the {@see AbstractPlatform} class hierarchy.
-     */
-    public function getAdvancedForeignKeyOptionsSQL(ForeignKeyConstraint $foreignKey)
->>>>>>> c581ce57
     {
         $query = '';
 
@@ -510,33 +410,7 @@
         return ['ALTER INDEX ' . $oldIndexName . ' RENAME TO ' . $index->getQuotedName($this)];
     }
 
-<<<<<<< HEAD
     public function getCreateSequenceSQL(Sequence $sequence): string
-=======
-    /**
-     * {@inheritdoc}
-     *
-     * @internal The method should be only used from within the {@see AbstractPlatform} class hierarchy.
-     */
-    public function getCommentOnColumnSQL($tableName, $columnName, $comment)
-    {
-        $tableName  = new Identifier($tableName);
-        $columnName = new Identifier($columnName);
-        $comment    = $comment === null ? 'NULL' : $this->quoteStringLiteral($comment);
-
-        return sprintf(
-            'COMMENT ON COLUMN %s.%s IS %s',
-            $tableName->getQuotedName($this),
-            $columnName->getQuotedName($this),
-            $comment
-        );
-    }
-
-    /**
-     * {@inheritDoc}
-     */
-    public function getCreateSequenceSQL(Sequence $sequence)
->>>>>>> c581ce57
     {
         return 'CREATE SEQUENCE ' . $sequence->getQuotedName($this) .
             ' INCREMENT BY ' . $sequence->getAllocationSize() .
@@ -954,30 +828,18 @@
         return parent::getDefaultValueDeclarationSQL($column);
     }
 
-<<<<<<< HEAD
+    /**
+     * @internal The method should be only used from within the {@see AbstractPlatform} class hierarchy.
+     */
     public function supportsColumnCollation(): bool
-=======
-    /**
-     * {@inheritdoc}
-     *
+    {
+        return true;
+    }
+
+    /**
      * @internal The method should be only used from within the {@see AbstractPlatform} class hierarchy.
      */
-    public function supportsColumnCollation()
->>>>>>> c581ce57
-    {
-        return true;
-    }
-
-<<<<<<< HEAD
     public function getColumnCollationDeclarationSQL(string $collation): string
-=======
-    /**
-     * {@inheritdoc}
-     *
-     * @internal The method should be only used from within the {@see AbstractPlatform} class hierarchy.
-     */
-    public function getColumnCollationDeclarationSQL($collation)
->>>>>>> c581ce57
     {
         return 'COLLATE ' . $this->quoteSingleIdentifier($collation);
     }
