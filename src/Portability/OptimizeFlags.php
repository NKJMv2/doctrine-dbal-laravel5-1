<?php

declare(strict_types=1);

namespace Doctrine\DBAL\Portability;

use Doctrine\DBAL\Platforms\AbstractPlatform;
use Doctrine\DBAL\Platforms\DB2Platform;
use Doctrine\DBAL\Platforms\OraclePlatform;
use Doctrine\DBAL\Platforms\PostgreSQLPlatform;
use Doctrine\DBAL\Platforms\SqlitePlatform;
use Doctrine\DBAL\Platforms\SQLServerPlatform;

final class OptimizeFlags
{
    /**
     * Platform-specific portability flags that need to be excluded from the user-provided mode
     * since the platform already operates in this mode to avoid unnecessary conversion overhead.
     *
     * @var array<string,int>
     */
<<<<<<< HEAD
    private static array $platforms = [
        DB2Platform::class           => 0,
        OraclePlatform::class        => Connection::PORTABILITY_EMPTY_TO_NULL,
        PostgreSQL94Platform::class  => 0,
        SqlitePlatform::class        => 0,
        SQLServer2012Platform::class => 0,
=======
    private static $platforms = [
        DB2Platform::class        => 0,
        OraclePlatform::class     => Connection::PORTABILITY_EMPTY_TO_NULL,
        PostgreSQLPlatform::class => 0,
        SqlitePlatform::class     => 0,
        SQLServerPlatform::class  => 0,
>>>>>>> d04d0d6a
    ];

    public function __invoke(AbstractPlatform $platform, int $flags): int
    {
        foreach (self::$platforms as $class => $mask) {
            if ($platform instanceof $class) {
                $flags &= ~$mask;

                break;
            }
        }

        return $flags;
    }
}<|MERGE_RESOLUTION|>--- conflicted
+++ resolved
@@ -19,21 +19,12 @@
      *
      * @var array<string,int>
      */
-<<<<<<< HEAD
     private static array $platforms = [
-        DB2Platform::class           => 0,
-        OraclePlatform::class        => Connection::PORTABILITY_EMPTY_TO_NULL,
-        PostgreSQL94Platform::class  => 0,
-        SqlitePlatform::class        => 0,
-        SQLServer2012Platform::class => 0,
-=======
-    private static $platforms = [
         DB2Platform::class        => 0,
         OraclePlatform::class     => Connection::PORTABILITY_EMPTY_TO_NULL,
         PostgreSQLPlatform::class => 0,
         SqlitePlatform::class     => 0,
         SQLServerPlatform::class  => 0,
->>>>>>> d04d0d6a
     ];
 
     public function __invoke(AbstractPlatform $platform, int $flags): int
