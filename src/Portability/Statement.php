<?php

declare(strict_types=1);

namespace Doctrine\DBAL\Portability;

use Doctrine\DBAL\Driver\ResultStatement;
use Doctrine\DBAL\Driver\Statement as DriverStatement;
use Doctrine\DBAL\Driver\StatementIterator;
use Doctrine\DBAL\FetchMode;
use Doctrine\DBAL\ParameterType;
use IteratorAggregate;
use function array_change_key_case;
use function assert;
use function is_string;
use function rtrim;

/**
 * Portability wrapper for a Statement.
 */
final class Statement implements IteratorAggregate, DriverStatement
{
    /** @var int */
    private $portability;

    /** @var DriverStatement|ResultStatement */
    private $stmt;

    /** @var int|null */
    private $case;

    /** @var int */
    private $defaultFetchMode = FetchMode::MIXED;

    /**
     * Wraps <tt>Statement</tt> and applies portability measures.
     *
     * @param DriverStatement|ResultStatement $stmt
     */
    public function __construct($stmt, Connection $conn)
    {
        $this->stmt        = $stmt;
        $this->portability = $conn->getPortability();
        $this->case        = $conn->getFetchCase();
    }

    /**
     * {@inheritdoc}
     */
    public function bindParam($param, &$variable, int $type = ParameterType::STRING, ?int $length = null) : void
    {
        assert($this->stmt instanceof DriverStatement);

        $this->stmt->bindParam($param, $variable, $type, $length);
    }

    /**
     * {@inheritdoc}
     */
    public function bindValue($param, $value, int $type = ParameterType::STRING) : void
    {
        assert($this->stmt instanceof DriverStatement);

        $this->stmt->bindValue($param, $value, $type);
    }

    public function closeCursor() : void
    {
        $this->stmt->closeCursor();
    }

    public function columnCount() : int
    {
        return $this->stmt->columnCount();
    }

    /**
     * {@inheritdoc}
     *
     * @deprecated The error information is available via exceptions.
     */
    public function execute(?array $params = null) : void
    {
        assert($this->stmt instanceof DriverStatement);

        $this->stmt->execute($params);
    }

<<<<<<< HEAD
    public function setFetchMode(int $fetchMode) : void
=======
    /**
     * {@inheritdoc}
     *
     * @deprecated The error information is available via exceptions.
     */
    public function errorInfo()
    {
        assert($this->stmt instanceof DriverStatement);

        return $this->stmt->errorInfo();
    }

    /**
     * {@inheritdoc}
     */
    public function execute($params = null)
    {
        assert($this->stmt instanceof DriverStatement);

        return $this->stmt->execute($params);
    }

    /**
     * {@inheritdoc}
     */
    public function setFetchMode($fetchMode)
>>>>>>> 54a6f7b3
    {
        $this->defaultFetchMode = $fetchMode;

        $this->stmt->setFetchMode($fetchMode);
    }

    /**
     * {@inheritdoc}
     */
    public function getIterator()
    {
        return new StatementIterator($this);
    }

    /**
     * {@inheritdoc}
     */
    public function fetch(?int $fetchMode = null)
    {
        $fetchMode = $fetchMode ?? $this->defaultFetchMode;

        $row = $this->stmt->fetch($fetchMode);

        $iterateRow = ($this->portability & (Connection::PORTABILITY_EMPTY_TO_NULL|Connection::PORTABILITY_RTRIM)) !== 0;
        $fixCase    = $this->case !== null
            && ($fetchMode === FetchMode::ASSOCIATIVE || $fetchMode === FetchMode::MIXED)
            && ($this->portability & Connection::PORTABILITY_FIX_CASE) !== 0;

        $row = $this->fixRow($row, $iterateRow, $fixCase);

        return $row;
    }

    /**
     * {@inheritdoc}
     */
    public function fetchAll(?int $fetchMode = null) : array
    {
        $fetchMode = $fetchMode ?? $this->defaultFetchMode;

        $rows = $this->stmt->fetchAll($fetchMode);

        $iterateRow = ($this->portability & (Connection::PORTABILITY_EMPTY_TO_NULL|Connection::PORTABILITY_RTRIM)) !== 0;
        $fixCase    = $this->case !== null
            && ($fetchMode === FetchMode::ASSOCIATIVE || $fetchMode === FetchMode::MIXED)
            && ($this->portability & Connection::PORTABILITY_FIX_CASE) !== 0;

        if (! $iterateRow && ! $fixCase) {
            return $rows;
        }

        if ($fetchMode === FetchMode::COLUMN) {
            foreach ($rows as $num => $row) {
                $rows[$num] = [$row];
            }
        }

        foreach ($rows as $num => $row) {
            $rows[$num] = $this->fixRow($row, $iterateRow, $fixCase);
        }

        if ($fetchMode === FetchMode::COLUMN) {
            foreach ($rows as $num => $row) {
                $rows[$num] = $row[0];
            }
        }

        return $rows;
    }

    /**
     * {@inheritdoc}
     */
    public function fetchColumn()
    {
        $value = $this->stmt->fetchColumn();

        if (($this->portability & Connection::PORTABILITY_EMPTY_TO_NULL) !== 0 && $value === '') {
            $value = null;
        } elseif (($this->portability & Connection::PORTABILITY_RTRIM) !== 0 && is_string($value)) {
            $value = rtrim($value);
        }

        return $value;
    }

    public function rowCount() : int
    {
        assert($this->stmt instanceof DriverStatement);

        return $this->stmt->rowCount();
    }

    /**
     * @param mixed $row
     *
     * @return mixed
     */
    private function fixRow($row, bool $iterateRow, bool $fixCase)
    {
        if ($row === false) {
            return $row;
        }

        if ($fixCase) {
            assert($this->case !== null);
            $row = array_change_key_case($row, $this->case);
        }

        if ($iterateRow) {
            foreach ($row as $k => $v) {
                if (($this->portability & Connection::PORTABILITY_EMPTY_TO_NULL) !== 0 && $v === '') {
                    $row[$k] = null;
                } elseif (($this->portability & Connection::PORTABILITY_RTRIM) !== 0 && is_string($v)) {
                    $row[$k] = rtrim($v);
                }
            }
        }

        return $row;
    }
}<|MERGE_RESOLUTION|>--- conflicted
+++ resolved
@@ -86,36 +86,7 @@
         $this->stmt->execute($params);
     }
 
-<<<<<<< HEAD
     public function setFetchMode(int $fetchMode) : void
-=======
-    /**
-     * {@inheritdoc}
-     *
-     * @deprecated The error information is available via exceptions.
-     */
-    public function errorInfo()
-    {
-        assert($this->stmt instanceof DriverStatement);
-
-        return $this->stmt->errorInfo();
-    }
-
-    /**
-     * {@inheritdoc}
-     */
-    public function execute($params = null)
-    {
-        assert($this->stmt instanceof DriverStatement);
-
-        return $this->stmt->execute($params);
-    }
-
-    /**
-     * {@inheritdoc}
-     */
-    public function setFetchMode($fetchMode)
->>>>>>> 54a6f7b3
     {
         $this->defaultFetchMode = $fetchMode;
 
