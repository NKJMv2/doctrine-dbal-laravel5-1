--- conflicted
+++ resolved
@@ -15,11 +15,7 @@
 /**
  * Portability wrapper for a Statement.
  */
-<<<<<<< HEAD
-final class Statement implements IteratorAggregate, DriverStatement
-=======
-class Statement implements DriverStatement
->>>>>>> 74eca6ba
+final class Statement implements DriverStatement
 {
     /** @var int */
     private $portability;
@@ -75,21 +71,11 @@
     /**
      * {@inheritdoc}
      */
-<<<<<<< HEAD
     public function execute(?array $params = null) : void
     {
         assert($this->stmt instanceof DriverStatement);
 
         $this->stmt->execute($params);
-    }
-
-    public function setFetchMode(int $fetchMode) : void
-=======
-    public function execute($params = null)
-    {
-        assert($this->stmt instanceof DriverStatement);
-
-        return $this->stmt->execute($params);
     }
 
     /**
@@ -118,13 +104,9 @@
      * {@inheritdoc}
      */
     public function fetchOne()
->>>>>>> 74eca6ba
     {
         $value = $this->stmt->fetchOne();
 
-<<<<<<< HEAD
-        $this->stmt->setFetchMode($fetchMode);
-=======
         if (($this->portability & Connection::PORTABILITY_EMPTY_TO_NULL) !== 0 && $value === '') {
             $value = null;
         } elseif (($this->portability & Connection::PORTABILITY_RTRIM) !== 0 && is_string($value)) {
@@ -132,7 +114,6 @@
         }
 
         return $value;
->>>>>>> 74eca6ba
     }
 
     /**
@@ -150,11 +131,7 @@
     /**
      * {@inheritdoc}
      */
-<<<<<<< HEAD
-    public function fetch(?int $fetchMode = null)
-=======
     public function fetchAllAssociative() : array
->>>>>>> 74eca6ba
     {
         return $this->fixResultSet(
             $this->stmt->fetchAllAssociative(),
@@ -193,11 +170,7 @@
      *
      * @return array<int,mixed>
      */
-<<<<<<< HEAD
-    public function fetchAll(?int $fetchMode = null) : array
-=======
     private function fixResultSet(array $resultSet, bool $fixCase, bool $isArray) : array
->>>>>>> 74eca6ba
     {
         $iterateRow = ($this->portability & (Connection::PORTABILITY_EMPTY_TO_NULL|Connection::PORTABILITY_RTRIM)) !== 0;
         $fixCase    = $fixCase && $this->case !== null && ($this->portability & Connection::PORTABILITY_FIX_CASE) !== 0;
@@ -223,22 +196,6 @@
         }
 
         return $resultSet;
-    }
-
-    /**
-     * {@inheritdoc}
-     */
-    public function fetchColumn()
-    {
-        $value = $this->stmt->fetchColumn();
-
-        if (($this->portability & Connection::PORTABILITY_EMPTY_TO_NULL) !== 0 && $value === '') {
-            $value = null;
-        } elseif (($this->portability & Connection::PORTABILITY_RTRIM) !== 0 && is_string($value)) {
-            $value = rtrim($value);
-        }
-
-        return $value;
     }
 
     public function rowCount() : int
@@ -276,14 +233,4 @@
 
         return $row;
     }
-<<<<<<< HEAD
-=======
-
-    public function rowCount() : int
-    {
-        assert($this->stmt instanceof DriverStatement);
-
-        return $this->stmt->rowCount();
-    }
->>>>>>> 74eca6ba
 }