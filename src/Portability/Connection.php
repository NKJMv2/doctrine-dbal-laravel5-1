--- conflicted
+++ resolved
@@ -93,22 +93,13 @@
     /**
      * {@inheritdoc}
      */
-<<<<<<< HEAD
     public function executeQuery(
         string $query,
         array $params = [],
         array $types = [],
         ?QueryCacheProfile $qcp = null
     ) : ResultStatement {
-        $stmt = new Statement(parent::executeQuery($query, $params, $types, $qcp), $this);
-        $stmt->setFetchMode($this->defaultFetchMode);
-
-        return $stmt;
-=======
-    public function executeQuery(string $query, array $params = [], $types = [], ?QueryCacheProfile $qcp = null) : ResultStatement
-    {
         return new Statement(parent::executeQuery($query, $params, $types, $qcp), $this);
->>>>>>> 74eca6ba
     }
 
     public function prepare(string $sql) : DriverStatement
