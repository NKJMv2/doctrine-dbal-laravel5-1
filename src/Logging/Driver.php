--- conflicted
+++ resolved
@@ -5,28 +5,12 @@
 namespace Doctrine\DBAL\Logging;
 
 use Doctrine\DBAL\Driver as DriverInterface;
-<<<<<<< HEAD
-use Doctrine\DBAL\Driver\API\ExceptionConverter;
-use Doctrine\DBAL\Driver\Connection as DriverConnection;
-use Doctrine\DBAL\Platforms\AbstractPlatform;
-use Doctrine\DBAL\Schema\AbstractSchemaManager;
-use Doctrine\DBAL\ServerVersionProvider;
-use Psr\Log\LoggerInterface;
-
-final class Driver implements DriverInterface
-{
-    private DriverInterface $driver;
-
-    private LoggerInterface $logger;
-=======
 use Doctrine\DBAL\Driver\Middleware\AbstractDriverMiddleware;
 use Psr\Log\LoggerInterface;
 
 final class Driver extends AbstractDriverMiddleware
 {
-    /** @var LoggerInterface */
-    private $logger;
->>>>>>> 906dc83a
+    private LoggerInterface $logger;
 
     /**
      * @internal This driver can be only instantiated by its middleware.
@@ -41,7 +25,7 @@
     /**
      * {@inheritDoc}
      */
-    public function connect(array $params): DriverConnection
+    public function connect(array $params): Connection
     {
         $this->logger->info('Connecting with parameters {params}', ['params' => $this->maskPassword($params)]);
 
@@ -51,24 +35,6 @@
         );
     }
 
-<<<<<<< HEAD
-    public function getDatabasePlatform(ServerVersionProvider $versionProvider): AbstractPlatform
-    {
-        return $this->driver->getDatabasePlatform($versionProvider);
-    }
-
-    public function getSchemaManager(DBALConnection $conn, AbstractPlatform $platform): AbstractSchemaManager
-    {
-        return $this->driver->getSchemaManager($conn, $platform);
-    }
-
-    public function getExceptionConverter(): ExceptionConverter
-    {
-        return $this->driver->getExceptionConverter();
-    }
-
-=======
->>>>>>> 906dc83a
     /**
      * @param array<string,mixed> $params Connection parameters
      *
