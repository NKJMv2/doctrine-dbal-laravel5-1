<?php

declare(strict_types=1);

namespace Doctrine\DBAL;

use Doctrine\Common\Cache\Cache;
use Doctrine\DBAL\Driver\Middleware;
use Doctrine\DBAL\Logging\NullLogger;
use Doctrine\DBAL\Logging\SQLLogger;

/**
 * Configuration container for the Doctrine DBAL.
 */
class Configuration
{
    /** @var Middleware[] */
    private $middlewares = [];

    /**
     * The SQL logger in use. If null, SQL logging is disabled.
     *
     * @var SQLLogger|null
     */
    protected $sqlLogger;

    /**
<<<<<<< HEAD
     * Sets the SQL logger to use.
     */
    public function setSQLLogger(?SQLLogger $logger): void
=======
     * The cache driver implementation that is used for query result caching.
     *
     * @var Cache|null
     */
    protected $resultCacheImpl;

    /**
     * The callable to use to filter schema assets.
     *
     * @var callable|null
     */
    protected $schemaAssetsFilter;

    /**
     * The default auto-commit mode for connections.
     *
     * @var bool
     */
    protected $autoCommit = true;

    /**
     * Sets the SQL logger to use. Defaults to NULL which means SQL logging is disabled.
     */
    public function setSQLLogger(?SQLLogger $logger = null): void
>>>>>>> bd5fc0d7
    {
        $this->sqlLogger = $logger;
    }

    /**
     * Gets the SQL logger that is used.
     */
<<<<<<< HEAD
    public function getSQLLogger(): SQLLogger
    {
        return $this->_attributes['sqlLogger'] ?? $this->_attributes['sqlLogger'] = new NullLogger();
=======
    public function getSQLLogger(): ?SQLLogger
    {
        return $this->sqlLogger;
>>>>>>> bd5fc0d7
    }

    /**
     * Gets the cache driver implementation that is used for query result caching.
     */
    public function getResultCacheImpl(): ?Cache
    {
        return $this->resultCacheImpl;
    }

    /**
     * Sets the cache driver implementation that is used for query result caching.
     */
    public function setResultCacheImpl(Cache $cacheImpl): void
    {
        $this->resultCacheImpl = $cacheImpl;
    }

    /**
     * Sets the callable to use to filter schema assets.
     */
    public function setSchemaAssetsFilter(?callable $callable = null): void
    {
        $this->schemaAssetsFilter = $callable;
    }

    /**
     * Returns the callable to use to filter schema assets.
     */
    public function getSchemaAssetsFilter(): ?callable
    {
        return $this->schemaAssetsFilter;
    }

    /**
     * Sets the default auto-commit mode for connections.
     *
     * If a connection is in auto-commit mode, then all its SQL statements will be executed and committed as individual
     * transactions. Otherwise, its SQL statements are grouped into transactions that are terminated by a call to either
     * the method commit or the method rollback. By default, new connections are in auto-commit mode.
     *
     * @see getAutoCommit
     *
<<<<<<< HEAD
     * @param bool $autoCommit True to enable auto-commit mode; false to disable it.
     */
    public function setAutoCommit(bool $autoCommit): void
    {
        $this->_attributes['autoCommit'] = $autoCommit;
=======
     * @param bool $autoCommit True to enable auto-commit mode; false to disable it
     */
    public function setAutoCommit(bool $autoCommit): void
    {
        $this->autoCommit = $autoCommit;
>>>>>>> bd5fc0d7
    }

    /**
     * Returns the default auto-commit mode for connections.
     *
     * @see    setAutoCommit
     *
     * @return bool True if auto-commit mode is enabled by default for connections, false otherwise.
     */
    public function getAutoCommit(): bool
    {
        return $this->autoCommit;
    }

    /**
     * @param Middleware[] $middlewares
     *
     * @return $this
     */
    public function setMiddlewares(array $middlewares): self
    {
        $this->middlewares = $middlewares;

        return $this;
    }

    /**
     * @return Middleware[]
     */
    public function getMiddlewares(): array
    {
        return $this->middlewares;
    }
}<|MERGE_RESOLUTION|>--- conflicted
+++ resolved
@@ -25,11 +25,6 @@
     protected $sqlLogger;
 
     /**
-<<<<<<< HEAD
-     * Sets the SQL logger to use.
-     */
-    public function setSQLLogger(?SQLLogger $logger): void
-=======
      * The cache driver implementation that is used for query result caching.
      *
      * @var Cache|null
@@ -51,10 +46,9 @@
     protected $autoCommit = true;
 
     /**
-     * Sets the SQL logger to use. Defaults to NULL which means SQL logging is disabled.
+     * Sets the SQL logger to use.
      */
-    public function setSQLLogger(?SQLLogger $logger = null): void
->>>>>>> bd5fc0d7
+    public function setSQLLogger(?SQLLogger $logger): void
     {
         $this->sqlLogger = $logger;
     }
@@ -62,15 +56,9 @@
     /**
      * Gets the SQL logger that is used.
      */
-<<<<<<< HEAD
     public function getSQLLogger(): SQLLogger
     {
-        return $this->_attributes['sqlLogger'] ?? $this->_attributes['sqlLogger'] = new NullLogger();
-=======
-    public function getSQLLogger(): ?SQLLogger
-    {
-        return $this->sqlLogger;
->>>>>>> bd5fc0d7
+        return $this->sqlLogger ?? $this->sqlLogger = new NullLogger();
     }
 
     /**
@@ -114,19 +102,11 @@
      *
      * @see getAutoCommit
      *
-<<<<<<< HEAD
-     * @param bool $autoCommit True to enable auto-commit mode; false to disable it.
-     */
-    public function setAutoCommit(bool $autoCommit): void
-    {
-        $this->_attributes['autoCommit'] = $autoCommit;
-=======
      * @param bool $autoCommit True to enable auto-commit mode; false to disable it
      */
     public function setAutoCommit(bool $autoCommit): void
     {
         $this->autoCommit = $autoCommit;
->>>>>>> bd5fc0d7
     }
 
     /**
