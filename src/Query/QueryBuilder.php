<?php

declare(strict_types=1);

namespace Doctrine\DBAL\Query;

use Doctrine\DBAL\Connection;
use Doctrine\DBAL\DBALException;
use Doctrine\DBAL\Driver\Result;
use Doctrine\DBAL\ParameterType;
use Doctrine\DBAL\Query\Exception\NonUniqueAlias;
use Doctrine\DBAL\Query\Exception\UnknownAlias;
use Doctrine\DBAL\Query\Expression\CompositeExpression;
use Doctrine\DBAL\Query\Expression\ExpressionBuilder;
use Doctrine\DBAL\Statement;

use function array_key_exists;
use function array_keys;
use function array_merge;
use function array_unshift;
use function count;
use function implode;
use function is_object;
use function substr;

/**
 * QueryBuilder class is responsible to dynamically create SQL queries.
 *
 * Important: Verify that every feature you use will work with your database vendor.
 * SQL Query Builder does not attempt to validate the generated SQL at all.
 *
 * The query builder does no validation whatsoever if certain features even work with the
 * underlying database vendor. Limit queries and joins are NOT applied to UPDATE and DELETE statements
 * even if some vendors such as MySQL support it.
 */
class QueryBuilder
{
    /*
     * The query types.
     */
    public const SELECT = 0;
    public const DELETE = 1;
    public const UPDATE = 2;
    public const INSERT = 3;

    /*
     * The builder states.
     */
    public const STATE_DIRTY = 0;
    public const STATE_CLEAN = 1;

    /**
     * The DBAL Connection.
     *
     * @var Connection
     */
    private $connection;

    /**
     * The complete SQL string for this query.
     *
     * @var string
     */
    private $sql;

    /**
     * The query parameters.
     *
     * @var array<int, mixed>|array<string, mixed>
     */
    private $params = [];

    /**
     * The parameter type map of this query.
     *
     * @var array<int, mixed>|array<string, mixed>
     */
    private $paramTypes = [];

    /**
     * The type of query this is. Can be select, update or delete.
     *
     * @var int
     */
    private $type = self::SELECT;

    /**
     * The state of the query object. Can be dirty or clean.
     *
     * @var int
     */
    private $state = self::STATE_CLEAN;

    /**
     * The index of the first result to retrieve.
     *
     * @var int
     */
    private $firstResult = 0;

    /**
     * The maximum number of results to retrieve or NULL to retrieve all results.
     *
     * @var int|null
     */
    private $maxResults;

    /**
     * The counter of bound parameters used with {@see bindValue).
     *
     * @var int
     */
    private $boundCounter = 0;

    /**
     * The SELECT parts of the query.
     *
     * @var string[]
     */
    private $select = [];

    /**
     * Whether this is a SELECT DISTINCT query.
     *
     * @var bool
     */
    private $distinct = false;

    /**
     * The FROM parts of a SELECT query.
     *
     * @var From[]
     */
    private $from = [];

    /**
     * The table name for an INSERT, UPDATE or DELETE query.
     *
     * @var string|null
     */
    private $table;

    /**
     * The list of joins, indexed by from alias.
     *
     * @var array<string, Join[]>
     */
    private $join = [];

    /**
     * The SET parts of an UPDATE query.
     *
     * @var string[]
     */
    private $set = [];

    /**
     * The WHERE part of a SELECT, UPDATE or DELETE query.
     *
     * @var string|CompositeExpression|null
     */
    private $where;

    /**
     * The GROUP BY part of a SELECT query.
     *
     * @var string[]
     */
    private $groupBy = [];

    /**
     * The HAVING part of a SELECT query.
     *
     * @var string|CompositeExpression|null
     */
    private $having;

    /**
     * The ORDER BY parts of a SELECT query.
     *
     * @var string[]
     */
    private $orderBy = [];

    /**
     * The values of an INSERT query.
     *
     * @var array<string, mixed>
     */
    private $values = [];

    /**
     * Initializes a new <tt>QueryBuilder</tt>.
     *
     * @param Connection $connection The DBAL Connection.
     */
    public function __construct(Connection $connection)
    {
        $this->connection = $connection;
    }

    /**
     * Gets an ExpressionBuilder used for object-oriented construction of query expressions.
     * This producer method is intended for convenient inline usage. Example:
     *
     * <code>
     *     $qb = $conn->createQueryBuilder()
     *         ->select('u')
     *         ->from('users', 'u')
     *         ->where($qb->expr()->eq('u.id', 1));
     * </code>
     *
     * For more complex expression construction, consider storing the expression
     * builder object in a local variable.
     */
    public function expr(): ExpressionBuilder
    {
        return $this->connection->getExpressionBuilder();
    }

    /**
     * Gets the type of the currently built query.
     */
    public function getType(): int
    {
        return $this->type;
    }

    /**
     * Gets the associated DBAL Connection for this query builder.
     */
    public function getConnection(): Connection
    {
        return $this->connection;
    }

    /**
     * Gets the state of this query builder instance.
     *
     * @return int Either QueryBuilder::STATE_DIRTY or QueryBuilder::STATE_CLEAN.
     */
    public function getState(): int
    {
        return $this->state;
    }

    /**
     * Executes this query using the bound parameters and their types.
     *
     * @return Result|int
     *
     * @throws DBALException
     */
    public function execute()
    {
        if ($this->type === self::SELECT) {
            return $this->connection->executeQuery($this->getSQL(), $this->params, $this->paramTypes);
        }

        return $this->connection->executeStatement($this->getSQL(), $this->params, $this->paramTypes);
    }

    /**
     * Gets the complete SQL string formed by the current specifications of this QueryBuilder.
     *
     * <code>
     *     $qb = $em->createQueryBuilder()
     *         ->select('u')
     *         ->from('User', 'u')
     *     echo $qb->getSQL(); // SELECT u FROM User u
     * </code>
     *
     * @return string The SQL query string.
     *
     * @throws QueryException If the object doesn't represent a valid query in its current state.
     */
    public function getSQL(): string
    {
        if ($this->sql !== null && $this->state === self::STATE_CLEAN) {
            return $this->sql;
        }

        switch ($this->type) {
            case self::INSERT:
                $sql = $this->getSQLForInsert();
                break;

            case self::DELETE:
                $sql = $this->getSQLForDelete();
                break;

            case self::UPDATE:
                $sql = $this->getSQLForUpdate();
                break;

            case self::SELECT:
            default:
                $sql = $this->getSQLForSelect();
                break;
        }

        $this->state = self::STATE_CLEAN;
        $this->sql   = $sql;

        return $sql;
    }

    /**
     * Sets a query parameter for the query being constructed.
     *
     * <code>
     *     $qb = $conn->createQueryBuilder()
     *         ->select('u')
     *         ->from('users', 'u')
     *         ->where('u.id = :user_id')
     *         ->setParameter(':user_id', 1);
     * </code>
     *
     * @param string|int      $key   The parameter position or name.
     * @param mixed           $value The parameter value.
     * @param string|int|null $type  One of the {@link ParameterType} constants.
     *
     * @return $this This QueryBuilder instance.
     */
    public function setParameter($key, $value, $type = null): self
    {
        if ($type !== null) {
            $this->paramTypes[$key] = $type;
        }

        $this->params[$key] = $value;

        return $this;
    }

    /**
     * Sets a collection of query parameters for the query being constructed.
     *
     * <code>
     *     $qb = $conn->createQueryBuilder()
     *         ->select('u')
     *         ->from('users', 'u')
     *         ->where('u.id = :user_id1 OR u.id = :user_id2')
     *         ->setParameters(array(
     *             ':user_id1' => 1,
     *             ':user_id2' => 2
     *         ));
     * </code>
     *
     * @param array<int, mixed>|array<string, mixed> $params The query parameters to set.
     * @param array<int, mixed>|array<string, mixed> $types  The query parameters types to set.
     *
     * @return $this This QueryBuilder instance.
     */
    public function setParameters(array $params, array $types = []): self
    {
        $this->paramTypes = $types;
        $this->params     = $params;

        return $this;
    }

    /**
     * Gets all defined query parameters for the query being constructed indexed by parameter index or name.
     *
     * @return array<string|int, mixed> The currently defined query parameters indexed by parameter index or name.
     */
    public function getParameters(): array
    {
        return $this->params;
    }

    /**
     * Gets a (previously set) query parameter of the query being constructed.
     *
     * @param string|int $key The key (index or name) of the bound parameter.
     *
     * @return mixed The value of the bound parameter.
     */
    public function getParameter($key)
    {
        return $this->params[$key] ?? null;
    }

    /**
     * Gets all defined query parameter types for the query being constructed indexed by parameter index or name.
     *
     * @return array<string|int, mixed> The currently defined query parameter types indexed by parameter index or name.
     */
    public function getParameterTypes(): array
    {
        return $this->paramTypes;
    }

    /**
     * Gets a (previously set) query parameter type of the query being constructed.
     *
     * @param string|int $key The key (index or name) of the bound parameter type.
     *
     * @return mixed The value of the bound parameter type.
     */
    public function getParameterType($key)
    {
        return $this->paramTypes[$key] ?? null;
    }

    /**
     * Sets the position of the first result to retrieve (the "offset").
     *
     * @param int $firstResult The first result to return.
     *
     * @return $this This QueryBuilder instance.
     */
    public function setFirstResult(int $firstResult): self
    {
        $this->state       = self::STATE_DIRTY;
        $this->firstResult = $firstResult;

        return $this;
    }

    /**
     * Gets the position of the first result the query object was set to retrieve (the "offset").
     *
     * @return int The position of the first result.
     */
    public function getFirstResult(): int
    {
        return $this->firstResult;
    }

    /**
     * Sets the maximum number of results to retrieve (the "limit").
     *
     * @param int|null $maxResults The maximum number of results to retrieve or NULL to retrieve all results.
     *
     * @return $this This QueryBuilder instance.
     */
    public function setMaxResults(?int $maxResults): self
    {
        $this->state      = self::STATE_DIRTY;
        $this->maxResults = $maxResults;

        return $this;
    }

    /**
     * Gets the maximum number of results the query object was set to retrieve (the "limit").
     * Returns NULL if all results will be returned.
     *
     * @return int|null The maximum number of results.
     */
    public function getMaxResults(): ?int
    {
        return $this->maxResults;
    }

    /**
<<<<<<< HEAD
=======
     * Either appends to or replaces a single, generic query part.
     *
     * The available parts are: 'select', 'from', 'set', 'where',
     * 'groupBy', 'having' and 'orderBy'.
     *
     * @param string $sqlPartName
     * @param mixed  $sqlPart
     * @param bool   $append
     *
     * @return $this This QueryBuilder instance.
     */
    public function add($sqlPartName, $sqlPart, $append = false)
    {
        $isArray    = is_array($sqlPart);
        $isMultiple = is_array($this->sqlParts[$sqlPartName]);

        if ($isMultiple && ! $isArray) {
            $sqlPart = [$sqlPart];
        }

        $this->state = self::STATE_DIRTY;

        if ($append) {
            if (
                $sqlPartName === 'orderBy'
                || $sqlPartName === 'groupBy'
                || $sqlPartName === 'select'
                || $sqlPartName === 'set'
            ) {
                foreach ($sqlPart as $part) {
                    $this->sqlParts[$sqlPartName][] = $part;
                }
            } elseif ($isArray && is_array($sqlPart[key($sqlPart)])) {
                $key                                  = key($sqlPart);
                $this->sqlParts[$sqlPartName][$key][] = $sqlPart[$key];
            } elseif ($isMultiple) {
                $this->sqlParts[$sqlPartName][] = $sqlPart;
            } else {
                $this->sqlParts[$sqlPartName] = $sqlPart;
            }

            return $this;
        }

        $this->sqlParts[$sqlPartName] = $sqlPart;

        return $this;
    }

    /**
>>>>>>> 95b40a13
     * Specifies an item that is to be returned in the query result.
     * Replaces any previously specified selections, if any.
     *
     * <code>
     *     $qb = $conn->createQueryBuilder()
     *         ->select('u.id', 'p.id')
     *         ->from('users', 'u')
     *         ->leftJoin('u', 'phonenumbers', 'p', 'u.id = p.user_id');
     * </code>
     *
     * @param string ...$expressions The selection expressions.
     *
     * @return $this This QueryBuilder instance.
     */
    public function select(string ...$expressions): self
    {
        $this->type = self::SELECT;

        if (count($expressions) < 1) {
            return $this;
        }

        $this->select = $expressions;

        $this->state = self::STATE_DIRTY;

        return $this;
    }

    /**
     * Adds DISTINCT to the query.
     *
     * <code>
     *     $qb = $conn->createQueryBuilder()
     *         ->select('u.id')
     *         ->distinct()
     *         ->from('users', 'u')
     * </code>
     *
     * @return $this This QueryBuilder instance.
     */
    public function distinct(): self
    {
        $this->distinct = true;

        $this->state = self::STATE_DIRTY;

        return $this;
    }

    /**
     * Adds an item that is to be returned in the query result.
     *
     * <code>
     *     $qb = $conn->createQueryBuilder()
     *         ->select('u.id')
     *         ->addSelect('p.id')
     *         ->from('users', 'u')
     *         ->leftJoin('u', 'phonenumbers', 'u.id = p.user_id');
     * </code>
     *
     * @param string $expression     The selection expression.
     * @param string ...$expressions Additional selection expressions.
     *
     * @return $this This QueryBuilder instance.
     */
    public function addSelect(string $expression, string ...$expressions): self
    {
        $this->type = self::SELECT;

        $this->select = array_merge($this->select, [$expression], $expressions);

        $this->state = self::STATE_DIRTY;

        return $this;
    }

    /**
     * Turns the query being built into a bulk delete query that ranges over
     * a certain table.
     *
     * <code>
     *     $qb = $conn->createQueryBuilder()
     *         ->delete('users', 'u')
     *         ->where('u.id = :user_id')
     *         ->setParameter(':user_id', 1);
     * </code>
     *
     * @param string $table The table whose rows are subject to the deletion.
     *
     * @return $this This QueryBuilder instance.
     */
    public function delete(string $table): self
    {
        $this->type = self::DELETE;

        $this->table = $table;

        $this->state = self::STATE_DIRTY;

        return $this;
    }

    /**
     * Turns the query being built into a bulk update query that ranges over
     * a certain table
     *
     * <code>
     *     $qb = $conn->createQueryBuilder()
     *         ->update('counters', 'c')
     *         ->set('c.value', 'c.value + 1')
     *         ->where('c.id = ?');
     * </code>
     *
     * @param string $table The table whose rows are subject to the update.
     *
     * @return $this This QueryBuilder instance.
     */
    public function update(string $table): self
    {
        $this->type = self::UPDATE;

        $this->table = $table;

        $this->state = self::STATE_DIRTY;

        return $this;
    }

    /**
     * Turns the query being built into an insert query that inserts into
     * a certain table
     *
     * <code>
     *     $qb = $conn->createQueryBuilder()
     *         ->insert('users')
     *         ->values(
     *             array(
     *                 'name' => '?',
     *                 'password' => '?'
     *             )
     *         );
     * </code>
     *
     * @param string $table The table into which the rows should be inserted.
     *
     * @return $this This QueryBuilder instance.
     */
    public function insert(string $table): self
    {
        $this->type = self::INSERT;

        $this->table = $table;

        $this->state = self::STATE_DIRTY;

        return $this;
    }

    /**
     * Creates and adds a query root corresponding to the table identified by the
     * given alias, forming a cartesian product with any existing query roots.
     *
     * <code>
     *     $qb = $conn->createQueryBuilder()
     *         ->select('u.id')
     *         ->from('users', 'u')
     * </code>
     *
     * @param string      $table The table.
     * @param string|null $alias The alias of the table.
     *
     * @return $this This QueryBuilder instance.
     */
    public function from(string $table, ?string $alias = null): self
    {
        $this->from[] = new From($table, $alias);

        $this->state = self::STATE_DIRTY;

        return $this;
    }

    /**
     * Creates and adds a join to the query.
     *
     * <code>
     *     $qb = $conn->createQueryBuilder()
     *         ->select('u.name')
     *         ->from('users', 'u')
     *         ->join('u', 'phonenumbers', 'p', 'p.is_primary = 1');
     * </code>
     *
     * @param string $fromAlias The alias that points to a from clause.
     * @param string $join      The table name to join.
     * @param string $alias     The alias of the join table.
     * @param string $condition The condition for the join.
     *
     * @return $this This QueryBuilder instance.
     */
    public function join(string $fromAlias, string $join, string $alias, ?string $condition = null): self
    {
        return $this->innerJoin($fromAlias, $join, $alias, $condition);
    }

    /**
     * Creates and adds a join to the query.
     *
     * <code>
     *     $qb = $conn->createQueryBuilder()
     *         ->select('u.name')
     *         ->from('users', 'u')
     *         ->innerJoin('u', 'phonenumbers', 'p', 'p.is_primary = 1');
     * </code>
     *
     * @param string $fromAlias The alias that points to a from clause.
     * @param string $join      The table name to join.
     * @param string $alias     The alias of the join table.
     * @param string $condition The condition for the join.
     *
     * @return $this This QueryBuilder instance.
     */
    public function innerJoin(string $fromAlias, string $join, string $alias, ?string $condition = null): self
    {
        $this->join[$fromAlias][] = Join::inner($join, $alias, $condition);

        $this->state = self::STATE_DIRTY;

        return $this;
    }

    /**
     * Creates and adds a left join to the query.
     *
     * <code>
     *     $qb = $conn->createQueryBuilder()
     *         ->select('u.name')
     *         ->from('users', 'u')
     *         ->leftJoin('u', 'phonenumbers', 'p', 'p.is_primary = 1');
     * </code>
     *
     * @param string $fromAlias The alias that points to a from clause.
     * @param string $join      The table name to join.
     * @param string $alias     The alias of the join table.
     * @param string $condition The condition for the join.
     *
     * @return $this This QueryBuilder instance.
     */
    public function leftJoin(string $fromAlias, string $join, string $alias, ?string $condition = null): self
    {
        $this->join[$fromAlias][] = Join::left($join, $alias, $condition);

        $this->state = self::STATE_DIRTY;

        return $this;
    }

    /**
     * Creates and adds a right join to the query.
     *
     * <code>
     *     $qb = $conn->createQueryBuilder()
     *         ->select('u.name')
     *         ->from('users', 'u')
     *         ->rightJoin('u', 'phonenumbers', 'p', 'p.is_primary = 1');
     * </code>
     *
     * @param string $fromAlias The alias that points to a from clause.
     * @param string $join      The table name to join.
     * @param string $alias     The alias of the join table.
     * @param string $condition The condition for the join.
     *
     * @return $this This QueryBuilder instance.
     */
    public function rightJoin(string $fromAlias, string $join, string $alias, ?string $condition = null): self
    {
        $this->join[$fromAlias][] = Join::right($join, $alias, $condition);

        $this->state = self::STATE_DIRTY;

        return $this;
    }

    /**
     * Sets a new value for a column in a bulk update query.
     *
     * <code>
     *     $qb = $conn->createQueryBuilder()
     *         ->update('counters', 'c')
     *         ->set('c.value', 'c.value + 1')
     *         ->where('c.id = ?');
     * </code>
     *
     * @param string $key   The column to set.
     * @param string $value The value, expression, placeholder, etc.
     *
     * @return $this This QueryBuilder instance.
     */
    public function set(string $key, string $value): self
    {
        $this->set[] = $key . ' = ' . $value;

        $this->state = self::STATE_DIRTY;

        return $this;
    }

    /**
     * Specifies one or more restrictions to the query result.
     * Replaces any previously specified restrictions, if any.
     *
     * <code>
     *     $qb = $conn->createQueryBuilder()
     *         ->select('c.value')
     *         ->from('counters', 'c')
     *         ->where('c.id = ?');
     *
     *     // You can optionally programmatically build and/or expressions
     *     $qb = $conn->createQueryBuilder();
     *
     *     $or = $qb->expr()->orx();
     *     $or->add($qb->expr()->eq('c.id', 1));
     *     $or->add($qb->expr()->eq('c.id', 2));
     *
     *     $qb->update('counters', 'c')
     *         ->set('c.value', 'c.value + 1')
     *         ->where($or);
     * </code>
     *
     * @param string|CompositeExpression $predicate     The WHERE clause predicate.
     * @param string|CompositeExpression ...$predicates Additional WHERE clause predicates.
     *
     * @return $this This QueryBuilder instance.
     */
    public function where($predicate, ...$predicates): self
    {
        $this->where = $this->createPredicate($predicate, ...$predicates);

        $this->state = self::STATE_DIRTY;

        return $this;
    }

    /**
     * Adds one or more restrictions to the query results, forming a logical
     * conjunction with any previously specified restrictions.
     *
     * <code>
     *     $qb = $conn->createQueryBuilder()
     *         ->select('u')
     *         ->from('users', 'u')
     *         ->where('u.username LIKE ?')
     *         ->andWhere('u.is_active = 1');
     * </code>
     *
     * @see where()
     *
     * @param string|CompositeExpression $predicate     The predicate to append.
     * @param string|CompositeExpression ...$predicates Additional predicates to append.
     *
     * @return $this This QueryBuilder instance.
     */
    public function andWhere($predicate, ...$predicates): self
    {
        $this->where = $this->appendToPredicate($this->where, CompositeExpression::TYPE_AND, $predicate, ...$predicates);

        $this->state = self::STATE_DIRTY;

        return $this;
    }

    /**
     * Adds one or more restrictions to the query results, forming a logical
     * disjunction with any previously specified restrictions.
     *
     * <code>
     *     $qb = $em->createQueryBuilder()
     *         ->select('u.name')
     *         ->from('users', 'u')
     *         ->where('u.id = 1')
     *         ->orWhere('u.id = 2');
     * </code>
     *
     * @see where()
     *
     * @param string|CompositeExpression $predicate     The predicate to append.
     * @param string|CompositeExpression ...$predicates Additional predicates to append.
     *
     * @return $this This QueryBuilder instance.
     */
    public function orWhere($predicate, ...$predicates): self
    {
        $this->where = $this->appendToPredicate($this->where, CompositeExpression::TYPE_OR, $predicate, ...$predicates);

        $this->state = self::STATE_DIRTY;

        return $this;
    }

    /**
     * Specifies one or more grouping expressions over the results of the query.
     * Replaces any previously specified groupings, if any.
     *
     * <code>
     *     $qb = $conn->createQueryBuilder()
     *         ->select('u.name')
     *         ->from('users', 'u')
     *         ->groupBy('u.id');
     * </code>
     *
     * @param string $expression     The grouping expression
     * @param string ...$expressions Additional grouping expressions
     *
     * @return $this This QueryBuilder instance.
     */
    public function groupBy(string $expression, string ...$expressions): self
    {
        $this->groupBy = array_merge([$expression], $expressions);

        $this->state = self::STATE_DIRTY;

        return $this;
    }

    /**
     * Adds one or more grouping expressions to the query.
     *
     * <code>
     *     $qb = $conn->createQueryBuilder()
     *         ->select('u.name')
     *         ->from('users', 'u')
     *         ->groupBy('u.lastLogin')
     *         ->addGroupBy('u.createdAt');
     * </code>
     *
     * @param string $expression     The grouping expression
     * @param string ...$expressions Additional grouping expressions
     *
     * @return $this This QueryBuilder instance.
     */
    public function addGroupBy(string $expression, string ...$expressions): self
    {
        $this->groupBy = array_merge($this->groupBy, [$expression], $expressions);

        $this->state = self::STATE_DIRTY;

        return $this;
    }

    /**
     * Sets a value for a column in an insert query.
     *
     * <code>
     *     $qb = $conn->createQueryBuilder()
     *         ->insert('users')
     *         ->values(
     *             array(
     *                 'name' => '?'
     *             )
     *         )
     *         ->setValue('password', '?');
     * </code>
     *
     * @param string $column The column into which the value should be inserted.
     * @param string $value  The value that should be inserted into the column.
     *
     * @return $this This QueryBuilder instance.
     */
    public function setValue(string $column, string $value): self
    {
        $this->values[$column] = $value;

        return $this;
    }

    /**
     * Specifies values for an insert query indexed by column names.
     * Replaces any previous values, if any.
     *
     * <code>
     *     $qb = $conn->createQueryBuilder()
     *         ->insert('users')
     *         ->values(
     *             array(
     *                 'name' => '?',
     *                 'password' => '?'
     *             )
     *         );
     * </code>
     *
     * @param array<string, mixed> $values The values to specify for the insert query indexed by column names.
     *
     * @return $this This QueryBuilder instance.
     */
    public function values(array $values): self
    {
        $this->values = $values;

        $this->state = self::STATE_DIRTY;

        return $this;
    }

    /**
     * Specifies a restriction over the groups of the query.
     * Replaces any previous having restrictions, if any.
     *
     * @param string|CompositeExpression $predicate     The HAVING clause predicate.
     * @param string|CompositeExpression ...$predicates Additional HAVING clause predicates.
     *
     * @return $this This QueryBuilder instance.
     */
    public function having($predicate, ...$predicates): self
    {
        $this->having = $this->createPredicate($predicate, ...$predicates);

        $this->state = self::STATE_DIRTY;

        return $this;
    }

    /**
     * Adds a restriction over the groups of the query, forming a logical
     * conjunction with any existing having restrictions.
     *
     * @param string|CompositeExpression $predicate     The predicate to append.
     * @param string|CompositeExpression ...$predicates Additional predicates to append.
     *
     * @return $this This QueryBuilder instance.
     */
    public function andHaving($predicate, ...$predicates): self
    {
        $this->having = $this->appendToPredicate($this->having, CompositeExpression::TYPE_AND, $predicate, ...$predicates);

        $this->state = self::STATE_DIRTY;

        return $this;
    }

    /**
     * Adds a restriction over the groups of the query, forming a logical
     * disjunction with any existing having restrictions.
     *
     * @param string|CompositeExpression $predicate     The predicate to append.
     * @param string|CompositeExpression ...$predicates Additional predicates to append.
     *
     * @return $this This QueryBuilder instance.
     */
    public function orHaving($predicate, ...$predicates): self
    {
        $this->having = $this->appendToPredicate($this->having, CompositeExpression::TYPE_OR, $predicate, ...$predicates);

        $this->state = self::STATE_DIRTY;

        return $this;
    }

    /**
     * Creates a CompositeExpression from one or more predicates combined by the AND logic.
     *
     * @param string|CompositeExpression $predicate
     * @param string|CompositeExpression ...$predicates
     *
     * @return string|CompositeExpression
     */
    private function createPredicate($predicate, ...$predicates)
    {
        if (count($predicates) === 0) {
            return $predicate;
        }

        return new CompositeExpression(CompositeExpression::TYPE_AND, $predicate, ...$predicates);
    }

    /**
     * Appends the given predicates combined by the given type of logic to the current predicate.
     *
     * @param string|CompositeExpression|null $currentPredicate
     * @param string|CompositeExpression      ...$predicates
     *
     * @return string|CompositeExpression
     */
    private function appendToPredicate($currentPredicate, string $type, ...$predicates)
    {
        if ($currentPredicate instanceof CompositeExpression && $currentPredicate->getType() === $type) {
            return $currentPredicate->with(...$predicates);
        }

        if ($currentPredicate !== null) {
            array_unshift($predicates, $currentPredicate);
        } elseif (count($predicates) === 1) {
            return $predicates[0];
        }

        return new CompositeExpression($type, ...$predicates);
    }

    /**
     * Specifies an ordering for the query results.
     * Replaces any previously specified orderings, if any.
     *
     * @param string $sort  The ordering expression.
     * @param string $order The ordering direction.
     *
     * @return $this This QueryBuilder instance.
     */
    public function orderBy(string $sort, ?string $order = null): self
    {
        $orderBy = $sort;

        if ($order !== null) {
            $orderBy .= ' ' . $order;
        }

        $this->orderBy = [$orderBy];

        $this->state = self::STATE_DIRTY;

        return $this;
    }

    /**
     * Adds an ordering to the query results.
     *
     * @param string $sort  The ordering expression.
     * @param string $order The ordering direction.
     *
     * @return $this This QueryBuilder instance.
     */
    public function addOrderBy(string $sort, ?string $order = null): self
    {
        $orderBy = $sort;

        if ($order !== null) {
            $orderBy .= ' ' . $order;
        }

        $this->orderBy[] = $orderBy;

        $this->state = self::STATE_DIRTY;

        return $this;
    }

    /**
     * @throws QueryException
     */
    private function getSQLForSelect(): string
    {
        if (count($this->select) === 0) {
            throw new QueryException('No SELECT expressions given. Please use select() or addSelect().');
        }

        $query = 'SELECT';

        if ($this->distinct) {
            $query .= ' DISTINCT';
        }

        $query .= ' ' . implode(', ', $this->select);

        if (count($this->from) !== 0) {
            $query .= ' FROM ' . implode(', ', $this->getFromClauses());
        }

        if ($this->where !== null) {
            $query .= ' WHERE ' . $this->where;
        }

        if (count($this->groupBy) !== 0) {
            $query .= ' GROUP BY ' . implode(', ', $this->groupBy);
        }

        if ($this->having !== null) {
            $query .= ' HAVING ' . $this->having;
        }

        if (count($this->orderBy) !== 0) {
            $query .= ' ORDER BY ' . implode(', ', $this->orderBy);
        }

        if ($this->isLimitQuery()) {
            return $this->connection->getDatabasePlatform()->modifyLimitQuery(
                $query,
                $this->maxResults,
                $this->firstResult
            );
        }

        return $query;
    }

    /**
     * @return array<string, string>
     *
     * @throws QueryException
     */
    private function getFromClauses(): array
    {
        $fromClauses  = [];
        $knownAliases = [];

        foreach ($this->from as $from) {
            if ($from->alias === null || $from->alias === $from->table) {
                $tableSql       = $from->table;
                $tableReference = $from->table;
            } else {
                $tableSql       = $from->table . ' ' . $from->alias;
                $tableReference = $from->alias;
            }

            $knownAliases[$tableReference] = true;

            $fromClauses[$tableReference] = $tableSql . $this->getSQLForJoins($tableReference, $knownAliases);
        }

        $this->verifyAllAliasesAreKnown($knownAliases);

        return $fromClauses;
    }

    /**
     * @param array<string, true> $knownAliases
     *
     * @throws QueryException
     */
    private function verifyAllAliasesAreKnown(array $knownAliases): void
    {
        foreach ($this->join as $fromAlias => $joins) {
            if (! isset($knownAliases[$fromAlias])) {
                throw UnknownAlias::new($fromAlias, array_keys($knownAliases));
            }
        }
    }

    private function isLimitQuery(): bool
    {
        return $this->maxResults !== null || $this->firstResult !== 0;
    }

    /**
     * Converts this instance into an INSERT string in SQL.
     */
    private function getSQLForInsert(): string
    {
        return 'INSERT INTO ' . $this->table .
        ' (' . implode(', ', array_keys($this->values)) . ')' .
        ' VALUES(' . implode(', ', $this->values) . ')';
    }

    /**
     * Converts this instance into an UPDATE string in SQL.
     */
    private function getSQLForUpdate(): string
    {
<<<<<<< HEAD
        $query = 'UPDATE ' . $this->table . ' SET ' . implode(', ', $this->set);
=======
        $table = $this->sqlParts['from']['table']
            . ($this->sqlParts['from']['alias'] ? ' ' . $this->sqlParts['from']['alias'] : '');
>>>>>>> 95b40a13

        if ($this->where !== null) {
            $query .= ' WHERE ' . $this->where;
        }

        return $query;
    }

    /**
     * Converts this instance into a DELETE string in SQL.
     */
    private function getSQLForDelete(): string
    {
<<<<<<< HEAD
        $query = 'DELETE FROM ' . $this->table;

        if ($this->where !== null) {
            $query .= ' WHERE ' . $this->where;
        }

        return $query;
=======
        $table = $this->sqlParts['from']['table']
            . ($this->sqlParts['from']['alias'] ? ' ' . $this->sqlParts['from']['alias'] : '');

        return 'DELETE FROM ' . $table
            . ($this->sqlParts['where'] !== null ? ' WHERE ' . ((string) $this->sqlParts['where']) : '');
>>>>>>> 95b40a13
    }

    /**
     * Gets a string representation of this QueryBuilder which corresponds to
     * the final SQL query being constructed.
     *
     * @return string The string representation of this QueryBuilder.
     */
    public function __toString(): string
    {
        return $this->getSQL();
    }

    /**
     * Creates a new named parameter and bind the value $value to it.
     *
     * This method provides a shortcut for {@link Statement::bindValue()}
     * when using prepared statements.
     *
     * The parameter $value specifies the value that you want to bind. If
     * $placeholder is not provided bindValue() will automatically create a
     * placeholder for you. An automatic placeholder will be of the name
     * ':dcValue1', ':dcValue2' etc.
     *
     * Example:
     * <code>
     * $value = 2;
     * $q->eq( 'id', $q->bindValue( $value ) );
     * $stmt = $q->executeQuery(); // executed with 'id = 2'
     * </code>
     *
     * @link http://www.zetacomponents.org
     *
     * @param mixed  $value
     * @param mixed  $type
     * @param string $placeHolder The name to bind with. The string must start with a colon ':'.
     *
     * @return string the placeholder name used.
     */
    public function createNamedParameter($value, $type = ParameterType::STRING, ?string $placeHolder = null): string
    {
        if ($placeHolder === null) {
            $this->boundCounter++;
            $placeHolder = ':dcValue' . $this->boundCounter;
        }

        $this->setParameter(substr($placeHolder, 1), $value, $type);

        return $placeHolder;
    }

    /**
     * Creates a new positional parameter and bind the given value to it.
     *
     * Attention: If you are using positional parameters with the query builder you have
     * to be very careful to bind all parameters in the order they appear in the SQL
     * statement , otherwise they get bound in the wrong order which can lead to serious
     * bugs in your code.
     *
     * Example:
     * <code>
     *  $qb = $conn->createQueryBuilder();
     *  $qb->select('u.*')
     *     ->from('users', 'u')
     *     ->where('u.username = ' . $qb->createPositionalParameter('Foo', ParameterType::STRING))
     *     ->orWhere('u.username = ' . $qb->createPositionalParameter('Bar', ParameterType::STRING))
     * </code>
     *
     * @param mixed $value
     */
    public function createPositionalParameter($value, int $type = ParameterType::STRING): string
    {
        $this->boundCounter++;
        $this->setParameter($this->boundCounter, $value, $type);

        return '?';
    }

    /**
     * @param array<string, true> $knownAliases
     *
     * @throws QueryException
     */
    private function getSQLForJoins(string $fromAlias, array &$knownAliases): string
    {
        $sql = '';

        if (! isset($this->join[$fromAlias])) {
            return $sql;
        }

        foreach ($this->join[$fromAlias] as $join) {
            if (array_key_exists($join->alias, $knownAliases)) {
                throw NonUniqueAlias::new($join->alias, array_keys($knownAliases));
            }

            $sql .= ' ' . $join->type . ' JOIN ' . $join->table . ' ' . $join->alias;

            if ($join->condition !== null) {
                $sql .= ' ON ' . $join->condition;
            }

            $knownAliases[$join->alias] = true;
        }

        foreach ($this->join[$fromAlias] as $join) {
            $sql .= $this->getSQLForJoins($join->alias, $knownAliases);
        }

        return $sql;
    }

    /**
     * Deep clone of all expression objects in the SQL parts.
     */
    public function __clone()
    {
        foreach ($this->from as $key => $from) {
            $this->from[$key] = clone $from;
        }

        foreach ($this->join as $fromAlias => $joins) {
            foreach ($joins as $key => $join) {
                $this->join[$fromAlias][$key] = clone $join;
            }
        }

        if (is_object($this->where)) {
            $this->where = clone $this->where;
        }

        if (is_object($this->having)) {
            $this->having = clone $this->having;
        }

        foreach ($this->params as $name => $param) {
            if (! is_object($param)) {
                continue;
            }

            $this->params[$name] = clone $param;
        }
    }
}<|MERGE_RESOLUTION|>--- conflicted
+++ resolved
@@ -456,59 +456,6 @@
     }
 
     /**
-<<<<<<< HEAD
-=======
-     * Either appends to or replaces a single, generic query part.
-     *
-     * The available parts are: 'select', 'from', 'set', 'where',
-     * 'groupBy', 'having' and 'orderBy'.
-     *
-     * @param string $sqlPartName
-     * @param mixed  $sqlPart
-     * @param bool   $append
-     *
-     * @return $this This QueryBuilder instance.
-     */
-    public function add($sqlPartName, $sqlPart, $append = false)
-    {
-        $isArray    = is_array($sqlPart);
-        $isMultiple = is_array($this->sqlParts[$sqlPartName]);
-
-        if ($isMultiple && ! $isArray) {
-            $sqlPart = [$sqlPart];
-        }
-
-        $this->state = self::STATE_DIRTY;
-
-        if ($append) {
-            if (
-                $sqlPartName === 'orderBy'
-                || $sqlPartName === 'groupBy'
-                || $sqlPartName === 'select'
-                || $sqlPartName === 'set'
-            ) {
-                foreach ($sqlPart as $part) {
-                    $this->sqlParts[$sqlPartName][] = $part;
-                }
-            } elseif ($isArray && is_array($sqlPart[key($sqlPart)])) {
-                $key                                  = key($sqlPart);
-                $this->sqlParts[$sqlPartName][$key][] = $sqlPart[$key];
-            } elseif ($isMultiple) {
-                $this->sqlParts[$sqlPartName][] = $sqlPart;
-            } else {
-                $this->sqlParts[$sqlPartName] = $sqlPart;
-            }
-
-            return $this;
-        }
-
-        $this->sqlParts[$sqlPartName] = $sqlPart;
-
-        return $this;
-    }
-
-    /**
->>>>>>> 95b40a13
      * Specifies an item that is to be returned in the query result.
      * Replaces any previously specified selections, if any.
      *
@@ -873,7 +820,12 @@
      */
     public function andWhere($predicate, ...$predicates): self
     {
-        $this->where = $this->appendToPredicate($this->where, CompositeExpression::TYPE_AND, $predicate, ...$predicates);
+        $this->where = $this->appendToPredicate(
+            $this->where,
+            CompositeExpression::TYPE_AND,
+            $predicate,
+            ...$predicates
+        );
 
         $this->state = self::STATE_DIRTY;
 
@@ -1041,7 +993,12 @@
      */
     public function andHaving($predicate, ...$predicates): self
     {
-        $this->having = $this->appendToPredicate($this->having, CompositeExpression::TYPE_AND, $predicate, ...$predicates);
+        $this->having = $this->appendToPredicate(
+            $this->having,
+            CompositeExpression::TYPE_AND,
+            $predicate,
+            ...$predicates
+        );
 
         $this->state = self::STATE_DIRTY;
 
@@ -1059,7 +1016,12 @@
      */
     public function orHaving($predicate, ...$predicates): self
     {
-        $this->having = $this->appendToPredicate($this->having, CompositeExpression::TYPE_OR, $predicate, ...$predicates);
+        $this->having = $this->appendToPredicate(
+            $this->having,
+            CompositeExpression::TYPE_OR,
+            $predicate,
+            ...$predicates
+        );
 
         $this->state = self::STATE_DIRTY;
 
@@ -1264,12 +1226,8 @@
      */
     private function getSQLForUpdate(): string
     {
-<<<<<<< HEAD
-        $query = 'UPDATE ' . $this->table . ' SET ' . implode(', ', $this->set);
-=======
-        $table = $this->sqlParts['from']['table']
-            . ($this->sqlParts['from']['alias'] ? ' ' . $this->sqlParts['from']['alias'] : '');
->>>>>>> 95b40a13
+        $query = 'UPDATE ' . $this->table
+            . ' SET ' . implode(', ', $this->set);
 
         if ($this->where !== null) {
             $query .= ' WHERE ' . $this->where;
@@ -1283,7 +1241,6 @@
      */
     private function getSQLForDelete(): string
     {
-<<<<<<< HEAD
         $query = 'DELETE FROM ' . $this->table;
 
         if ($this->where !== null) {
@@ -1291,13 +1248,6 @@
         }
 
         return $query;
-=======
-        $table = $this->sqlParts['from']['table']
-            . ($this->sqlParts['from']['alias'] ? ' ' . $this->sqlParts['from']['alias'] : '');
-
-        return 'DELETE FROM ' . $table
-            . ($this->sqlParts['where'] !== null ? ' WHERE ' . ((string) $this->sqlParts['where']) : '');
->>>>>>> 95b40a13
     }
 
     /**
