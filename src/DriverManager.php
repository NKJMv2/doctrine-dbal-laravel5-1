<?php

declare(strict_types=1);

namespace Doctrine\DBAL;

use Doctrine\Common\EventManager;
use Doctrine\DBAL\Driver\IBMDB2\DB2Driver;
use Doctrine\DBAL\Driver\Mysqli\Driver as MySQLiDriver;
use Doctrine\DBAL\Driver\OCI8\Driver as OCI8Driver;
use Doctrine\DBAL\Driver\PDOMySql\Driver as PDOMySQLDriver;
use Doctrine\DBAL\Driver\PDOOracle\Driver as PDOOCIDriver;
use Doctrine\DBAL\Driver\PDOPgSql\Driver as PDOPgSQLDriver;
use Doctrine\DBAL\Driver\PDOSqlite\Driver as PDOSQLiteDriver;
use Doctrine\DBAL\Driver\PDOSqlsrv\Driver as PDOSQLSrvDriver;
use Doctrine\DBAL\Driver\SQLAnywhere\Driver as SQLAnywhereDriver;
use Doctrine\DBAL\Driver\SQLSrv\Driver as SQLSrvDriver;
use Doctrine\DBAL\Exception\DriverRequired;
use Doctrine\DBAL\Exception\InvalidDriverClass;
use Doctrine\DBAL\Exception\InvalidWrapperClass;
use Doctrine\DBAL\Exception\UnknownDriver;
use function array_keys;
use function array_map;
use function array_merge;
use function assert;
use function class_implements;
use function in_array;
use function is_string;
use function is_subclass_of;
use function parse_str;
use function parse_url;
use function preg_replace;
use function str_replace;
use function strpos;
use function substr;

/**
 * Factory for creating Doctrine\DBAL\Connection instances.
 */
final class DriverManager
{
    /**
     * List of supported drivers and their mappings to the driver classes.
     *
     * To add your own driver use the 'driverClass' parameter to
     * {@link DriverManager::getConnection()}.
     *
     * @var string[]
     */
    private static $_driverMap = [
        'pdo_mysql'   => PDOMySQLDriver::class,
        'pdo_sqlite'  => PDOSQLiteDriver::class,
        'pdo_pgsql'   => PDOPgSQLDriver::class,
        'pdo_oci'     => PDOOCIDriver::class,
        'oci8'        => OCI8Driver::class,
        'ibm_db2'     => DB2Driver::class,
        'pdo_sqlsrv'  => PDOSQLSrvDriver::class,
        'mysqli'      => MySQLiDriver::class,
        'sqlanywhere' => SQLAnywhereDriver::class,
        'sqlsrv'      => SQLSrvDriver::class,
    ];

    /**
     * List of URL schemes from a database URL and their mappings to driver.
     *
     * @var string[]
     */
    private static $driverSchemeAliases = [
        'db2'        => 'ibm_db2',
        'mssql'      => 'pdo_sqlsrv',
        'mysql'      => 'pdo_mysql',
        'mysql2'     => 'pdo_mysql', // Amazon RDS, for some weird reason
        'postgres'   => 'pdo_pgsql',
        'postgresql' => 'pdo_pgsql',
        'pgsql'      => 'pdo_pgsql',
        'sqlite'     => 'pdo_sqlite',
        'sqlite3'    => 'pdo_sqlite',
    ];

    /**
     * Private constructor. This class cannot be instantiated.
     */
    private function __construct()
    {
    }

    /**
     * Creates a connection object based on the specified parameters.
     * This method returns a Doctrine\DBAL\Connection which wraps the underlying
     * driver connection.
     *
     * $params must contain at least one of the following.
     *
     * Either 'driver' with one of the array keys of {@link $_driverMap},
     * OR 'driverClass' that contains the full class name (with namespace) of the
     * driver class to instantiate.
     *
     * Other (optional) parameters:
     *
     * <b>user (string)</b>:
     * The username to use when connecting.
     *
     * <b>password (string)</b>:
     * The password to use when connecting.
     *
     * <b>driverOptions (array)</b>:
     * Any additional driver-specific options for the driver. These are just passed
     * through to the driver.
     *
     * <b>pdo</b>:
     * You can pass an existing PDO instance through this parameter. The PDO
     * instance will be wrapped in a Doctrine\DBAL\Connection.
     *
     * <b>wrapperClass</b>:
     * You may specify a custom wrapper class through the 'wrapperClass'
     * parameter but this class MUST inherit from Doctrine\DBAL\Connection.
     *
     * <b>driverClass</b>:
     * The driver class to use.
     *
     * @param mixed[]            $params       The parameters.
     * @param Configuration|null $config       The configuration to use.
     * @param EventManager|null  $eventManager The event manager to use.
     *
     * @throws DBALException
     */
    public static function getConnection(
        array $params,
        ?Configuration $config = null,
        ?EventManager $eventManager = null
    ) : Connection {
        // create default config and event manager, if not set
        if ($config === null) {
            $config = new Configuration();
        }
<<<<<<< HEAD

        if (! $eventManager) {
=======
        if ($eventManager === null) {
>>>>>>> 4c258314
            $eventManager = new EventManager();
        }

        $params = self::parseDatabaseUrl($params);

        // URL support for MasterSlaveConnection
        if (isset($params['master'])) {
            $params['master'] = self::parseDatabaseUrl($params['master']);
        }

        if (isset($params['slaves'])) {
            foreach ($params['slaves'] as $key => $slaveParams) {
                $params['slaves'][$key] = self::parseDatabaseUrl($slaveParams);
            }
        }

        self::_checkParams($params);

        $className = $params['driverClass'] ?? self::$_driverMap[$params['driver']];

        $driver = new $className();

        $wrapperClass = Connection::class;
        if (isset($params['wrapperClass'])) {
            if (! is_subclass_of($params['wrapperClass'], $wrapperClass)) {
                throw InvalidWrapperClass::new($params['wrapperClass']);
            }

            $wrapperClass = $params['wrapperClass'];
        }

        return new $wrapperClass($params, $driver, $config, $eventManager);
    }

    /**
     * Returns the list of supported drivers.
     *
     * @return string[]
     */
    public static function getAvailableDrivers() : array
    {
        return array_keys(self::$_driverMap);
    }

    /**
     * Checks the list of parameters.
     *
     * @param mixed[] $params The list of parameters.
     *
     * @throws DBALException
     */
    private static function _checkParams(array $params) : void
    {
        // check existence of mandatory parameters

        // driver
        if (! isset($params['driver']) && ! isset($params['driverClass'])) {
            throw DriverRequired::new();
        }

        // check validity of parameters

        // driver
        if (isset($params['driver']) && ! isset(self::$_driverMap[$params['driver']])) {
            throw UnknownDriver::new($params['driver'], array_keys(self::$_driverMap));
        }

<<<<<<< HEAD
        if (isset($params['driverClass']) && ! in_array(Driver::class, class_implements($params['driverClass'], true))) {
            throw InvalidDriverClass::new($params['driverClass']);
=======
        if (isset($params['driverClass']) && ! in_array(Driver::class, class_implements($params['driverClass']), true)) {
            throw DBALException::invalidDriverClass($params['driverClass']);
>>>>>>> 4c258314
        }
    }

    /**
     * Normalizes the given connection URL path.
     *
     * @return string The normalized connection URL path
     */
    private static function normalizeDatabaseUrlPath(string $urlPath) : string
    {
        // Trim leading slash from URL path.
        return substr($urlPath, 1);
    }

    /**
     * Extracts parts from a database URL, if present, and returns an
     * updated list of parameters.
     *
     * @param mixed[] $params The list of parameters.
     *
     * @return mixed[] A modified list of parameters with info from a database
     *                 URL extracted into indidivual parameter parts.
     *
     * @throws DBALException
     */
    private static function parseDatabaseUrl(array $params) : array
    {
        if (! isset($params['url'])) {
            return $params;
        }

        // (pdo_)?sqlite3?:///... => (pdo_)?sqlite3?://localhost/... or else the URL will be invalid
        $url = preg_replace('#^((?:pdo_)?sqlite3?):///#', '$1://localhost/', $params['url']);
        assert(is_string($url));

        $url = parse_url($url);

        if ($url === false) {
            throw new DBALException('Malformed parameter "url".');
        }

        $url = array_map('rawurldecode', $url);

        $params = self::parseDatabaseUrlScheme($url, $params);

        if (isset($url['host'])) {
            $params['host'] = $url['host'];
        }

        if (isset($url['port'])) {
            $params['port'] = $url['port'];
        }

        if (isset($url['user'])) {
            $params['user'] = $url['user'];
        }

        if (isset($url['pass'])) {
            $params['password'] = $url['pass'];
        }

        $params = self::parseDatabaseUrlPath($url, $params);
        $params = self::parseDatabaseUrlQuery($url, $params);

        return $params;
    }

    /**
     * Parses the given connection URL and resolves the given connection parameters.
     *
     * Assumes that the connection URL scheme is already parsed and resolved into the given connection parameters
     * via {@link parseDatabaseUrlScheme}.
     *
     * @see parseDatabaseUrlScheme
     *
     * @param mixed[] $url    The URL parts to evaluate.
     * @param mixed[] $params The connection parameters to resolve.
     *
     * @return mixed[] The resolved connection parameters.
     */
    private static function parseDatabaseUrlPath(array $url, array $params) : array
    {
        if (! isset($url['path'])) {
            return $params;
        }

        $url['path'] = self::normalizeDatabaseUrlPath($url['path']);

        // If we do not have a known DBAL driver, we do not know any connection URL path semantics to evaluate
        // and therefore treat the path as regular DBAL connection URL path.
        if (! isset($params['driver'])) {
            return self::parseRegularDatabaseUrlPath($url, $params);
        }

        if (strpos($params['driver'], 'sqlite') !== false) {
            return self::parseSqliteDatabaseUrlPath($url, $params);
        }

        return self::parseRegularDatabaseUrlPath($url, $params);
    }

    /**
     * Parses the query part of the given connection URL and resolves the given connection parameters.
     *
     * @param mixed[] $url    The connection URL parts to evaluate.
     * @param mixed[] $params The connection parameters to resolve.
     *
     * @return mixed[] The resolved connection parameters.
     */
    private static function parseDatabaseUrlQuery(array $url, array $params) : array
    {
        if (! isset($url['query'])) {
            return $params;
        }

        $query = [];

        parse_str($url['query'], $query); // simply ingest query as extra params, e.g. charset or sslmode

        return array_merge($params, $query); // parse_str wipes existing array elements
    }

    /**
     * Parses the given regular connection URL and resolves the given connection parameters.
     *
     * Assumes that the "path" URL part is already normalized via {@link normalizeDatabaseUrlPath}.
     *
     * @see normalizeDatabaseUrlPath
     *
     * @param mixed[] $url    The regular connection URL parts to evaluate.
     * @param mixed[] $params The connection parameters to resolve.
     *
     * @return mixed[] The resolved connection parameters.
     */
    private static function parseRegularDatabaseUrlPath(array $url, array $params) : array
    {
        $params['dbname'] = $url['path'];

        return $params;
    }

    /**
     * Parses the given SQLite connection URL and resolves the given connection parameters.
     *
     * Assumes that the "path" URL part is already normalized via {@link normalizeDatabaseUrlPath}.
     *
     * @see normalizeDatabaseUrlPath
     *
     * @param mixed[] $url    The SQLite connection URL parts to evaluate.
     * @param mixed[] $params The connection parameters to resolve.
     *
     * @return mixed[] The resolved connection parameters.
     */
    private static function parseSqliteDatabaseUrlPath(array $url, array $params) : array
    {
        if ($url['path'] === ':memory:') {
            $params['memory'] = true;

            return $params;
        }

        $params['path'] = $url['path']; // pdo_sqlite driver uses 'path' instead of 'dbname' key

        return $params;
    }

    /**
     * Parses the scheme part from given connection URL and resolves the given connection parameters.
     *
     * @param mixed[] $url    The connection URL parts to evaluate.
     * @param mixed[] $params The connection parameters to resolve.
     *
     * @return mixed[] The resolved connection parameters.
     *
     * @throws DBALException If parsing failed or resolution is not possible.
     */
    private static function parseDatabaseUrlScheme(array $url, array $params) : array
    {
        if (isset($url['scheme'])) {
            // The requested driver from the URL scheme takes precedence
            // over the default custom driver from the connection parameters (if any).
            unset($params['driverClass']);

            // URL schemes must not contain underscores, but dashes are ok
            $driver = str_replace('-', '_', $url['scheme']);
            assert(is_string($driver));

            // The requested driver from the URL scheme takes precedence over the
            // default driver from the connection parameters. If the driver is
            // an alias (e.g. "postgres"), map it to the actual name ("pdo-pgsql").
            // Otherwise, let checkParams decide later if the driver exists.
            $params['driver'] = self::$driverSchemeAliases[$driver] ?? $driver;

            return $params;
        }

        // If a schemeless connection URL is given, we require a default driver or default custom driver
        // as connection parameter.
        if (! isset($params['driverClass']) && ! isset($params['driver'])) {
            throw DriverRequired::new($params['url']);
        }

        return $params;
    }
}<|MERGE_RESOLUTION|>--- conflicted
+++ resolved
@@ -133,12 +133,8 @@
         if ($config === null) {
             $config = new Configuration();
         }
-<<<<<<< HEAD
-
-        if (! $eventManager) {
-=======
+
         if ($eventManager === null) {
->>>>>>> 4c258314
             $eventManager = new EventManager();
         }
 
@@ -206,13 +202,8 @@
             throw UnknownDriver::new($params['driver'], array_keys(self::$_driverMap));
         }
 
-<<<<<<< HEAD
-        if (isset($params['driverClass']) && ! in_array(Driver::class, class_implements($params['driverClass'], true))) {
+        if (isset($params['driverClass']) && ! in_array(Driver::class, class_implements($params['driverClass']), true)) {
             throw InvalidDriverClass::new($params['driverClass']);
-=======
-        if (isset($params['driverClass']) && ! in_array(Driver::class, class_implements($params['driverClass']), true)) {
-            throw DBALException::invalidDriverClass($params['driverClass']);
->>>>>>> 4c258314
         }
     }
 
