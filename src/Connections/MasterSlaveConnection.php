<?php

declare(strict_types=1);

namespace Doctrine\DBAL\Connections;

use Doctrine\Common\EventManager;
use Doctrine\DBAL\Configuration;
use Doctrine\DBAL\Connection;
use Doctrine\DBAL\Driver;
use Doctrine\DBAL\Driver\Connection as DriverConnection;
use Doctrine\DBAL\Driver\ResultStatement;
use Doctrine\DBAL\Driver\Statement;
use Doctrine\DBAL\Event\ConnectionEventArgs;
use Doctrine\DBAL\Events;
use InvalidArgumentException;
use function array_rand;
use function assert;
use function count;

/**
 * Master-Slave Connection
 *
 * Connection can be used with master-slave setups.
 *
 * Important for the understanding of this connection should be how and when
 * it picks the slave or master.
 *
 * 1. Slave if master was never picked before and ONLY if 'getWrappedConnection'
 *    or 'executeQuery' is used.
 * 2. Master picked when 'exec', 'executeUpdate', 'insert', 'delete', 'update', 'createSavepoint',
 *    'releaseSavepoint', 'beginTransaction', 'rollback', 'commit', 'query' or
 *    'prepare' is called.
 * 3. If master was picked once during the lifetime of the connection it will always get picked afterwards.
 * 4. One slave connection is randomly picked ONCE during a request.
 *
 * ATTENTION: You can write to the slave with this connection if you execute a write query without
 * opening up a transaction. For example:
 *
 *      $conn = DriverManager::getConnection(...);
 *      $conn->executeQuery("DELETE FROM table");
 *
 * Be aware that Connection#executeQuery is a method specifically for READ
 * operations only.
 *
 * This connection is limited to slave operations using the
 * Connection#executeQuery operation only, because it wouldn't be compatible
 * with the ORM or SchemaManager code otherwise. Both use all the other
 * operations in a context where writes could happen to a slave, which makes
 * this restricted approach necessary.
 *
 * You can manually connect to the master at any time by calling:
 *
 *      $conn->connect('master');
 *
 * Instantiation through the DriverManager looks like:
 *
 * @example
 *
 * $conn = DriverManager::getConnection(array(
 *    'wrapperClass' => 'Doctrine\DBAL\Connections\MasterSlaveConnection',
 *    'driver' => 'pdo_mysql',
 *    'master' => array('user' => '', 'password' => '', 'host' => '', 'dbname' => ''),
 *    'slaves' => array(
 *        array('user' => 'slave1', 'password', 'host' => '', 'dbname' => ''),
 *        array('user' => 'slave2', 'password', 'host' => '', 'dbname' => ''),
 *    )
 * ));
 *
 * You can also pass 'driverOptions' and any other documented option to each of this drivers
 * to pass additional information.
 */
class MasterSlaveConnection extends Connection
{
    /**
     * Master and slave connection (one of the randomly picked slaves).
     *
     * @var array<string, DriverConnection|null>
     */
    protected $connections = ['master' => null, 'slave' => null];

    /**
     * You can keep the slave connection and then switch back to it
     * during the request if you know what you are doing.
     *
     * @var bool
     */
    protected $keepSlave = false;

    /**
     * Creates Master Slave Connection.
     *
     * @param array<string, mixed> $params
     *
     * @throws InvalidArgumentException
     */
    public function __construct(
        array $params,
        Driver $driver,
        ?Configuration $config = null,
        ?EventManager $eventManager = null
    ) {
        if (! isset($params['slaves'], $params['master'])) {
            throw new InvalidArgumentException('master or slaves configuration missing');
        }

        if (count($params['slaves']) === 0) {
            throw new InvalidArgumentException('You have to configure at least one slaves.');
        }

        $params['master']['driver'] = $params['driver'];
        foreach ($params['slaves'] as $slaveKey => $slave) {
            $params['slaves'][$slaveKey]['driver'] = $params['driver'];
        }

        $this->keepSlave = (bool) ($params['keepSlave'] ?? false);

        parent::__construct($params, $driver, $config, $eventManager);
    }

    /**
     * Checks if the connection is currently towards the master or not.
     */
    public function isConnectedToMaster() : bool
    {
        return $this->_conn !== null && $this->_conn === $this->connections['master'];
    }

    public function connect(?string $connectionName = null) : void
    {
        $requestedConnectionChange = ($connectionName !== null);
        $connectionName            = $connectionName ?? 'slave';

        if ($connectionName !== 'slave' && $connectionName !== 'master') {
            throw new InvalidArgumentException('Invalid option to connect(), only master or slave allowed.');
        }

        // If we have a connection open, and this is not an explicit connection
        // change request, then abort right here, because we are already done.
        // This prevents writes to the slave in case of "keepSlave" option enabled.
        if ($this->_conn !== null && ! $requestedConnectionChange) {
            return;
        }

        $forceMasterAsSlave = false;

        if ($this->getTransactionNestingLevel() > 0) {
            $connectionName     = 'master';
            $forceMasterAsSlave = true;
        }

        if (isset($this->connections[$connectionName])) {
            $this->_conn = $this->connections[$connectionName];

            if ($forceMasterAsSlave && ! $this->keepSlave) {
                $this->connections['slave'] = $this->_conn;
            }

            return;
        }

        if ($connectionName === 'master') {
            $this->connections['master'] = $this->_conn = $this->connectTo($connectionName);

            // Set slave connection to master to avoid invalid reads
            if (! $this->keepSlave) {
                $this->connections['slave'] = $this->connections['master'];
            }
        } else {
            $this->connections['slave'] = $this->_conn = $this->connectTo($connectionName);
        }

        if (! $this->_eventManager->hasListeners(Events::postConnect)) {
            return;
        }

        $eventArgs = new ConnectionEventArgs($this);
        $this->_eventManager->dispatchEvent(Events::postConnect, $eventArgs);
    }

    /**
     * Connects to a specific connection.
     */
    protected function connectTo(string $connectionName) : DriverConnection
    {
        $params = $this->getParams();

        $driverOptions = $params['driverOptions'] ?? [];

        $connectionParams = $this->chooseConnectionConfiguration($connectionName, $params);

        $user     = $connectionParams['user'] ?? '';
        $password = $connectionParams['password'] ?? '';

        return $this->_driver->connect($connectionParams, $user, $password, $driverOptions);
    }

    /**
     * @param array<string, mixed> $params
     *
     * @return array<string, mixed>
     */
    protected function chooseConnectionConfiguration(string $connectionName, array $params) : array
    {
        if ($connectionName === 'master') {
            return $params['master'];
        }

        $config = $params['slaves'][array_rand($params['slaves'])];

        if (! isset($config['charset']) && isset($params['master']['charset'])) {
            $config['charset'] = $params['master']['charset'];
        }

        return $config;
    }

    /**
     * {@inheritDoc}
     */
    public function executeUpdate(string $query, array $params = [], array $types = []) : int
    {
        $this->connect('master');

        return parent::executeUpdate($query, $params, $types);
    }

    public function beginTransaction() : void
    {
        $this->connect('master');

        parent::beginTransaction();
    }

    public function commit() : void
    {
        $this->connect('master');

        parent::commit();
    }

    public function rollBack() : void
    {
        $this->connect('master');

        parent::rollBack();
    }

    /**
     * {@inheritDoc}
     */
    public function delete(string $table, array $identifier, array $types = []) : int
    {
        $this->connect('master');

        return parent::delete($table, $identifier, $types);
    }

    public function close() : void
    {
        unset($this->connections['master'], $this->connections['slave']);

        parent::close();

        $this->_conn       = null;
        $this->connections = ['master' => null, 'slave' => null];
    }

    /**
     * {@inheritDoc}
     */
    public function update(string $table, array $data, array $identifier, array $types = []) : int
    {
        $this->connect('master');

        return parent::update($table, $data, $identifier, $types);
    }

    /**
     * {@inheritDoc}
     */
    public function insert(string $table, array $data, array $types = []) : int
    {
        $this->connect('master');

        return parent::insert($table, $data, $types);
    }

    public function exec(string $statement) : int
    {
        $this->connect('master');

        return parent::exec($statement);
    }

    public function createSavepoint(string $savepoint) : void
    {
        $this->connect('master');

        parent::createSavepoint($savepoint);
    }

    public function releaseSavepoint(string $savepoint) : void
    {
        $this->connect('master');

        parent::releaseSavepoint($savepoint);
    }

    public function rollbackSavepoint(string $savepoint) : void
    {
        $this->connect('master');

        parent::rollbackSavepoint($savepoint);
    }

    public function query(string $sql) : ResultStatement
    {
        $this->connect('master');
        assert($this->_conn instanceof DriverConnection);

        $logger = $this->getConfiguration()->getSQLLogger();
        $logger->startQuery($sql);

        $statement = $this->_conn->query($sql);

<<<<<<< HEAD
        $statement->setFetchMode($this->defaultFetchMode);

        $logger->stopQuery();
=======
        if ($logger !== null) {
            $logger->stopQuery();
        }
>>>>>>> 74eca6ba

        return $statement;
    }

    public function prepare(string $sql) : Statement
    {
        $this->connect('master');

        return parent::prepare($sql);
    }
}<|MERGE_RESOLUTION|>--- conflicted
+++ resolved
@@ -324,15 +324,7 @@
 
         $statement = $this->_conn->query($sql);
 
-<<<<<<< HEAD
-        $statement->setFetchMode($this->defaultFetchMode);
-
         $logger->stopQuery();
-=======
-        if ($logger !== null) {
-            $logger->stopQuery();
-        }
->>>>>>> 74eca6ba
 
         return $statement;
     }
