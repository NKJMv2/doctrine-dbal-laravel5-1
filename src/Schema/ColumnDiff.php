--- conflicted
+++ resolved
@@ -26,17 +26,12 @@
     /**
      * @param array<string> $changedProperties
      */
-<<<<<<< HEAD
-    public function __construct(string $oldColumnName, Column $column, array $changedProperties = [], ?Column $fromColumn = null)
-    {
-=======
     public function __construct(
-        $oldColumnName,
+        string $oldColumnName,
         Column $column,
         array $changedProperties = [],
         ?Column $fromColumn = null
     ) {
->>>>>>> 95b40a13
         $this->oldColumnName     = $oldColumnName;
         $this->column            = $column;
         $this->changedProperties = $changedProperties;
