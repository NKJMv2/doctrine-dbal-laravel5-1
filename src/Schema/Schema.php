--- conflicted
+++ resolved
@@ -6,23 +6,15 @@
 
 use Doctrine\DBAL\Exception;
 use Doctrine\DBAL\Platforms\AbstractPlatform;
-<<<<<<< HEAD
 use Doctrine\DBAL\Schema\Exception\NamespaceAlreadyExists;
 use Doctrine\DBAL\Schema\Exception\SequenceAlreadyExists;
 use Doctrine\DBAL\Schema\Exception\SequenceDoesNotExist;
 use Doctrine\DBAL\Schema\Exception\TableAlreadyExists;
 use Doctrine\DBAL\Schema\Exception\TableDoesNotExist;
-use Doctrine\DBAL\Schema\Visitor\CreateSchemaSqlCollector;
-use Doctrine\DBAL\Schema\Visitor\DropSchemaSqlCollector;
-use Doctrine\DBAL\Schema\Visitor\NamespaceVisitor;
-use Doctrine\DBAL\Schema\Visitor\Visitor;
-=======
 use Doctrine\DBAL\Schema\Visitor\NamespaceVisitor;
 use Doctrine\DBAL\Schema\Visitor\Visitor;
 use Doctrine\DBAL\SQL\Builder\CreateSchemaObjectsSQLBuilder;
 use Doctrine\DBAL\SQL\Builder\DropSchemaObjectsSQLBuilder;
-use Doctrine\Deprecations\Deprecation;
->>>>>>> 7129c3ee
 
 use function array_values;
 use function str_contains;
@@ -375,13 +367,9 @@
     /**
      * Returns an array of necessary SQL queries to create the schema on the given platform.
      *
-<<<<<<< HEAD
-     * @return array<int, string>
-=======
      * @return list<string>
      *
      * @throws Exception
->>>>>>> 7129c3ee
      */
     public function toSql(AbstractPlatform $platform): array
     {
@@ -393,13 +381,9 @@
     /**
      * Return an array of necessary SQL queries to drop the schema on the given platform.
      *
-<<<<<<< HEAD
-     * @return array<int, string>
-=======
      * @return list<string>
      *
      * @throws Exception
->>>>>>> 7129c3ee
      */
     public function toDropSql(AbstractPlatform $platform): array
     {
