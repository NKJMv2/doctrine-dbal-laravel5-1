<?php

declare(strict_types=1);

namespace Doctrine\DBAL\Schema;

use Doctrine\DBAL\Platforms\AbstractPlatform;
use Doctrine\DBAL\Schema\Exception\NamespaceAlreadyExists;
use Doctrine\DBAL\Schema\Exception\SequenceAlreadyExists;
use Doctrine\DBAL\Schema\Exception\SequenceDoesNotExist;
use Doctrine\DBAL\Schema\Exception\TableAlreadyExists;
use Doctrine\DBAL\Schema\Exception\TableDoesNotExist;
use Doctrine\DBAL\Schema\Visitor\CreateSchemaSqlCollector;
use Doctrine\DBAL\Schema\Visitor\DropSchemaSqlCollector;
use Doctrine\DBAL\Schema\Visitor\NamespaceVisitor;
use Doctrine\DBAL\Schema\Visitor\Visitor;

use function array_keys;
use function strpos;
use function strtolower;

/**
 * Object representation of a database schema.
 *
 * Different vendors have very inconsistent naming with regard to the concept
 * of a "schema". Doctrine understands a schema as the entity that conceptually
 * wraps a set of database objects such as tables, sequences, indexes and
 * foreign keys that belong to each other into a namespace. A Doctrine Schema
 * has nothing to do with the "SCHEMA" defined as in PostgreSQL, it is more
 * related to the concept of "DATABASE" that exists in MySQL and PostgreSQL.
 *
 * Every asset in the doctrine schema has a name. A name consists of either a
 * namespace.local name pair or just a local unqualified name.
 *
 * The abstraction layer that covers a PostgreSQL schema is the namespace of an
 * database object (asset). A schema can have a name, which will be used as
 * default namespace for the unqualified database objects that are created in
 * the schema.
 *
 * In the case of MySQL where cross-database queries are allowed this leads to
 * databases being "misinterpreted" as namespaces. This is intentional, however
 * the CREATE/DROP SQL visitors will just filter this queries and do not
 * execute them. Only the queries for the currently connected database are
 * executed.
 */
class Schema extends AbstractAsset
{
    /**
     * The namespaces in this schema.
     *
     * @var array<string, string>
     */
    private array $namespaces = [];

    /** @var array<string, Table> */
    protected array $_tables = [];

    /** @var array<string, Sequence> */
    protected array $_sequences = [];

    protected SchemaConfig $_schemaConfig;

    /**
     * @param array<Table>    $tables
     * @param array<Sequence> $sequences
     * @param array<string>   $namespaces
     *
     * @throws SchemaException
     */
    public function __construct(
        array $tables = [],
        array $sequences = [],
        ?SchemaConfig $schemaConfig = null,
        array $namespaces = []
    ) {
        if ($schemaConfig === null) {
            $schemaConfig = new SchemaConfig();
        }

        $this->_schemaConfig = $schemaConfig;
        $this->_setName($schemaConfig->getName() ?? 'public');

        foreach ($namespaces as $namespace) {
            $this->createNamespace($namespace);
        }

        foreach ($tables as $table) {
            $this->_addTable($table);
        }

        foreach ($sequences as $sequence) {
            $this->_addSequence($sequence);
        }
    }

    public function hasExplicitForeignKeyIndexes(): bool
    {
        return $this->_schemaConfig->hasExplicitForeignKeyIndexes();
    }

    /**
     * @throws SchemaException
     */
    protected function _addTable(Table $table): void
    {
        $namespaceName = $table->getNamespaceName();
        $tableName     = $table->getFullQualifiedName($this->getName());

        if (isset($this->_tables[$tableName])) {
            throw TableAlreadyExists::new($tableName);
        }

        if (
            $namespaceName !== null
            && ! $table->isInDefaultNamespace($this->getName())
            && ! $this->hasNamespace($namespaceName)
        ) {
            $this->createNamespace($namespaceName);
        }

        $this->_tables[$tableName] = $table;
        $table->setSchemaConfig($this->_schemaConfig);
    }

    /**
     * @throws SchemaException
     */
    protected function _addSequence(Sequence $sequence): void
    {
        $namespaceName = $sequence->getNamespaceName();
        $seqName       = $sequence->getFullQualifiedName($this->getName());

        if (isset($this->_sequences[$seqName])) {
            throw SequenceAlreadyExists::new($seqName);
        }

        if (
            $namespaceName !== null
            && ! $sequence->isInDefaultNamespace($this->getName())
            && ! $this->hasNamespace($namespaceName)
        ) {
            $this->createNamespace($namespaceName);
        }

        $this->_sequences[$seqName] = $sequence;
    }

    /**
     * Returns the namespaces of this schema.
     *
     * @return array<string, string> A list of namespace names.
     */
    public function getNamespaces(): array
    {
        return $this->namespaces;
    }

    /**
     * Gets all tables of this schema.
     *
     * @return array<string, Table>
     */
    public function getTables(): array
    {
        return $this->_tables;
    }

    /**
     * @throws SchemaException
     */
    public function getTable(string $name): Table
    {
        $name = $this->getFullQualifiedAssetName($name);
        if (! isset($this->_tables[$name])) {
            throw TableDoesNotExist::new($name);
        }

        return $this->_tables[$name];
    }

    private function getFullQualifiedAssetName(string $name): string
    {
        $name = $this->getUnquotedAssetName($name);

        if (strpos($name, '.') === false) {
            $name = $this->getName() . '.' . $name;
        }

        return strtolower($name);
    }

    /**
     * Returns the unquoted representation of a given asset name.
     */
    private function getUnquotedAssetName(string $assetName): string
    {
        if ($this->isIdentifierQuoted($assetName)) {
            return $this->trimQuotes($assetName);
        }

        return $assetName;
    }

    /**
     * Does this schema have a namespace with the given name?
     */
    public function hasNamespace(string $name): bool
    {
        $name = strtolower($this->getUnquotedAssetName($name));

        return isset($this->namespaces[$name]);
    }

    /**
     * Does this schema have a table with the given name?
     */
    public function hasTable(string $name): bool
    {
        $name = $this->getFullQualifiedAssetName($name);

        return isset($this->_tables[$name]);
    }

    /**
     * Gets all table names, prefixed with a schema name, even the default one if present.
     *
     * @return array<int, string>
     */
    public function getTableNames(): array
    {
        return array_keys($this->_tables);
    }

    public function hasSequence(string $name): bool
    {
        $name = $this->getFullQualifiedAssetName($name);

        return isset($this->_sequences[$name]);
    }

    /**
     * @throws SchemaException
     */
    public function getSequence(string $name): Sequence
    {
        $name = $this->getFullQualifiedAssetName($name);
        if (! $this->hasSequence($name)) {
            throw SequenceDoesNotExist::new($name);
        }

        return $this->_sequences[$name];
    }

    /**
     * @return array<string, Sequence>
     */
    public function getSequences(): array
    {
        return $this->_sequences;
    }

    /**
     * Creates a new namespace.
     *
     * @return $this
     *
     * @throws SchemaException
     */
    public function createNamespace(string $name): self
    {
        $unquotedName = strtolower($this->getUnquotedAssetName($name));

        if (isset($this->namespaces[$unquotedName])) {
            throw NamespaceAlreadyExists::new($unquotedName);
        }

        $this->namespaces[$unquotedName] = $name;

        return $this;
    }

    /**
     * Creates a new table.
     *
     * @throws SchemaException
     */
    public function createTable(string $name): Table
    {
        $table = new Table($name);
        $this->_addTable($table);

        foreach ($this->_schemaConfig->getDefaultTableOptions() as $option => $value) {
            $table->addOption($option, $value);
        }

        return $table;
    }

    /**
     * Renames a table.
     *
     * @return $this
     *
     * @throws SchemaException
     */
    public function renameTable(string $oldName, string $newName): self
    {
        $table = $this->getTable($oldName);
        $table->_setName($newName);

        $this->dropTable($oldName);
        $this->_addTable($table);

        return $this;
    }

    /**
     * Drops a table from the schema.
     *
     * @return $this
     *
     * @throws SchemaException
     */
    public function dropTable(string $name): self
    {
        $name = $this->getFullQualifiedAssetName($name);
        $this->getTable($name);
        unset($this->_tables[$name]);

        return $this;
    }

    /**
     * Creates a new sequence.
     *
     * @throws SchemaException
     */
    public function createSequence(string $name, int $allocationSize = 1, int $initialValue = 1): Sequence
    {
        $seq = new Sequence($name, $allocationSize, $initialValue);
        $this->_addSequence($seq);

        return $seq;
    }

    /**
     * @return $this
     */
    public function dropSequence(string $name): self
    {
        $name = $this->getFullQualifiedAssetName($name);
        unset($this->_sequences[$name]);

        return $this;
    }

    /**
     * Returns an array of necessary SQL queries to create the schema on the given platform.
     *
     * @return array<int, string>
     */
    public function toSql(AbstractPlatform $platform): array
    {
        $sqlCollector = new CreateSchemaSqlCollector($platform);
        $this->visit($sqlCollector);

        return $sqlCollector->getQueries();
    }

    /**
     * Return an array of necessary SQL queries to drop the schema on the given platform.
     *
     * @return array<int, string>
     */
    public function toDropSql(AbstractPlatform $platform): array
    {
        $dropSqlCollector = new DropSchemaSqlCollector($platform);
        $this->visit($dropSqlCollector);

        return $dropSqlCollector->getQueries();
    }

    /**
<<<<<<< HEAD
     * @return array<int, string>
=======
     * @deprecated
     *
     * @return string[]
>>>>>>> d04d0d6a
     *
     * @throws SchemaException
     */
    public function getMigrateToSql(Schema $toSchema, AbstractPlatform $platform): array
    {
        $schemaDiff = (new Comparator())->compareSchemas($this, $toSchema);

        return $schemaDiff->toSql($platform);
    }

    /**
<<<<<<< HEAD
     * @return array<int, string>
=======
     * @deprecated
     *
     * @return string[]
>>>>>>> d04d0d6a
     *
     * @throws SchemaException
     */
    public function getMigrateFromSql(Schema $fromSchema, AbstractPlatform $platform): array
    {
        $schemaDiff = (new Comparator())->compareSchemas($fromSchema, $this);

        return $schemaDiff->toSql($platform);
    }

    public function visit(Visitor $visitor): void
    {
        $visitor->acceptSchema($this);

        if ($visitor instanceof NamespaceVisitor) {
            foreach ($this->namespaces as $namespace) {
                $visitor->acceptNamespace($namespace);
            }
        }

        foreach ($this->_tables as $table) {
            $table->visit($visitor);
        }

        foreach ($this->_sequences as $sequence) {
            $sequence->visit($visitor);
        }
    }

    /**
     * Cloning a Schema triggers a deep clone of all related assets.
     */
    public function __clone()
    {
        foreach ($this->_tables as $k => $table) {
            $this->_tables[$k] = clone $table;
        }

        foreach ($this->_sequences as $k => $sequence) {
            $this->_sequences[$k] = clone $sequence;
        }
    }
}<|MERGE_RESOLUTION|>--- conflicted
+++ resolved
@@ -381,31 +381,23 @@
     }
 
     /**
-<<<<<<< HEAD
+     * @deprecated
+     *
      * @return array<int, string>
-=======
+     *
+     * @throws SchemaException
+     */
+    public function getMigrateToSql(Schema $toSchema, AbstractPlatform $platform): array
+    {
+        $schemaDiff = (new Comparator())->compareSchemas($this, $toSchema);
+
+        return $schemaDiff->toSql($platform);
+    }
+
+    /**
      * @deprecated
      *
-     * @return string[]
->>>>>>> d04d0d6a
-     *
-     * @throws SchemaException
-     */
-    public function getMigrateToSql(Schema $toSchema, AbstractPlatform $platform): array
-    {
-        $schemaDiff = (new Comparator())->compareSchemas($this, $toSchema);
-
-        return $schemaDiff->toSql($platform);
-    }
-
-    /**
-<<<<<<< HEAD
      * @return array<int, string>
-=======
-     * @deprecated
-     *
-     * @return string[]
->>>>>>> d04d0d6a
      *
      * @throws SchemaException
      */
