<?php

declare(strict_types=1);

namespace Doctrine\DBAL\Schema;

use Doctrine\DBAL\Schema\Exception\UnknownColumnOption;
use Doctrine\DBAL\Types\Type;

use function array_merge;
use function method_exists;
<<<<<<< HEAD
=======
use function sprintf;
use function trigger_error;

use const E_USER_DEPRECATED;
>>>>>>> 66b1f3d2

/**
 * Object representation of a database column.
 */
class Column extends AbstractAsset
{
    /** @var Type */
    protected $_type;

    /** @var int|null */
    protected $_length;

    /** @var int|null */
    protected $_precision;

    /** @var int */
    protected $_scale = 0;

    /** @var bool */
    protected $_unsigned = false;

    /** @var bool */
    protected $_fixed = false;

    /** @var bool */
    protected $_notnull = true;

    /** @var mixed */
    protected $_default;

    /** @var bool */
    protected $_autoincrement = false;

    /** @var array<string, mixed> */
    protected $_platformOptions = [];

    /** @var string|null */
    protected $_columnDefinition;

    /** @var string */
    protected $_comment = '';

    /** @var array<string, mixed> */
    protected $_customSchemaOptions = [];

    /**
     * Creates a new Column.
     *
     * @param array<string, mixed> $options
     */
    public function __construct(string $name, Type $type, array $options = [])
    {
        $this->_setName($name);
        $this->setType($type);
        $this->setOptions($options);
    }

    /**
     * @param array<string, mixed> $options
     */
    public function setOptions(array $options) : self
    {
        foreach ($options as $name => $value) {
            $method = 'set' . $name;

            if (! method_exists($this, $method)) {
                throw UnknownColumnOption::new($name);
            }

            $this->$method($value);
        }

        return $this;
    }

    public function setType(Type $type) : self
    {
        $this->_type = $type;

        return $this;
    }

    public function setLength(?int $length) : self
    {
        $this->_length = $length;

        return $this;
    }

    public function setPrecision(?int $precision) : self
    {
        $this->_precision = $precision;

        return $this;
    }

    public function setScale(int $scale) : self
    {
        $this->_scale = $scale;

        return $this;
    }

    public function setUnsigned(bool $unsigned) : self
    {
        $this->_unsigned = $unsigned;

        return $this;
    }

    public function setFixed(bool $fixed) : self
    {
        $this->_fixed = $fixed;

        return $this;
    }

    public function setNotnull(bool $notnull) : self
    {
        $this->_notnull = $notnull;

        return $this;
    }

    /**
     * @param mixed $default
     */
    public function setDefault($default) : self
    {
        $this->_default = $default;

        return $this;
    }

    /**
     * @param array<string, mixed> $platformOptions
     */
    public function setPlatformOptions(array $platformOptions) : self
    {
        $this->_platformOptions = $platformOptions;

        return $this;
    }

    /**
     * @param mixed $value
     */
    public function setPlatformOption(string $name, $value) : self
    {
        $this->_platformOptions[$name] = $value;

        return $this;
    }

    public function setColumnDefinition(string $value) : self
    {
        $this->_columnDefinition = $value;

        return $this;
    }

    public function getType() : Type
    {
        return $this->_type;
    }

    public function getLength() : ?int
    {
        return $this->_length;
    }

    public function getPrecision() : ?int
    {
        return $this->_precision;
    }

    public function getScale() : int
    {
        return $this->_scale;
    }

    public function getUnsigned() : bool
    {
        return $this->_unsigned;
    }

    public function getFixed() : bool
    {
        return $this->_fixed;
    }

    public function getNotnull() : bool
    {
        return $this->_notnull;
    }

    /**
     * @return mixed
     */
    public function getDefault()
    {
        return $this->_default;
    }

    /**
     * @return array<string, mixed>
     */
    public function getPlatformOptions() : array
    {
        return $this->_platformOptions;
    }

    public function hasPlatformOption(string $name) : bool
    {
        return isset($this->_platformOptions[$name]);
    }

    /**
     * @return mixed
     */
    public function getPlatformOption(string $name)
    {
        return $this->_platformOptions[$name];
    }

    public function getColumnDefinition() : ?string
    {
        return $this->_columnDefinition;
    }

    public function getAutoincrement() : bool
    {
        return $this->_autoincrement;
    }

    public function setAutoincrement(bool $flag) : self
    {
        $this->_autoincrement = $flag;

        return $this;
    }

    public function setComment(string $comment) : self
    {
        $this->_comment = $comment;

        return $this;
    }

    public function getComment() : string
    {
        return $this->_comment;
    }

    /**
     * @param mixed $value
     */
    public function setCustomSchemaOption(string $name, $value) : self
    {
        $this->_customSchemaOptions[$name] = $value;

        return $this;
    }

    public function hasCustomSchemaOption(string $name) : bool
    {
        return isset($this->_customSchemaOptions[$name]);
    }

    /**
     * @return mixed
     */
    public function getCustomSchemaOption(string $name)
    {
        return $this->_customSchemaOptions[$name];
    }

    /**
     * @param array<string, mixed> $customSchemaOptions
     */
    public function setCustomSchemaOptions(array $customSchemaOptions) : self
    {
        $this->_customSchemaOptions = $customSchemaOptions;

        return $this;
    }

    /**
     * @return array<string, mixed>
     */
    public function getCustomSchemaOptions() : array
    {
        return $this->_customSchemaOptions;
    }

    /**
     * @return array<string, mixed>
     */
    public function toArray() : array
    {
        return array_merge([
            'name'          => $this->_name,
            'type'          => $this->_type,
            'default'       => $this->_default,
            'notnull'       => $this->_notnull,
            'length'        => $this->_length,
            'precision'     => $this->_precision,
            'scale'         => $this->_scale,
            'fixed'         => $this->_fixed,
            'unsigned'      => $this->_unsigned,
            'autoincrement' => $this->_autoincrement,
            'columnDefinition' => $this->_columnDefinition,
            'comment' => $this->_comment,
        ], $this->_platformOptions, $this->_customSchemaOptions);
    }
}<|MERGE_RESOLUTION|>--- conflicted
+++ resolved
@@ -9,13 +9,6 @@
 
 use function array_merge;
 use function method_exists;
-<<<<<<< HEAD
-=======
-use function sprintf;
-use function trigger_error;
-
-use const E_USER_DEPRECATED;
->>>>>>> 66b1f3d2
 
 /**
  * Object representation of a database column.
@@ -76,7 +69,7 @@
     /**
      * @param array<string, mixed> $options
      */
-    public function setOptions(array $options) : self
+    public function setOptions(array $options): self
     {
         foreach ($options as $name => $value) {
             $method = 'set' . $name;
@@ -91,49 +84,49 @@
         return $this;
     }
 
-    public function setType(Type $type) : self
+    public function setType(Type $type): self
     {
         $this->_type = $type;
 
         return $this;
     }
 
-    public function setLength(?int $length) : self
+    public function setLength(?int $length): self
     {
         $this->_length = $length;
 
         return $this;
     }
 
-    public function setPrecision(?int $precision) : self
+    public function setPrecision(?int $precision): self
     {
         $this->_precision = $precision;
 
         return $this;
     }
 
-    public function setScale(int $scale) : self
+    public function setScale(int $scale): self
     {
         $this->_scale = $scale;
 
         return $this;
     }
 
-    public function setUnsigned(bool $unsigned) : self
+    public function setUnsigned(bool $unsigned): self
     {
         $this->_unsigned = $unsigned;
 
         return $this;
     }
 
-    public function setFixed(bool $fixed) : self
+    public function setFixed(bool $fixed): self
     {
         $this->_fixed = $fixed;
 
         return $this;
     }
 
-    public function setNotnull(bool $notnull) : self
+    public function setNotnull(bool $notnull): self
     {
         $this->_notnull = $notnull;
 
@@ -143,7 +136,7 @@
     /**
      * @param mixed $default
      */
-    public function setDefault($default) : self
+    public function setDefault($default): self
     {
         $this->_default = $default;
 
@@ -153,7 +146,7 @@
     /**
      * @param array<string, mixed> $platformOptions
      */
-    public function setPlatformOptions(array $platformOptions) : self
+    public function setPlatformOptions(array $platformOptions): self
     {
         $this->_platformOptions = $platformOptions;
 
@@ -163,51 +156,51 @@
     /**
      * @param mixed $value
      */
-    public function setPlatformOption(string $name, $value) : self
+    public function setPlatformOption(string $name, $value): self
     {
         $this->_platformOptions[$name] = $value;
 
         return $this;
     }
 
-    public function setColumnDefinition(string $value) : self
+    public function setColumnDefinition(string $value): self
     {
         $this->_columnDefinition = $value;
 
         return $this;
     }
 
-    public function getType() : Type
+    public function getType(): Type
     {
         return $this->_type;
     }
 
-    public function getLength() : ?int
+    public function getLength(): ?int
     {
         return $this->_length;
     }
 
-    public function getPrecision() : ?int
+    public function getPrecision(): ?int
     {
         return $this->_precision;
     }
 
-    public function getScale() : int
+    public function getScale(): int
     {
         return $this->_scale;
     }
 
-    public function getUnsigned() : bool
+    public function getUnsigned(): bool
     {
         return $this->_unsigned;
     }
 
-    public function getFixed() : bool
+    public function getFixed(): bool
     {
         return $this->_fixed;
     }
 
-    public function getNotnull() : bool
+    public function getNotnull(): bool
     {
         return $this->_notnull;
     }
@@ -223,12 +216,12 @@
     /**
      * @return array<string, mixed>
      */
-    public function getPlatformOptions() : array
+    public function getPlatformOptions(): array
     {
         return $this->_platformOptions;
     }
 
-    public function hasPlatformOption(string $name) : bool
+    public function hasPlatformOption(string $name): bool
     {
         return isset($this->_platformOptions[$name]);
     }
@@ -241,31 +234,31 @@
         return $this->_platformOptions[$name];
     }
 
-    public function getColumnDefinition() : ?string
+    public function getColumnDefinition(): ?string
     {
         return $this->_columnDefinition;
     }
 
-    public function getAutoincrement() : bool
+    public function getAutoincrement(): bool
     {
         return $this->_autoincrement;
     }
 
-    public function setAutoincrement(bool $flag) : self
+    public function setAutoincrement(bool $flag): self
     {
         $this->_autoincrement = $flag;
 
         return $this;
     }
 
-    public function setComment(string $comment) : self
+    public function setComment(string $comment): self
     {
         $this->_comment = $comment;
 
         return $this;
     }
 
-    public function getComment() : string
+    public function getComment(): string
     {
         return $this->_comment;
     }
@@ -273,14 +266,14 @@
     /**
      * @param mixed $value
      */
-    public function setCustomSchemaOption(string $name, $value) : self
+    public function setCustomSchemaOption(string $name, $value): self
     {
         $this->_customSchemaOptions[$name] = $value;
 
         return $this;
     }
 
-    public function hasCustomSchemaOption(string $name) : bool
+    public function hasCustomSchemaOption(string $name): bool
     {
         return isset($this->_customSchemaOptions[$name]);
     }
@@ -296,7 +289,7 @@
     /**
      * @param array<string, mixed> $customSchemaOptions
      */
-    public function setCustomSchemaOptions(array $customSchemaOptions) : self
+    public function setCustomSchemaOptions(array $customSchemaOptions): self
     {
         $this->_customSchemaOptions = $customSchemaOptions;
 
@@ -306,7 +299,7 @@
     /**
      * @return array<string, mixed>
      */
-    public function getCustomSchemaOptions() : array
+    public function getCustomSchemaOptions(): array
     {
         return $this->_customSchemaOptions;
     }
@@ -314,7 +307,7 @@
     /**
      * @return array<string, mixed>
      */
-    public function toArray() : array
+    public function toArray(): array
     {
         return array_merge([
             'name'          => $this->_name,
