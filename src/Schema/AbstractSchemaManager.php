<?php

declare(strict_types=1);

namespace Doctrine\DBAL\Schema;

use Doctrine\DBAL\Connection;
use Doctrine\DBAL\Event\SchemaColumnDefinitionEventArgs;
use Doctrine\DBAL\Event\SchemaIndexDefinitionEventArgs;
use Doctrine\DBAL\Events;
use Doctrine\DBAL\Exception;
use Doctrine\DBAL\Exception\DatabaseRequired;
use Doctrine\DBAL\Platforms\AbstractPlatform;
use Doctrine\DBAL\Platforms\Exception\NotSupported;
use Throwable;

use function array_filter;
use function array_intersect;
use function array_map;
use function array_shift;
use function array_values;
use function assert;
use function count;
use function preg_match;
use function strtolower;

/**
 * Base class for schema managers. Schema managers are used to inspect and/or
 * modify the database schema/structure.
 *
 * @template T of AbstractPlatform
 */
abstract class AbstractSchemaManager
{
    /**
     * Holds instance of the Doctrine connection for this schema manager.
     */
    protected Connection $_conn;

    /**
     * Holds instance of the database platform used for this schema manager.
     *
     * @var T
     */
    protected AbstractPlatform $_platform;

    /**
     * @param T $platform
     */
    public function __construct(Connection $connection, AbstractPlatform $platform)
    {
        $this->_conn     = $connection;
        $this->_platform = $platform;
    }

    /**
     * Returns the associated platform.
     *
     * @return T
     */
    public function getDatabasePlatform(): AbstractPlatform
    {
        return $this->_platform;
    }

    /**
     * Tries any method on the schema manager. Normally a method throws an
     * exception when your DBMS doesn't support it or if an error occurs.
     * This method allows you to try and method on your SchemaManager
     * instance and will return false if it does not work or is not supported.
     *
     * <code>
     * $result = $sm->tryMethod('dropView', 'view_name');
     * </code>
     *
<<<<<<< HEAD
     * @param mixed ...$arguments
=======
     * @deprecated
>>>>>>> e375dfc4
     *
     * @return mixed
     */
    public function tryMethod(string $method, ...$arguments)
    {
<<<<<<< HEAD
=======
        Deprecation::triggerIfCalledFromOutside(
            'doctrine/dbal',
            'https://github.com/doctrine/dbal/pull/4897',
            'AbstractSchemaManager::tryMethod() is deprecated.'
        );

        $args   = func_get_args();
        $method = $args[0];
        unset($args[0]);
        $args = array_values($args);

        $callback = [$this, $method];
        assert(is_callable($callback));

>>>>>>> e375dfc4
        try {
            return $this->$method(...$arguments);
        } catch (Throwable $e) {
            return false;
        }
    }

    /**
     * Lists the available databases for this connection.
     *
     * @return array<int, string>
     *
     * @throws Exception
     */
    public function listDatabases(): array
    {
        $sql = $this->_platform->getListDatabasesSQL();

        $databases = $this->_conn->fetchAllAssociative($sql);

        return $this->_getPortableDatabasesList($databases);
    }

    /**
     * Returns a list of the names of all schemata in the current database.
     *
     * @return list<string>
     *
     * @throws Exception
     */
    public function listSchemaNames(): array
    {
        throw NotSupported::new(__METHOD__);
    }

    /**
     * Lists the available sequences for this connection.
     *
     * @return array<int, Sequence>
     *
     * @throws Exception
     */
    public function listSequences(?string $database = null): array
    {
        $database = $this->ensureDatabase(
            $database ?? $this->_conn->getDatabase(),
            __METHOD__
        );

        $sql = $this->_platform->getListSequencesSQL($database);

        $sequences = $this->_conn->fetchAllAssociative($sql);

        return $this->filterAssetNames($this->_getPortableSequencesList($sequences));
    }

    /**
     * Lists the columns for a given table.
     *
     * In contrast to other libraries and to the old version of Doctrine,
     * this column definition does try to contain the 'primary' column for
     * the reason that it is not portable across different RDBMS. Use
     * {@see listTableIndexes($tableName)} to retrieve the primary key
     * of a table. Where a RDBMS specifies more details, these are held
     * in the platformDetails array.
     *
     * @return array<string, Column>
     *
     * @throws Exception
     */
    public function listTableColumns(string $table, ?string $database = null): array
    {
        $database = $this->ensureDatabase(
            $database ?? $this->_conn->getDatabase(),
            __METHOD__
        );

        $sql = $this->_platform->getListTableColumnsSQL($table, $database);

        $tableColumns = $this->_conn->fetchAllAssociative($sql);

        return $this->_getPortableTableColumnList($table, $database, $tableColumns);
    }

    /**
     * Lists the indexes for a given table returning an array of Index instances.
     *
     * Keys of the portable indexes list are all lower-cased.
     *
     * @return array<string, Index>
     *
     * @throws Exception
     */
    public function listTableIndexes(string $table): array
    {
        $sql = $this->_platform->getListTableIndexesSQL($table, $this->_conn->getDatabase());

        $tableIndexes = $this->_conn->fetchAllAssociative($sql);

        return $this->_getPortableTableIndexesList($tableIndexes, $table);
    }

    /**
     * Returns true if all the given tables exist.
     *
     * @param array<int, string> $names
     *
     * @throws Exception
     */
    public function tablesExist(array $names): bool
    {
        $names = array_map('strtolower', $names);

        return count($names) === count(array_intersect($names, array_map('strtolower', $this->listTableNames())));
    }

    public function tableExists(string $tableName): bool
    {
        return $this->tablesExist([$tableName]);
    }

    /**
     * Returns a list of all tables in the current database.
     *
     * @return array<int, string>
     *
     * @throws Exception
     */
    public function listTableNames(): array
    {
        $sql = $this->_platform->getListTablesSQL();

        $tables     = $this->_conn->fetchAllAssociative($sql);
        $tableNames = $this->_getPortableTablesList($tables);

        return $this->filterAssetNames($tableNames);
    }

    /**
     * Filters asset names if they are configured to return only a subset of all
     * the found elements.
     *
     * @param array<int, mixed> $assetNames
     *
     * @return array<int, mixed>
     */
    protected function filterAssetNames(array $assetNames): array
    {
        $filter = $this->_conn->getConfiguration()->getSchemaAssetsFilter();
        if ($filter === null) {
            return $assetNames;
        }

        return array_values(array_filter($assetNames, $filter));
    }

    /**
     * Lists the tables for this connection.
     *
     * @return array<int, Table>
     *
     * @throws Exception
     */
    public function listTables(): array
    {
        $tableNames = $this->listTableNames();

        $tables = [];
        foreach ($tableNames as $tableName) {
            $tables[] = $this->listTableDetails($tableName);
        }

        return $tables;
    }

    /**
     * @throws Exception
     */
    public function listTableDetails(string $name): Table
    {
        $columns     = $this->listTableColumns($name);
        $foreignKeys = [];

        if ($this->_platform->supportsForeignKeyConstraints()) {
            $foreignKeys = $this->listTableForeignKeys($name);
        }

        $indexes = $this->listTableIndexes($name);

        return new Table($name, $columns, $indexes, [], $foreignKeys, []);
    }

    /**
     * Lists the views this connection has.
     *
     * @return array<string, View>
     *
     * @throws Exception
     */
    public function listViews(): array
    {
        $database = $this->ensureDatabase(
            $this->_conn->getDatabase(),
            __METHOD__
        );

        $sql   = $this->_platform->getListViewsSQL($database);
        $views = $this->_conn->fetchAllAssociative($sql);

        return $this->_getPortableViewsList($views);
    }

    /**
     * Lists the foreign keys for the given table.
     *
     * @return array<int|string, ForeignKeyConstraint>
     *
     * @throws Exception
     */
    public function listTableForeignKeys(string $table, ?string $database = null): array
    {
        if ($database === null) {
            $database = $this->_conn->getDatabase();
        }

        $sql              = $this->_platform->getListTableForeignKeysSQL($table, $database);
        $tableForeignKeys = $this->_conn->fetchAllAssociative($sql);

        return $this->_getPortableTableForeignKeysList($tableForeignKeys);
    }

    /* drop*() Methods */

    /**
     * Drops a database.
     *
     * NOTE: You can not drop the database this SchemaManager is currently connected to.
     *
     * @throws Exception
     */
    public function dropDatabase(string $database): void
    {
        $this->_execSql($this->_platform->getDropDatabaseSQL($database));
    }

    /**
     * Drops a schema.
     *
     * @throws Exception
     */
    public function dropSchema(string $schemaName): void
    {
        $this->_execSql($this->_platform->getDropSchemaSQL($schemaName));
    }

    /**
     * Drops the given table.
     *
     * @throws Exception
     */
    public function dropTable(string $name): void
    {
        $this->_execSql($this->_platform->getDropTableSQL($name));
    }

    /**
     * Drops the index from the given table.
     *
     * @throws Exception
     */
    public function dropIndex(string $index, string $table): void
    {
        $this->_execSql($this->_platform->getDropIndexSQL($index, $table));
    }

    /**
     * Drops a foreign key from a table.
     *
     * @throws Exception
     */
    public function dropForeignKey(string $name, string $table): void
    {
        $this->_execSql($this->_platform->getDropForeignKeySQL($name, $table));
    }

    /**
     * Drops a sequence with a given name.
     *
     * @throws Exception
     */
    public function dropSequence(string $name): void
    {
        $this->_execSql($this->_platform->getDropSequenceSQL($name));
    }

    /**
     * Drops the unique constraint from the given table.
     *
     * @throws Exception
     */
    public function dropUniqueConstraint(string $name, string $tableName): void
    {
        $this->_execSql($this->_platform->getDropUniqueConstraintSQL($name, $tableName));
    }

    /**
     * Drops a view.
     *
     * @throws Exception
     */
    public function dropView(string $name): void
    {
        $this->_execSql($this->_platform->getDropViewSQL($name));
    }

    /* create*() Methods */

    /**
     * Creates a new database.
     *
     * @throws Exception
     */
    public function createDatabase(string $database): void
    {
        $this->_execSql($this->_platform->getCreateDatabaseSQL($database));
    }

    /**
     * Creates a new table.
     *
     * @throws Exception
     */
    public function createTable(Table $table): void
    {
        $createFlags = AbstractPlatform::CREATE_INDEXES | AbstractPlatform::CREATE_FOREIGNKEYS;
        $this->_execSql($this->_platform->getCreateTableSQL($table, $createFlags));
    }

    /**
     * Creates a new sequence.
     *
     * @throws Exception
     */
    public function createSequence(Sequence $sequence): void
    {
        $this->_execSql($this->_platform->getCreateSequenceSQL($sequence));
    }

    /**
     * Creates a new index on a table.
     *
     * @param string $table The name of the table on which the index is to be created.
     *
     * @throws Exception
     */
    public function createIndex(Index $index, string $table): void
    {
        $this->_execSql($this->_platform->getCreateIndexSQL($index, $table));
    }

    /**
     * Creates a new foreign key.
     *
     * @param ForeignKeyConstraint $foreignKey The ForeignKey instance.
     * @param string               $table      The name of the table on which the foreign key is to be created.
     *
     * @throws Exception
     */
    public function createForeignKey(ForeignKeyConstraint $foreignKey, string $table): void
    {
        $this->_execSql($this->_platform->getCreateForeignKeySQL($foreignKey, $table));
    }

    /**
     * Creates a unique constraint on a table.
     *
     * @throws Exception
     */
    public function createUniqueConstraint(UniqueConstraint $uniqueConstraint, string $tableName): void
    {
        $this->_execSql($this->_platform->getCreateUniqueConstraintSQL($uniqueConstraint, $tableName));
    }

    /**
     * Creates a new view.
     *
     * @throws Exception
     */
    public function createView(View $view): void
    {
        $this->_execSql($this->_platform->getCreateViewSQL($view->getQuotedName($this->_platform), $view->getSql()));
    }

    /* dropAndCreate*() Methods */

    /**
<<<<<<< HEAD
     * Drops and creates a new index on a table.
     *
     * @param string $table The name of the table on which the index is to be created.
=======
     * Drops and creates a constraint.
     *
     * @deprecated Use {@link dropIndex()} and {@link createIndex()},
     *             {@link dropForeignKey()} and {@link createForeignKey()}
     *             or {@link dropUniqueConstraint()} and {@link createUniqueConstraint()} instead.
     *
     * @see dropConstraint()
     * @see createConstraint()
     *
     * @param Table|string $table
     *
     * @return void
     *
     * @throws Exception
     */
    public function dropAndCreateConstraint(Constraint $constraint, $table)
    {
        Deprecation::trigger(
            'doctrine/dbal',
            'https://github.com/doctrine/dbal/pull/4897',
            'AbstractSchemaManager::dropAndCreateConstraint() is deprecated.'
                . ' Use AbstractSchemaManager::dropIndex() and AbstractSchemaManager::createIndex(),'
                . ' AbstractSchemaManager::dropForeignKey() and AbstractSchemaManager::createForeignKey()'
                . ' or AbstractSchemaManager::dropUniqueConstraint()'
                . ' and AbstractSchemaManager::createUniqueConstraint() instead.'
        );

        $this->tryMethod('dropConstraint', $constraint, $table);
        $this->createConstraint($constraint, $table);
    }

    /**
     * Drops and creates a new index on a table.
     *
     * @deprecated Use {@link dropIndex()} and {@link createIndex()} instead.
     *
     * @param Table|string $table The name of the table on which the index is to be created.
     *
     * @return void
>>>>>>> e375dfc4
     *
     * @throws Exception
     */
    public function dropAndCreateIndex(Index $index, string $table): void
    {
        Deprecation::trigger(
            'doctrine/dbal',
            'https://github.com/doctrine/dbal/pull/4897',
            'AbstractSchemaManager::dropAndCreateIndex() is deprecated.'
            . ' Use AbstractSchemaManager::dropIndex() and AbstractSchemaManager::createIndex() instead.'
        );

        $this->tryMethod('dropIndex', $index->getQuotedName($this->_platform), $table);
        $this->createIndex($index, $table);
    }

    /**
     * Drops and creates a new foreign key.
     *
     * @deprecated Use {@link dropForeignKey()} and {@link createForeignKey()} instead.
     *
     * @param ForeignKeyConstraint $foreignKey An associative array that defines properties
     *                                         of the foreign key to be created.
     * @param string               $table      The name of the table on which the foreign key is to be created.
     *
     * @throws Exception
     */
    public function dropAndCreateForeignKey(ForeignKeyConstraint $foreignKey, string $table): void
    {
        Deprecation::trigger(
            'doctrine/dbal',
            'https://github.com/doctrine/dbal/pull/4897',
            'AbstractSchemaManager::dropAndCreateForeignKey() is deprecated.'
            . ' Use AbstractSchemaManager::dropForeignKey() and AbstractSchemaManager::createForeignKey() instead.'
        );

        $this->tryMethod('dropForeignKey', $foreignKey, $table);
        $this->createForeignKey($foreignKey, $table);
    }

    /**
     * Drops and create a new sequence.
     *
<<<<<<< HEAD
=======
     * @deprecated Use {@link dropSequence()} and {@link createSequence()} instead.
     *
     * @return void
     *
>>>>>>> e375dfc4
     * @throws Exception
     */
    public function dropAndCreateSequence(Sequence $sequence): void
    {
        Deprecation::trigger(
            'doctrine/dbal',
            'https://github.com/doctrine/dbal/pull/4897',
            'AbstractSchemaManager::dropAndCreateSequence() is deprecated.'
            . ' Use AbstractSchemaManager::dropSequence() and AbstractSchemaManager::createSequence() instead.'
        );

        $this->tryMethod('dropSequence', $sequence->getQuotedName($this->_platform));
        $this->createSequence($sequence);
    }

    /**
     * Drops and creates a new table.
     *
<<<<<<< HEAD
=======
     * @deprecated Use {@link dropTable()} and {@link createTable()} instead.
     *
     * @return void
     *
>>>>>>> e375dfc4
     * @throws Exception
     */
    public function dropAndCreateTable(Table $table): void
    {
        Deprecation::trigger(
            'doctrine/dbal',
            'https://github.com/doctrine/dbal/pull/4897',
            'AbstractSchemaManager::dropAndCreateTable() is deprecated.'
            . ' Use AbstractSchemaManager::dropTable() and AbstractSchemaManager::createTable() instead.'
        );

        $this->tryMethod('dropTable', $table->getQuotedName($this->_platform));
        $this->createTable($table);
    }

    /**
     * Drops and creates a new database.
     *
<<<<<<< HEAD
=======
     * @deprecated Use {@link dropDatabase()} and {@link createDatabase()} instead.
     *
     * @param string $database The name of the database to create.
     *
     * @return void
     *
>>>>>>> e375dfc4
     * @throws Exception
     */
    public function dropAndCreateDatabase(string $database): void
    {
        Deprecation::trigger(
            'doctrine/dbal',
            'https://github.com/doctrine/dbal/pull/4897',
            'AbstractSchemaManager::dropAndCreateDatabase() is deprecated.'
            . ' Use AbstractSchemaManager::dropDatabase() and AbstractSchemaManager::createDatabase() instead.'
        );

        $this->tryMethod('dropDatabase', $database);
        $this->createDatabase($database);
    }

    /**
     * Drops and creates a new view.
     *
<<<<<<< HEAD
=======
     * @deprecated Use {@link dropView()} and {@link createView()} instead.
     *
     * @return void
     *
>>>>>>> e375dfc4
     * @throws Exception
     */
    public function dropAndCreateView(View $view): void
    {
        Deprecation::trigger(
            'doctrine/dbal',
            'https://github.com/doctrine/dbal/pull/4897',
            'AbstractSchemaManager::dropAndCreateView() is deprecated.'
            . ' Use AbstractSchemaManager::dropView() and AbstractSchemaManager::createView() instead.'
        );

        $this->tryMethod('dropView', $view->getQuotedName($this->_platform));
        $this->createView($view);
    }

    /**
     * Alters an existing schema.
     *
     * @throws Exception
     */
    public function alterSchema(SchemaDiff $schemaDiff): void
    {
        $this->_execSql($schemaDiff->toSql($this->_platform));
    }

    /**
     * Migrates an existing schema to a new schema.
     *
     * @throws Exception
     */
    public function migrateSchema(Schema $toSchema): void
    {
        $schemaDiff = $this->createComparator()
            ->compareSchemas($this->createSchema(), $toSchema);

        $this->alterSchema($schemaDiff);
    }

    /* alterTable() Methods */

    /**
     * Alters an existing tables schema.
     *
     * @throws Exception
     */
    public function alterTable(TableDiff $tableDiff): void
    {
        foreach ($this->_platform->getAlterTableSQL($tableDiff) as $ddlQuery) {
            $this->_execSql($ddlQuery);
        }
    }

    /**
     * Renames a given table to another name.
     *
     * @throws Exception
     */
    public function renameTable(string $name, string $newName): void
    {
        $tableDiff          = new TableDiff($name);
        $tableDiff->newName = $newName;
        $this->alterTable($tableDiff);
    }

    /**
     * Methods for filtering return values of list*() methods to convert
     * the native DBMS data definition to a portable Doctrine definition
     */

    /**
     * @param array<int, mixed> $databases
     *
     * @return array<int, string>
     */
    protected function _getPortableDatabasesList(array $databases): array
    {
        $list = [];
        foreach ($databases as $value) {
            $list[] = $this->_getPortableDatabaseDefinition($value);
        }

        return $list;
    }

    /**
     * @param array<string, string> $database
     */
    protected function _getPortableDatabaseDefinition(array $database): string
    {
        assert(! empty($database));

        return array_shift($database);
    }

    /**
     * @param array<int, array<string, mixed>> $sequences
     *
     * @return array<int, Sequence>
     *
     * @throws Exception
     */
    protected function _getPortableSequencesList(array $sequences): array
    {
        $list = [];

        foreach ($sequences as $value) {
            $list[] = $this->_getPortableSequenceDefinition($value);
        }

        return $list;
    }

    /**
     * @param array<string, mixed> $sequence
     *
     * @throws Exception
     */
    protected function _getPortableSequenceDefinition(array $sequence): Sequence
    {
        throw NotSupported::new('Sequences');
    }

    /**
     * Independent of the database the keys of the column list result are lowercased.
     *
     * The name of the created column instance however is kept in its case.
     *
     * @param array<int, array<string, mixed>> $tableColumns
     *
     * @return array<string, Column>
     *
     * @throws Exception
     */
    protected function _getPortableTableColumnList(string $table, string $database, array $tableColumns): array
    {
        $eventManager = $this->_platform->getEventManager();

        $list = [];
        foreach ($tableColumns as $tableColumn) {
            $column           = null;
            $defaultPrevented = false;

            if ($eventManager !== null && $eventManager->hasListeners(Events::onSchemaColumnDefinition)) {
                $eventArgs = new SchemaColumnDefinitionEventArgs($tableColumn, $table, $database, $this->_conn);
                $eventManager->dispatchEvent(Events::onSchemaColumnDefinition, $eventArgs);

                $defaultPrevented = $eventArgs->isDefaultPrevented();
                $column           = $eventArgs->getColumn();
            }

            if (! $defaultPrevented) {
                $column = $this->_getPortableTableColumnDefinition($tableColumn);
            }

            if ($column === null) {
                continue;
            }

            $name        = strtolower($column->getQuotedName($this->_platform));
            $list[$name] = $column;
        }

        return $list;
    }

    /**
     * Gets Table Column Definition.
     *
     * @param array<string, mixed> $tableColumn
     *
     * @throws Exception
     */
    abstract protected function _getPortableTableColumnDefinition(array $tableColumn): Column;

    /**
     * Aggregates and groups the index results according to the required data result.
     *
     * @param array<int, array<string, mixed>> $tableIndexes
     *
     * @return array<string, Index>
     *
     * @throws Exception
     */
    protected function _getPortableTableIndexesList(array $tableIndexes, string $tableName): array
    {
        $result = [];
        foreach ($tableIndexes as $tableIndex) {
            $indexName = $keyName = $tableIndex['key_name'];
            if ($tableIndex['primary']) {
                $keyName = 'primary';
            }

            $keyName = strtolower($keyName);

            if (! isset($result[$keyName])) {
                $options = [
                    'lengths' => [],
                ];

                if (isset($tableIndex['where'])) {
                    $options['where'] = $tableIndex['where'];
                }

                $result[$keyName] = [
                    'name' => $indexName,
                    'columns' => [],
                    'unique' => ! $tableIndex['non_unique'],
                    'primary' => $tableIndex['primary'],
                    'flags' => $tableIndex['flags'] ?? [],
                    'options' => $options,
                ];
            }

            $result[$keyName]['columns'][]            = $tableIndex['column_name'];
            $result[$keyName]['options']['lengths'][] = $tableIndex['length'] ?? null;
        }

        $eventManager = $this->_platform->getEventManager();

        $indexes = [];
        foreach ($result as $indexKey => $data) {
            $index            = null;
            $defaultPrevented = false;

            if ($eventManager !== null && $eventManager->hasListeners(Events::onSchemaIndexDefinition)) {
                $eventArgs = new SchemaIndexDefinitionEventArgs($data, $tableName, $this->_conn);
                $eventManager->dispatchEvent(Events::onSchemaIndexDefinition, $eventArgs);

                $defaultPrevented = $eventArgs->isDefaultPrevented();
                $index            = $eventArgs->getIndex();
            }

            if (! $defaultPrevented) {
                $index = new Index(
                    $data['name'],
                    $data['columns'],
                    $data['unique'],
                    $data['primary'],
                    $data['flags'],
                    $data['options']
                );
            }

            if ($index === null) {
                continue;
            }

            $indexes[$indexKey] = $index;
        }

        return $indexes;
    }

    /**
     * @param array<int, array<string, mixed>> $tables
     *
     * @return array<int, string>
     */
    protected function _getPortableTablesList(array $tables): array
    {
        $list = [];
        foreach ($tables as $value) {
            $list[] = $this->_getPortableTableDefinition($value);
        }

        return $list;
    }

    /**
     * @param array<string, string> $table
     */
    protected function _getPortableTableDefinition(array $table): string
    {
        assert(! empty($table));

        return array_shift($table);
    }

    /**
     * @param array<int, array<string, mixed>> $users
     *
     * @return array<int, array<string, mixed>>
     */
    protected function _getPortableUsersList(array $users): array
    {
        $list = [];
        foreach ($users as $value) {
            $list[] = $this->_getPortableUserDefinition($value);
        }

        return $list;
    }

    /**
     * @param array<string, mixed> $user
     *
     * @return array<string, mixed>
     */
    protected function _getPortableUserDefinition(array $user): array
    {
        return $user;
    }

    /**
     * @param array<int, array<string, mixed>> $views
     *
     * @return array<string, View>
     */
    protected function _getPortableViewsList(array $views): array
    {
        $list = [];
        foreach ($views as $value) {
            $view        = $this->_getPortableViewDefinition($value);
            $name        = strtolower($view->getQuotedName($this->_platform));
            $list[$name] = $view;
        }

        return $list;
    }

    /**
     * @param array<string, mixed> $view
     */
    protected function _getPortableViewDefinition(array $view): View
    {
        throw NotSupported::new('Views');
    }

    /**
     * @param array<int|string, array<string, mixed>> $tableForeignKeys
     *
     * @return array<int, ForeignKeyConstraint>
     */
    protected function _getPortableTableForeignKeysList(array $tableForeignKeys): array
    {
        $list = [];

        foreach ($tableForeignKeys as $value) {
            $list[] = $this->_getPortableTableForeignKeyDefinition($value);
        }

        return $list;
    }

    /**
     * @param array<string, mixed> $tableForeignKey
     */
    protected function _getPortableTableForeignKeyDefinition(array $tableForeignKey): ForeignKeyConstraint
    {
        throw NotSupported::new('ForeignKey');
    }

    /**
     * @param array<int, string>|string $sql
     *
     * @throws Exception
     */
    protected function _execSql($sql): void
    {
        foreach ((array) $sql as $query) {
            $this->_conn->executeStatement($query);
        }
    }

    /**
     * Creates a schema instance for the current database.
     *
     * @throws Exception
     */
    public function createSchema(): Schema
    {
        $schemaNames = [];

        if ($this->_platform->supportsSchemas()) {
            $schemaNames = $this->listSchemaNames();
        }

        $sequences = [];

        if ($this->_platform->supportsSequences()) {
            $sequences = $this->listSequences();
        }

        $tables = $this->listTables();

        return new Schema($tables, $sequences, $this->createSchemaConfig(), $schemaNames);
    }

    /**
     * Creates the configuration for this schema.
     *
     * @throws Exception
     */
    public function createSchemaConfig(): SchemaConfig
    {
        $schemaConfig = new SchemaConfig();
        $schemaConfig->setMaxIdentifierLength($this->_platform->getMaxIdentifierLength());

        $params = $this->_conn->getParams();
        if (! isset($params['defaultTableOptions'])) {
            $params['defaultTableOptions'] = [];
        }

        if (! isset($params['defaultTableOptions']['charset']) && isset($params['charset'])) {
            $params['defaultTableOptions']['charset'] = $params['charset'];
        }

        $schemaConfig->setDefaultTableOptions($params['defaultTableOptions']);

        return $schemaConfig;
    }

    /**
     * Given a table comment this method tries to extract a type hint for Doctrine Type. If the type hint is found,
     * it's removed from the comment.
     *
     * @return string|null The extracted Doctrine type or NULL of the type hint was not found.
     */
    final protected function extractDoctrineTypeFromComment(?string &$comment): ?string
    {
        if ($comment === null || preg_match('/(.*)\(DC2Type:(((?!\)).)+)\)(.*)/', $comment, $match) === 0) {
            return null;
        }

        $comment = $match[1] . $match[4];

        return $match[2];
    }

    /**
     * @throws DatabaseRequired
     */
    private function ensureDatabase(?string $database, string $methodName): string
    {
        if ($database === null) {
            throw DatabaseRequired::new($methodName);
        }

        return $database;
    }

    public function createComparator(): Comparator
    {
        return new Comparator($this->getDatabasePlatform());
    }
}<|MERGE_RESOLUTION|>--- conflicted
+++ resolved
@@ -12,6 +12,7 @@
 use Doctrine\DBAL\Exception\DatabaseRequired;
 use Doctrine\DBAL\Platforms\AbstractPlatform;
 use Doctrine\DBAL\Platforms\Exception\NotSupported;
+use Doctrine\Deprecations\Deprecation;
 use Throwable;
 
 use function array_filter;
@@ -73,33 +74,20 @@
      * $result = $sm->tryMethod('dropView', 'view_name');
      * </code>
      *
-<<<<<<< HEAD
+     * @deprecated
+     *
      * @param mixed ...$arguments
-=======
-     * @deprecated
->>>>>>> e375dfc4
      *
      * @return mixed
      */
     public function tryMethod(string $method, ...$arguments)
     {
-<<<<<<< HEAD
-=======
         Deprecation::triggerIfCalledFromOutside(
             'doctrine/dbal',
             'https://github.com/doctrine/dbal/pull/4897',
             'AbstractSchemaManager::tryMethod() is deprecated.'
         );
 
-        $args   = func_get_args();
-        $method = $args[0];
-        unset($args[0]);
-        $args = array_values($args);
-
-        $callback = [$this, $method];
-        assert(is_callable($callback));
-
->>>>>>> e375dfc4
         try {
             return $this->$method(...$arguments);
         } catch (Throwable $e) {
@@ -496,51 +484,11 @@
     /* dropAndCreate*() Methods */
 
     /**
-<<<<<<< HEAD
      * Drops and creates a new index on a table.
      *
+     * @deprecated Use {@link dropIndex()} and {@link createIndex()} instead.
+     *
      * @param string $table The name of the table on which the index is to be created.
-=======
-     * Drops and creates a constraint.
-     *
-     * @deprecated Use {@link dropIndex()} and {@link createIndex()},
-     *             {@link dropForeignKey()} and {@link createForeignKey()}
-     *             or {@link dropUniqueConstraint()} and {@link createUniqueConstraint()} instead.
-     *
-     * @see dropConstraint()
-     * @see createConstraint()
-     *
-     * @param Table|string $table
-     *
-     * @return void
-     *
-     * @throws Exception
-     */
-    public function dropAndCreateConstraint(Constraint $constraint, $table)
-    {
-        Deprecation::trigger(
-            'doctrine/dbal',
-            'https://github.com/doctrine/dbal/pull/4897',
-            'AbstractSchemaManager::dropAndCreateConstraint() is deprecated.'
-                . ' Use AbstractSchemaManager::dropIndex() and AbstractSchemaManager::createIndex(),'
-                . ' AbstractSchemaManager::dropForeignKey() and AbstractSchemaManager::createForeignKey()'
-                . ' or AbstractSchemaManager::dropUniqueConstraint()'
-                . ' and AbstractSchemaManager::createUniqueConstraint() instead.'
-        );
-
-        $this->tryMethod('dropConstraint', $constraint, $table);
-        $this->createConstraint($constraint, $table);
-    }
-
-    /**
-     * Drops and creates a new index on a table.
-     *
-     * @deprecated Use {@link dropIndex()} and {@link createIndex()} instead.
-     *
-     * @param Table|string $table The name of the table on which the index is to be created.
-     *
-     * @return void
->>>>>>> e375dfc4
      *
      * @throws Exception
      */
@@ -584,13 +532,8 @@
     /**
      * Drops and create a new sequence.
      *
-<<<<<<< HEAD
-=======
      * @deprecated Use {@link dropSequence()} and {@link createSequence()} instead.
      *
-     * @return void
-     *
->>>>>>> e375dfc4
      * @throws Exception
      */
     public function dropAndCreateSequence(Sequence $sequence): void
@@ -609,13 +552,8 @@
     /**
      * Drops and creates a new table.
      *
-<<<<<<< HEAD
-=======
      * @deprecated Use {@link dropTable()} and {@link createTable()} instead.
      *
-     * @return void
-     *
->>>>>>> e375dfc4
      * @throws Exception
      */
     public function dropAndCreateTable(Table $table): void
@@ -634,15 +572,8 @@
     /**
      * Drops and creates a new database.
      *
-<<<<<<< HEAD
-=======
      * @deprecated Use {@link dropDatabase()} and {@link createDatabase()} instead.
      *
-     * @param string $database The name of the database to create.
-     *
-     * @return void
-     *
->>>>>>> e375dfc4
      * @throws Exception
      */
     public function dropAndCreateDatabase(string $database): void
@@ -661,13 +592,8 @@
     /**
      * Drops and creates a new view.
      *
-<<<<<<< HEAD
-=======
      * @deprecated Use {@link dropView()} and {@link createView()} instead.
      *
-     * @return void
-     *
->>>>>>> e375dfc4
      * @throws Exception
      */
     public function dropAndCreateView(View $view): void
