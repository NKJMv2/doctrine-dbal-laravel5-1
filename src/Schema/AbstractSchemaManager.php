<?php

declare(strict_types=1);

namespace Doctrine\DBAL\Schema;

use Doctrine\DBAL\Connection;
use Doctrine\DBAL\DBALException;
use Doctrine\DBAL\Event\SchemaColumnDefinitionEventArgs;
use Doctrine\DBAL\Event\SchemaIndexDefinitionEventArgs;
use Doctrine\DBAL\Events;
use Doctrine\DBAL\Exception\DatabaseRequired;
use Doctrine\DBAL\Platforms\AbstractPlatform;
use Doctrine\DBAL\Platforms\Exception\NotSupported;
use Throwable;

use function array_filter;
use function array_intersect;
use function array_map;
use function array_shift;
use function array_values;
use function assert;
use function count;
use function preg_match;
use function strtolower;

/**
 * Base class for schema managers. Schema managers are used to inspect and/or
 * modify the database schema/structure.
 */
abstract class AbstractSchemaManager
{
    /**
     * Holds instance of the Doctrine connection for this schema manager.
     *
     * @var Connection
     */
    protected $_conn;

    /**
     * Holds instance of the database platform used for this schema manager.
     *
     * @var AbstractPlatform
     */
    protected $_platform;

    public function __construct(Connection $connection, AbstractPlatform $platform)
    {
        $this->_conn     = $connection;
        $this->_platform = $platform;
    }

    /**
     * Returns the associated platform.
     */
    public function getDatabasePlatform(): AbstractPlatform
    {
        return $this->_platform;
    }

    /**
     * Tries any method on the schema manager. Normally a method throws an
     * exception when your DBMS doesn't support it or if an error occurs.
     * This method allows you to try and method on your SchemaManager
     * instance and will return false if it does not work or is not supported.
     *
     * <code>
     * $result = $sm->tryMethod('dropView', 'view_name');
     * </code>
     *
     * @param mixed ...$arguments
     *
     * @return mixed
     */
    public function tryMethod(string $method, ...$arguments)
    {
        try {
            return $this->$method(...$arguments);
        } catch (Throwable $e) {
            return false;
        }
    }

    /**
     * Lists the available databases for this connection.
     *
     * @return array<int, string>
     *
     * @throws DBALException
     */
    public function listDatabases(): array
    {
        $sql = $this->_platform->getListDatabasesSQL();

        $databases = $this->_conn->fetchAllAssociative($sql);

        return $this->_getPortableDatabasesList($databases);
    }

    /**
     * Returns a list of all namespaces in the current database.
     *
     * @return array<int, string>
     *
     * @throws DBALException
     */
    public function listNamespaceNames(): array
    {
        $sql = $this->_platform->getListNamespacesSQL();

        $namespaces = $this->_conn->fetchAllAssociative($sql);

        return $this->getPortableNamespacesList($namespaces);
    }

    /**
     * Lists the available sequences for this connection.
     *
     * @return array<int, Sequence>
     *
     * @throws DBALException
     */
    public function listSequences(?string $database = null): array
    {
        $database = $this->ensureDatabase(
            $database ?? $this->_conn->getDatabase(),
            __METHOD__
        );

        $sql = $this->_platform->getListSequencesSQL($database);

        $sequences = $this->_conn->fetchAllAssociative($sql);

        return $this->filterAssetNames($this->_getPortableSequencesList($sequences));
    }

    /**
     * Lists the columns for a given table.
     *
     * In contrast to other libraries and to the old version of Doctrine,
     * this column definition does try to contain the 'primary' column for
     * the reason that it is not portable across different RDBMS. Use
     * {@see listTableIndexes($tableName)} to retrieve the primary key
     * of a table. Where a RDBMS specifies more details, these are held
     * in the platformDetails array.
     *
     * @return array<string, Column>
     *
     * @throws DBALException
     */
    public function listTableColumns(string $table, ?string $database = null): array
    {
        $database = $this->ensureDatabase(
            $database ?? $this->_conn->getDatabase(),
            __METHOD__
        );

        $sql = $this->_platform->getListTableColumnsSQL($table, $database);

        $tableColumns = $this->_conn->fetchAllAssociative($sql);

        return $this->_getPortableTableColumnList($table, $database, $tableColumns);
    }

    /**
     * Lists the indexes for a given table returning an array of Index instances.
     *
     * Keys of the portable indexes list are all lower-cased.
     *
     * @return array<string, Index>
     *
     * @throws DBALException
     */
    public function listTableIndexes(string $table): array
    {
        $sql = $this->_platform->getListTableIndexesSQL($table, $this->_conn->getDatabase());

        $tableIndexes = $this->_conn->fetchAllAssociative($sql);

        return $this->_getPortableTableIndexesList($tableIndexes, $table);
    }

    /**
     * Returns true if all the given tables exist.
     *
     * @param array<int, string> $names
     *
     * @throws DBALException
     */
    public function tablesExist(array $names): bool
    {
        $names = array_map('strtolower', $names);

        return count($names) === count(array_intersect($names, array_map('strtolower', $this->listTableNames())));
    }

    public function tableExists(string $tableName): bool
    {
        return $this->tablesExist([$tableName]);
    }

    /**
     * Returns a list of all tables in the current database.
     *
     * @return array<int, string>
     *
     * @throws DBALException
     */
    public function listTableNames(): array
    {
        $sql = $this->_platform->getListTablesSQL();

        $tables     = $this->_conn->fetchAllAssociative($sql);
        $tableNames = $this->_getPortableTablesList($tables);

        return $this->filterAssetNames($tableNames);
    }

    /**
     * Filters asset names if they are configured to return only a subset of all
     * the found elements.
     *
     * @param array<int, mixed> $assetNames
     *
     * @return array<int, mixed>
     */
    protected function filterAssetNames(array $assetNames): array
    {
        $filter = $this->_conn->getConfiguration()->getSchemaAssetsFilter();
        if ($filter === null) {
            return $assetNames;
        }

        return array_values(array_filter($assetNames, $filter));
    }

    /**
     * Lists the tables for this connection.
     *
     * @return array<int, Table>
     *
     * @throws DBALException
     */
    public function listTables(): array
    {
        $tableNames = $this->listTableNames();

        $tables = [];
        foreach ($tableNames as $tableName) {
            $tables[] = $this->listTableDetails($tableName);
        }

        return $tables;
    }

    /**
     * @throws DBALException
     */
    public function listTableDetails(string $name): Table
    {
        $columns     = $this->listTableColumns($name);
        $foreignKeys = [];

        if ($this->_platform->supportsForeignKeyConstraints()) {
            $foreignKeys = $this->listTableForeignKeys($name);
        }

        $indexes = $this->listTableIndexes($name);

        return new Table($name, $columns, $indexes, [], $foreignKeys, []);
    }

    /**
     * Lists the views this connection has.
     *
     * @return array<string, View>
     *
     * @throws DBALException
     */
    public function listViews(): array
    {
        $database = $this->ensureDatabase(
            $this->_conn->getDatabase(),
            __METHOD__
        );

        $sql   = $this->_platform->getListViewsSQL($database);
        $views = $this->_conn->fetchAllAssociative($sql);

        return $this->_getPortableViewsList($views);
    }

    /**
     * Lists the foreign keys for the given table.
     *
     * @return array<int|string, ForeignKeyConstraint>
     *
     * @throws DBALException
     */
    public function listTableForeignKeys(string $table, ?string $database = null): array
    {
        if ($database === null) {
            $database = $this->_conn->getDatabase();
        }

        $sql              = $this->_platform->getListTableForeignKeysSQL($table, $database);
        $tableForeignKeys = $this->_conn->fetchAllAssociative($sql);

        return $this->_getPortableTableForeignKeysList($tableForeignKeys);
    }

    /* drop*() Methods */

    /**
     * Drops a database.
     *
     * NOTE: You can not drop the database this SchemaManager is currently connected to.
     *
     * @throws DBALException
     */
    public function dropDatabase(string $database): void
    {
        $this->_execSql($this->_platform->getDropDatabaseSQL($database));
    }

    /**
     * Drops the given table.
     *
     * @throws DBALException
     */
    public function dropTable(string $name): void
    {
        $this->_execSql($this->_platform->getDropTableSQL($name));
    }

    /**
     * Drops the index from the given table.
     *
     * @param Index|string $index The name of the index.
     * @param Table|string $table The name of the table.
     *
     * @throws DBALException
     */
    public function dropIndex($index, $table): void
    {
        if ($index instanceof Index) {
            $index = $index->getQuotedName($this->_platform);
        }

        $this->_execSql($this->_platform->getDropIndexSQL($index, $table));
    }

    /**
     * Drops the constraint from the given table.
     *
     * @param Table|string $table The name of the table.
     *
     * @throws DBALException
     */
    public function dropConstraint(Constraint $constraint, $table): void
    {
        $this->_execSql($this->_platform->getDropConstraintSQL($constraint, $table));
    }

    /**
     * Drops a foreign key from a table.
     *
     * @param ForeignKeyConstraint|string $foreignKey The name of the foreign key.
     * @param Table|string                $table      The name of the table with the foreign key.
     *
     * @throws DBALException
     */
    public function dropForeignKey($foreignKey, $table): void
    {
        $this->_execSql($this->_platform->getDropForeignKeySQL($foreignKey, $table));
    }

    /**
     * Drops a sequence with a given name.
     *
     * @throws DBALException
     */
    public function dropSequence(string $name): void
    {
        $this->_execSql($this->_platform->getDropSequenceSQL($name));
    }

    /**
     * Drops a view.
     *
     * @throws DBALException
     */
    public function dropView(string $name): void
    {
        $this->_execSql($this->_platform->getDropViewSQL($name));
    }

    /* create*() Methods */

    /**
     * Creates a new database.
     *
     * @throws DBALException
     */
    public function createDatabase(string $database): void
    {
        $this->_execSql($this->_platform->getCreateDatabaseSQL($database));
    }

    /**
     * Creates a new table.
     *
     * @throws DBALException
     */
    public function createTable(Table $table): void
    {
        $createFlags = AbstractPlatform::CREATE_INDEXES | AbstractPlatform::CREATE_FOREIGNKEYS;
        $this->_execSql($this->_platform->getCreateTableSQL($table, $createFlags));
    }

    /**
     * Creates a new sequence.
     *
     * @throws DBALException
     */
    public function createSequence(Sequence $sequence): void
    {
        $this->_execSql($this->_platform->getCreateSequenceSQL($sequence));
    }

    /**
     * Creates a constraint on a table.
     *
     * @param Table|string $table
     *
     * @throws DBALException
     */
    public function createConstraint(Constraint $constraint, $table): void
    {
        $this->_execSql($this->_platform->getCreateConstraintSQL($constraint, $table));
    }

    /**
     * Creates a new index on a table.
     *
     * @param Table|string $table The name of the table on which the index is to be created.
     *
     * @throws DBALException
     */
    public function createIndex(Index $index, $table): void
    {
        $this->_execSql($this->_platform->getCreateIndexSQL($index, $table));
    }

    /**
     * Creates a new foreign key.
     *
     * @param ForeignKeyConstraint $foreignKey The ForeignKey instance.
     * @param Table|string         $table      The name of the table on which the foreign key is to be created.
     *
     * @throws DBALException
     */
    public function createForeignKey(ForeignKeyConstraint $foreignKey, $table): void
    {
        $this->_execSql($this->_platform->getCreateForeignKeySQL($foreignKey, $table));
    }

    /**
     * Creates a new view.
     *
     * @throws DBALException
     */
    public function createView(View $view): void
    {
        $this->_execSql($this->_platform->getCreateViewSQL($view->getQuotedName($this->_platform), $view->getSql()));
    }

    /* dropAndCreate*() Methods */

    /**
     * Drops and creates a constraint.
     *
     * @see dropConstraint()
     * @see createConstraint()
     *
     * @param Table|string $table
     *
     * @throws DBALException
     */
    public function dropAndCreateConstraint(Constraint $constraint, $table): void
    {
        $this->tryMethod('dropConstraint', $constraint, $table);
        $this->createConstraint($constraint, $table);
    }

    /**
     * Drops and creates a new index on a table.
     *
     * @param Table|string $table The name of the table on which the index is to be created.
     *
     * @throws DBALException
     */
    public function dropAndCreateIndex(Index $index, $table): void
    {
        $this->tryMethod('dropIndex', $index->getQuotedName($this->_platform), $table);
        $this->createIndex($index, $table);
    }

    /**
     * Drops and creates a new foreign key.
     *
     * @param ForeignKeyConstraint $foreignKey An associative array that defines properties
     *                                         of the foreign key to be created.
     * @param Table|string         $table      The name of the table on which the foreign key is to be created.
     *
     * @throws DBALException
     */
    public function dropAndCreateForeignKey(ForeignKeyConstraint $foreignKey, $table): void
    {
        $this->tryMethod('dropForeignKey', $foreignKey, $table);
        $this->createForeignKey($foreignKey, $table);
    }

    /**
     * Drops and create a new sequence.
     *
     * @throws DBALException
     */
    public function dropAndCreateSequence(Sequence $sequence): void
    {
        $this->tryMethod('dropSequence', $sequence->getQuotedName($this->_platform));
        $this->createSequence($sequence);
    }

    /**
     * Drops and creates a new table.
     *
     * @throws DBALException
     */
    public function dropAndCreateTable(Table $table): void
    {
        $this->tryMethod('dropTable', $table->getQuotedName($this->_platform));
        $this->createTable($table);
    }

    /**
     * Drops and creates a new database.
     *
     * @throws DBALException
     */
    public function dropAndCreateDatabase(string $database): void
    {
        $this->tryMethod('dropDatabase', $database);
        $this->createDatabase($database);
    }

    /**
     * Drops and creates a new view.
     *
     * @throws DBALException
     */
    public function dropAndCreateView(View $view): void
    {
        $this->tryMethod('dropView', $view->getQuotedName($this->_platform));
        $this->createView($view);
    }

    /* alterTable() Methods */

    /**
     * Alters an existing tables schema.
     *
     * @throws DBALException
     */
    public function alterTable(TableDiff $tableDiff): void
    {
        $queries = $this->_platform->getAlterTableSQL($tableDiff);

        foreach ($queries as $ddlQuery) {
            $this->_execSql($ddlQuery);
        }
    }

    /**
     * Renames a given table to another name.
     *
     * @throws DBALException
     */
    public function renameTable(string $name, string $newName): void
    {
        $tableDiff          = new TableDiff($name);
        $tableDiff->newName = $newName;
        $this->alterTable($tableDiff);
    }

    /**
     * Methods for filtering return values of list*() methods to convert
     * the native DBMS data definition to a portable Doctrine definition
     */

    /**
     * @param array<int, mixed> $databases
     *
     * @return array<int, string>
     */
    protected function _getPortableDatabasesList(array $databases): array
    {
        $list = [];
        foreach ($databases as $value) {
            $list[] = $this->_getPortableDatabaseDefinition($value);
        }

        return $list;
    }

    /**
     * Converts a list of namespace names from the native DBMS data definition to a portable Doctrine definition.
     *
     * @param array<int, array<string, mixed>> $namespaces The list of namespace names
     *                                                     in the native DBMS data definition.
     *
     * @return array<int, string>
     */
    protected function getPortableNamespacesList(array $namespaces): array
    {
        $namespacesList = [];

        foreach ($namespaces as $namespace) {
            $namespacesList[] = $this->getPortableNamespaceDefinition($namespace);
        }

        return $namespacesList;
    }

    /**
     * @param array<string, string> $database
     */
    protected function _getPortableDatabaseDefinition(array $database): string
    {
        assert(! empty($database));

        return array_shift($database);
    }

    /**
     * Converts a namespace definition from the native DBMS data definition to a portable Doctrine definition.
     *
     * @param array<string, mixed> $namespace The native DBMS namespace definition.
     */
    protected function getPortableNamespaceDefinition(array $namespace): string
    {
        return array_shift($namespace);
    }

    /**
     * @param array<int, array<string, mixed>> $sequences
     *
     * @return array<int, Sequence>
     *
     * @throws DBALException
     */
    protected function _getPortableSequencesList(array $sequences): array
    {
        $list = [];

        foreach ($sequences as $value) {
            $list[] = $this->_getPortableSequenceDefinition($value);
        }

        return $list;
    }

    /**
     * @param array<string, mixed> $sequence
     *
     * @throws DBALException
     */
    protected function _getPortableSequenceDefinition(array $sequence): Sequence
    {
        throw NotSupported::new('Sequences');
    }

    /**
     * Independent of the database the keys of the column list result are lowercased.
     *
     * The name of the created column instance however is kept in its case.
     *
     * @param array<int, array<string, mixed>> $tableColumns
     *
     * @return array<string, Column>
     *
     * @throws DBALException
     */
    protected function _getPortableTableColumnList(string $table, string $database, array $tableColumns): array
    {
        $eventManager = $this->_platform->getEventManager();

        $list = [];
        foreach ($tableColumns as $tableColumn) {
            $column           = null;
            $defaultPrevented = false;

            if ($eventManager !== null && $eventManager->hasListeners(Events::onSchemaColumnDefinition)) {
                $eventArgs = new SchemaColumnDefinitionEventArgs($tableColumn, $table, $database, $this->_conn);
                $eventManager->dispatchEvent(Events::onSchemaColumnDefinition, $eventArgs);

                $defaultPrevented = $eventArgs->isDefaultPrevented();
                $column           = $eventArgs->getColumn();
            }

            if (! $defaultPrevented) {
                $column = $this->_getPortableTableColumnDefinition($tableColumn);
            }

            if ($column === null) {
                continue;
            }

            $name        = strtolower($column->getQuotedName($this->_platform));
            $list[$name] = $column;
        }

        return $list;
    }

    /**
     * Gets Table Column Definition.
     *
     * @param array<string, mixed> $tableColumn
     *
     * @throws DBALException
     */
    abstract protected function _getPortableTableColumnDefinition(array $tableColumn): Column;

    /**
     * Aggregates and groups the index results according to the required data result.
     *
<<<<<<< HEAD
     * @param array<int, array<string, mixed>> $tableIndexRows
=======
     * @param mixed[][]   $tableIndexes
     * @param string|null $tableName
>>>>>>> b2bd586c
     *
     * @return array<string, Index>
     *
     * @throws DBALException
     */
<<<<<<< HEAD
    protected function _getPortableTableIndexesList(array $tableIndexRows, string $tableName): array
=======
    protected function _getPortableTableIndexesList($tableIndexes, $tableName = null)
>>>>>>> b2bd586c
    {
        $result = [];
        foreach ($tableIndexes as $tableIndex) {
            $indexName = $keyName = $tableIndex['key_name'];
            if ($tableIndex['primary']) {
                $keyName = 'primary';
            }

            $keyName = strtolower($keyName);

            if (! isset($result[$keyName])) {
                $options = [
                    'lengths' => [],
                ];

                if (isset($tableIndex['where'])) {
                    $options['where'] = $tableIndex['where'];
                }

                $result[$keyName] = [
                    'name' => $indexName,
                    'columns' => [],
                    'unique' => ! $tableIndex['non_unique'],
                    'primary' => $tableIndex['primary'],
                    'flags' => $tableIndex['flags'] ?? [],
                    'options' => $options,
                ];
            }

            $result[$keyName]['columns'][]            = $tableIndex['column_name'];
            $result[$keyName]['options']['lengths'][] = $tableIndex['length'] ?? null;
        }

        $eventManager = $this->_platform->getEventManager();

        $indexes = [];
        foreach ($result as $indexKey => $data) {
            $index            = null;
            $defaultPrevented = false;

            if ($eventManager !== null && $eventManager->hasListeners(Events::onSchemaIndexDefinition)) {
                $eventArgs = new SchemaIndexDefinitionEventArgs($data, $tableName, $this->_conn);
                $eventManager->dispatchEvent(Events::onSchemaIndexDefinition, $eventArgs);

                $defaultPrevented = $eventArgs->isDefaultPrevented();
                $index            = $eventArgs->getIndex();
            }

            if (! $defaultPrevented) {
                $index = new Index(
                    $data['name'],
                    $data['columns'],
                    $data['unique'],
                    $data['primary'],
                    $data['flags'],
                    $data['options']
                );
            }

            if ($index === null) {
                continue;
            }

            $indexes[$indexKey] = $index;
        }

        return $indexes;
    }

    /**
     * @param array<int, array<string, mixed>> $tables
     *
     * @return array<int, string>
     */
    protected function _getPortableTablesList(array $tables): array
    {
        $list = [];
        foreach ($tables as $value) {
            $list[] = $this->_getPortableTableDefinition($value);
        }

        return $list;
    }

    /**
     * @param array<string, string> $table
     */
    protected function _getPortableTableDefinition(array $table): string
    {
        assert(! empty($table));

        return array_shift($table);
    }

    /**
     * @param array<int, array<string, mixed>> $users
     *
     * @return array<int, array<string, mixed>>
     */
    protected function _getPortableUsersList(array $users): array
    {
        $list = [];
        foreach ($users as $value) {
            $list[] = $this->_getPortableUserDefinition($value);
        }

        return $list;
    }

    /**
     * @param array<string, mixed> $user
     *
     * @return array<string, mixed>
     */
    protected function _getPortableUserDefinition(array $user): array
    {
        return $user;
    }

    /**
     * @param array<int, array<string, mixed>> $views
     *
     * @return array<string, View>
     */
    protected function _getPortableViewsList(array $views): array
    {
        $list = [];
        foreach ($views as $value) {
            $view        = $this->_getPortableViewDefinition($value);
            $name        = strtolower($view->getQuotedName($this->_platform));
            $list[$name] = $view;
        }

        return $list;
    }

    /**
     * @param array<string, mixed> $view
     */
    protected function _getPortableViewDefinition(array $view): View
    {
        throw NotSupported::new('Views');
    }

    /**
     * @param array<int|string, array<string, mixed>> $tableForeignKeys
     *
     * @return array<int, ForeignKeyConstraint>
     */
    protected function _getPortableTableForeignKeysList(array $tableForeignKeys): array
    {
        $list = [];

        foreach ($tableForeignKeys as $value) {
            $list[] = $this->_getPortableTableForeignKeyDefinition($value);
        }

        return $list;
    }

    /**
     * @param array<string, mixed> $tableForeignKey
     */
    protected function _getPortableTableForeignKeyDefinition(array $tableForeignKey): ForeignKeyConstraint
    {
        throw NotSupported::new('ForeignKey');
    }

    /**
     * @param array<int, string>|string $sql
     *
     * @throws DBALException
     */
    protected function _execSql($sql): void
    {
        foreach ((array) $sql as $query) {
            $this->_conn->executeStatement($query);
        }
    }

    /**
     * Creates a schema instance for the current database.
     *
     * @throws DBALException
     */
    public function createSchema(): Schema
    {
        $namespaces = [];

        if ($this->_platform->supportsSchemas()) {
            $namespaces = $this->listNamespaceNames();
        }

        $sequences = [];

        if ($this->_platform->supportsSequences()) {
            $sequences = $this->listSequences();
        }

        $tables = $this->listTables();

        return new Schema($tables, $sequences, $this->createSchemaConfig(), $namespaces);
    }

    /**
     * Creates the configuration for this schema.
     *
     * @throws DBALException
     */
    public function createSchemaConfig(): SchemaConfig
    {
        $schemaConfig = new SchemaConfig();
        $schemaConfig->setMaxIdentifierLength($this->_platform->getMaxIdentifierLength());

        $searchPaths = $this->getSchemaSearchPaths();
        if (isset($searchPaths[0])) {
            $schemaConfig->setName($searchPaths[0]);
        }

        $params = $this->_conn->getParams();
        if (! isset($params['defaultTableOptions'])) {
            $params['defaultTableOptions'] = [];
        }

        if (! isset($params['defaultTableOptions']['charset']) && isset($params['charset'])) {
            $params['defaultTableOptions']['charset'] = $params['charset'];
        }

        $schemaConfig->setDefaultTableOptions($params['defaultTableOptions']);

        return $schemaConfig;
    }

    /**
     * The search path for namespaces in the currently connected database.
     *
     * The first entry is usually the default namespace in the Schema. All
     * further namespaces contain tables/sequences which can also be addressed
     * with a short, not full-qualified name.
     *
     * For databases that don't support subschema/namespaces this method
     * returns the name of the currently connected database.
     *
     * @return array<int, string>
     *
     * @throws DBALException
     */
    public function getSchemaSearchPaths(): array
    {
        $database = $this->_conn->getDatabase();

        if ($database !== null) {
            return [$database];
        }

        return [];
    }

    /**
     * Given a table comment this method tries to extract a type hint for Doctrine Type. If the type hint is found,
     * it's removed from the comment.
     *
     * @return string|null The extracted Doctrine type or NULL of the type hint was not found.
     */
    final protected function extractDoctrineTypeFromComment(?string &$comment): ?string
    {
        if ($comment === null || preg_match('/(.*)\(DC2Type:(((?!\)).)+)\)(.*)/', $comment, $match) === 0) {
            return null;
        }

        $comment = $match[1] . $match[4];

        return $match[2];
    }

    /**
     * @throws DatabaseRequired
     */
    private function ensureDatabase(?string $database, string $methodName): string
    {
        if ($database === null) {
            throw DatabaseRequired::new($methodName);
        }

        return $database;
    }
}<|MERGE_RESOLUTION|>--- conflicted
+++ resolved
@@ -735,22 +735,13 @@
     /**
      * Aggregates and groups the index results according to the required data result.
      *
-<<<<<<< HEAD
-     * @param array<int, array<string, mixed>> $tableIndexRows
-=======
-     * @param mixed[][]   $tableIndexes
-     * @param string|null $tableName
->>>>>>> b2bd586c
+     * @param array<int, array<string, mixed>> $tableIndexes
      *
      * @return array<string, Index>
      *
      * @throws DBALException
      */
-<<<<<<< HEAD
-    protected function _getPortableTableIndexesList(array $tableIndexRows, string $tableName): array
-=======
-    protected function _getPortableTableIndexesList($tableIndexes, $tableName = null)
->>>>>>> b2bd586c
+    protected function _getPortableTableIndexesList(array $tableIndexes, string $tableName): array
     {
         $result = [];
         foreach ($tableIndexes as $tableIndex) {
