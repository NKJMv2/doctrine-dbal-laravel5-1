<?php

declare(strict_types=1);

namespace Doctrine\DBAL\Schema;

use Doctrine\DBAL\Connection;
use Doctrine\DBAL\Event\SchemaColumnDefinitionEventArgs;
use Doctrine\DBAL\Event\SchemaIndexDefinitionEventArgs;
use Doctrine\DBAL\Events;
use Doctrine\DBAL\Exception;
use Doctrine\DBAL\Exception\DatabaseRequired;
use Doctrine\DBAL\Platforms\AbstractPlatform;
use Doctrine\DBAL\Platforms\Exception\NotSupported;
use Doctrine\DBAL\Result;

use function array_filter;
use function array_intersect;
use function array_map;
use function array_values;
use function count;
use function strtolower;

/**
 * Base class for schema managers. Schema managers are used to inspect and/or
 * modify the database schema/structure.
 *
 * @template T of AbstractPlatform
 */
abstract class AbstractSchemaManager
{
    /**
     * @param T $platform
     */
    public function __construct(protected Connection $connection, protected AbstractPlatform $platform)
    {
    }

    /**
     * Lists the available databases for this connection.
     *
     * @return array<int, string>
     *
     * @throws Exception
     */
    public function listDatabases(): array
    {
        return array_map(function (array $row): string {
            return $this->_getPortableDatabaseDefinition($row);
        }, $this->connection->fetchAllAssociative(
            $this->platform->getListDatabasesSQL()
        ));
    }

    /**
     * Returns a list of the names of all schemata in the current database.
     *
     * @return list<string>
     *
     * @throws Exception
     */
    public function listSchemaNames(): array
    {
        throw NotSupported::new(__METHOD__);
    }

    /**
     * Lists the available sequences for this connection.
     *
     * @return array<int, Sequence>
     *
     * @throws Exception
     */
    public function listSequences(): array
    {
        return $this->filterAssetNames(
            array_map(function (array $row): Sequence {
                return $this->_getPortableSequenceDefinition($row);
            }, $this->connection->fetchAllAssociative(
                $this->platform->getListSequencesSQL(
                    $this->getDatabase(__METHOD__)
                )
            ))
        );
    }

    /**
     * Lists the columns for a given table.
     *
     * In contrast to other libraries and to the old version of Doctrine,
     * this column definition does try to contain the 'primary' column for
     * the reason that it is not portable across different RDBMS. Use
     * {@see listTableIndexes($tableName)} to retrieve the primary key
     * of a table. Where a RDBMS specifies more details, these are held
     * in the platformDetails array.
     *
     * @return array<string, Column>
     *
     * @throws Exception
     */
    public function listTableColumns(string $table): array
    {
        $database = $this->getDatabase(__METHOD__);

        return $this->_getPortableTableColumnList(
            $table,
            $database,
            $this->selectTableColumns($database, $this->normalizeName($table))
                ->fetchAllAssociative()
        );
    }

    /**
     * Lists the indexes for a given table returning an array of Index instances.
     *
     * Keys of the portable indexes list are all lower-cased.
     *
     * @return array<string, Index>
     *
     * @throws Exception
     */
    public function listTableIndexes(string $table): array
    {
        $database = $this->getDatabase(__METHOD__);
        $table    = $this->normalizeName($table);

        return $this->_getPortableTableIndexesList(
            $this->selectIndexColumns(
                $database,
                $table
            )->fetchAllAssociative(),
            $table
        );
    }

    /**
     * Returns true if all the given tables exist.
     *
     * @param array<int, string> $names
     *
     * @throws Exception
     */
    public function tablesExist(array $names): bool
    {
        $names = array_map('strtolower', $names);

        return count($names) === count(array_intersect($names, array_map('strtolower', $this->listTableNames())));
    }

    public function tableExists(string $tableName): bool
    {
        return $this->tablesExist([$tableName]);
    }

    /**
     * Returns a list of all tables in the current database.
     *
     * @return array<int, string>
     *
     * @throws Exception
     */
    public function listTableNames(): array
    {
        return $this->filterAssetNames(
            array_map(function (array $row): string {
                return $this->_getPortableTableDefinition($row);
            }, $this->selectTableNames(
                $this->getDatabase(__METHOD__)
            )->fetchAllAssociative())
        );
    }

    /**
     * Filters asset names if they are configured to return only a subset of all
     * the found elements.
     *
     * @param array<int, mixed> $assetNames
     *
     * @return array<int, mixed>
     */
    private function filterAssetNames(array $assetNames): array
    {
        $filter = $this->connection->getConfiguration()->getSchemaAssetsFilter();

        return array_values(array_filter($assetNames, $filter));
    }

    /**
     * Lists the tables for this connection.
     *
     * @return list<Table>
     *
     * @throws Exception
     */
<<<<<<< HEAD
    public function listTables(): array
=======
    public function listTables()
    {
        $tableNames = $this->listTableNames();

        $tables = [];
        foreach ($tableNames as $tableName) {
            $tables[] = $this->getTable($tableName);
        }

        return $tables;
    }

    /**
     * @return list<Table>
     *
     * @throws Exception
     */
    protected function doListTables(): array
>>>>>>> e7a2c92e
    {
        $database = $this->getDatabase(__METHOD__);

        $tableColumnsByTable      = $this->fetchTableColumnsByTable($database);
        $indexColumnsByTable      = $this->fetchIndexColumnsByTable($database);
        $foreignKeyColumnsByTable = $this->fetchForeignKeyColumnsByTable($database);
        $tableOptionsByTable      = $this->fetchTableOptionsByTable($database);

        $filter = $this->connection->getConfiguration()->getSchemaAssetsFilter();
        $tables = [];

        foreach ($tableColumnsByTable as $tableName => $tableColumns) {
            if (! $filter($tableName)) {
                continue;
            }

            $tables[] = new Table(
                $tableName,
                $this->_getPortableTableColumnList($tableName, $database, $tableColumns),
                $this->_getPortableTableIndexesList($indexColumnsByTable[$tableName] ?? [], $tableName),
                [],
                $this->_getPortableTableForeignKeysList($foreignKeyColumnsByTable[$tableName] ?? []),
                $tableOptionsByTable[$tableName] ?? []
            );
        }

        return $tables;
    }

    /**
<<<<<<< HEAD
=======
     * @deprecated Use {@see getTable()} instead.
     *
     * @param string $name
     *
     * @return Table
     *
     * @throws Exception
     */
    public function listTableDetails($name)
    {
        Deprecation::trigger(
            'doctrine/dbal',
            'https://github.com/doctrine/dbal/pull/5595',
            '%s is deprecated. Use getTable() instead.',
            __METHOD__
        );

        $columns     = $this->listTableColumns($name);
        $foreignKeys = [];

        if ($this->_platform->supportsForeignKeyConstraints()) {
            $foreignKeys = $this->listTableForeignKeys($name);
        }

        $indexes = $this->listTableIndexes($name);

        return new Table($name, $columns, $indexes, [], $foreignKeys);
    }

    /**
     * @param string $name
     *
>>>>>>> e7a2c92e
     * @throws Exception
     */
    public function listTableDetails(string $name): Table
    {
        $database = $this->getDatabase(__METHOD__);

        $normalizedName = $this->normalizeName($name);

        $tableOptionsByTable = $this->fetchTableOptionsByTable($database, $normalizedName);

        return new Table(
            $name,
            $this->listTableColumns($name),
            $this->listTableIndexes($name),
            [],
            $this->listTableForeignKeys($name),
            $tableOptionsByTable[$normalizedName] ?? []
        );
    }

    /**
     * An extension point for those platforms where case sensitivity of the object name depends on whether it's quoted.
     *
     * Such platforms should convert a possibly quoted name into a value of the corresponding case.
     */
    protected function normalizeName(string $name): string
    {
        $identifier = new Identifier($name);

        return $identifier->getName();
    }

    /**
     * Selects names of tables in the specified database.
     *
     * @throws Exception
     */
    abstract protected function selectTableNames(string $databaseName): Result;

    /**
     * Selects definitions of table columns in the specified database. If the table name is specified, narrows down
     * the selection to this table.
     *
     * @throws Exception
     */
    abstract protected function selectTableColumns(string $databaseName, ?string $tableName = null): Result;

    /**
     * Selects definitions of index columns in the specified database. If the table name is specified, narrows down
     * the selection to this table.
     *
     * @throws Exception
     */
    abstract protected function selectIndexColumns(string $databaseName, ?string $tableName = null): Result;

    /**
     * Selects definitions of foreign key columns in the specified database. If the table name is specified,
     * narrows down the selection to this table.
     *
     * @throws Exception
     */
    abstract protected function selectForeignKeyColumns(string $databaseName, ?string $tableName = null): Result;

    /**
     * Fetches definitions of table columns in the specified database and returns them grouped by table name.
     *
     * @return array<string,list<array<string,mixed>>>
     *
     * @throws Exception
     */
    protected function fetchTableColumnsByTable(string $databaseName): array
    {
        return $this->fetchAllAssociativeGrouped($this->selectTableColumns($databaseName));
    }

    /**
     * Fetches definitions of index columns in the specified database and returns them grouped by table name.
     *
     * @return array<string,list<array<string,mixed>>>
     *
     * @throws Exception
     */
    protected function fetchIndexColumnsByTable(string $databaseName): array
    {
        return $this->fetchAllAssociativeGrouped($this->selectIndexColumns($databaseName));
    }

    /**
     * Fetches definitions of foreign key columns in the specified database and returns them grouped by table name.
     *
     * @return array<string, list<array<string, mixed>>>
     *
     * @throws Exception
     */
    protected function fetchForeignKeyColumnsByTable(string $databaseName): array
    {
        return $this->fetchAllAssociativeGrouped(
            $this->selectForeignKeyColumns($databaseName)
        );
    }

    /**
     * Fetches table options for the tables in the specified database and returns them grouped by table name.
     * If the table name is specified, narrows down the selection to this table.
     *
     * @return array<string,array<string,mixed>>
     *
     * @throws Exception
     */
    abstract protected function fetchTableOptionsByTable(string $databaseName, ?string $tableName = null): array;

    /**
     * Returns the table with the given name.
     *
     * @throws Exception
     */
    public function getTable(string $name): Table
    {
        $table = $this->listTableDetails($name);

        if ($table->getColumns() === []) {
            throw SchemaException::tableDoesNotExist($name);
        }

        return $table;
    }

    /**
     * Lists the views this connection has.
     *
     * @return list<View>
     *
     * @throws Exception
     */
    public function listViews(): array
    {
        return array_map(function (array $row): View {
            return $this->_getPortableViewDefinition($row);
        }, $this->connection->fetchAllAssociative(
            $this->platform->getListViewsSQL(
                $this->getDatabase(__METHOD__)
            )
        ));
    }

    /**
     * Lists the foreign keys for the given table.
     *
     * @return array<int|string, ForeignKeyConstraint>
     *
     * @throws Exception
     */
    public function listTableForeignKeys(string $table): array
    {
        $database = $this->getDatabase(__METHOD__);

        return $this->_getPortableTableForeignKeysList(
            $this->selectForeignKeyColumns(
                $database,
                $this->normalizeName($table)
            )->fetchAllAssociative()
        );
    }

    /* drop*() Methods */

    /**
     * Drops a database.
     *
     * NOTE: You can not drop the database this SchemaManager is currently connected to.
     *
     * @throws Exception
     */
    public function dropDatabase(string $database): void
    {
        $this->_execSql($this->platform->getDropDatabaseSQL($database));
    }

    /**
     * Drops a schema.
     *
     * @throws Exception
     */
    public function dropSchema(string $schemaName): void
    {
        $this->_execSql($this->platform->getDropSchemaSQL($schemaName));
    }

    /**
     * Drops the given table.
     *
     * @throws Exception
     */
    public function dropTable(string $name): void
    {
        $this->_execSql($this->platform->getDropTableSQL($name));
    }

    /**
     * Drops the index from the given table.
     *
     * @throws Exception
     */
    public function dropIndex(string $index, string $table): void
    {
        $this->_execSql($this->platform->getDropIndexSQL($index, $table));
    }

    /**
     * Drops a foreign key from a table.
     *
     * @throws Exception
     */
    public function dropForeignKey(string $name, string $table): void
    {
        $this->_execSql($this->platform->getDropForeignKeySQL($name, $table));
    }

    /**
     * Drops a sequence with a given name.
     *
     * @throws Exception
     */
    public function dropSequence(string $name): void
    {
        $this->_execSql($this->platform->getDropSequenceSQL($name));
    }

    /**
     * Drops the unique constraint from the given table.
     *
     * @throws Exception
     */
    public function dropUniqueConstraint(string $name, string $tableName): void
    {
        $this->_execSql($this->platform->getDropUniqueConstraintSQL($name, $tableName));
    }

    /**
     * Drops a view.
     *
     * @throws Exception
     */
    public function dropView(string $name): void
    {
        $this->_execSql($this->platform->getDropViewSQL($name));
    }

    /* create*() Methods */

    /**
     * @throws Exception
     */
    public function createSchemaObjects(Schema $schema): void
    {
        $this->_execSql($schema->toSql($this->platform));
    }

    /**
     * Creates a new database.
     *
     * @throws Exception
     */
    public function createDatabase(string $database): void
    {
        $this->_execSql($this->platform->getCreateDatabaseSQL($database));
    }

    /**
     * Creates a new table.
     *
     * @throws Exception
     */
    public function createTable(Table $table): void
    {
        $this->_execSql($this->platform->getCreateTableSQL($table));
    }

    /**
     * Creates a new sequence.
     *
     * @throws Exception
     */
    public function createSequence(Sequence $sequence): void
    {
        $this->_execSql($this->platform->getCreateSequenceSQL($sequence));
    }

    /**
     * Creates a new index on a table.
     *
     * @param string $table The name of the table on which the index is to be created.
     *
     * @throws Exception
     */
    public function createIndex(Index $index, string $table): void
    {
        $this->_execSql($this->platform->getCreateIndexSQL($index, $table));
    }

    /**
     * Creates a new foreign key.
     *
     * @param ForeignKeyConstraint $foreignKey The ForeignKey instance.
     * @param string               $table      The name of the table on which the foreign key is to be created.
     *
     * @throws Exception
     */
    public function createForeignKey(ForeignKeyConstraint $foreignKey, string $table): void
    {
        $this->_execSql($this->platform->getCreateForeignKeySQL($foreignKey, $table));
    }

    /**
     * Creates a unique constraint on a table.
     *
     * @throws Exception
     */
    public function createUniqueConstraint(UniqueConstraint $uniqueConstraint, string $tableName): void
    {
        $this->_execSql($this->platform->getCreateUniqueConstraintSQL($uniqueConstraint, $tableName));
    }

    /**
     * Creates a new view.
     *
     * @throws Exception
     */
    public function createView(View $view): void
    {
        $this->_execSql($this->platform->getCreateViewSQL($view->getQuotedName($this->platform), $view->getSql()));
    }

    /**
     * @throws Exception
     */
    public function dropSchemaObjects(Schema $schema): void
    {
        $this->_execSql($schema->toDropSql($this->platform));
    }

    /**
     * Alters an existing schema.
     *
     * @throws Exception
     */
    public function alterSchema(SchemaDiff $schemaDiff): void
    {
        $this->_execSql($schemaDiff->toSql($this->platform));
    }

    /**
     * Migrates an existing schema to a new schema.
     *
     * @throws Exception
     */
    public function migrateSchema(Schema $toSchema): void
    {
        $schemaDiff = $this->createComparator()
            ->compareSchemas($this->createSchema(), $toSchema);

        $this->alterSchema($schemaDiff);
    }

    /* alterTable() Methods */

    /**
     * Alters an existing tables schema.
     *
     * @throws Exception
     */
    public function alterTable(TableDiff $tableDiff): void
    {
        foreach ($this->platform->getAlterTableSQL($tableDiff) as $ddlQuery) {
            $this->_execSql($ddlQuery);
        }
    }

    /**
     * Renames a given table to another name.
     *
     * @throws Exception
     */
    public function renameTable(string $name, string $newName): void
    {
        $tableDiff          = new TableDiff($name);
        $tableDiff->newName = $newName;
        $this->alterTable($tableDiff);
    }

    /**
     * Methods for filtering return values of list*() methods to convert
     * the native DBMS data definition to a portable Doctrine definition
     */

    /**
     * @param array<string, string> $database
     *
     * @throws Exception
     */
    protected function _getPortableDatabaseDefinition(array $database): string
    {
        throw NotSupported::new(__METHOD__);
    }

    /**
     * @param array<string, mixed> $sequence
     *
     * @throws Exception
     */
    protected function _getPortableSequenceDefinition(array $sequence): Sequence
    {
        throw NotSupported::new('Sequences');
    }

    /**
     * Independent of the database the keys of the column list result are lowercased.
     *
     * The name of the created column instance however is kept in its case.
     *
     * @param array<int, array<string, mixed>> $tableColumns
     *
     * @return array<string, Column>
     *
     * @throws Exception
     */
    protected function _getPortableTableColumnList(string $table, string $database, array $tableColumns): array
    {
        $eventManager = $this->platform->getEventManager();

        $list = [];
        foreach ($tableColumns as $tableColumn) {
            $column           = null;
            $defaultPrevented = false;

            if ($eventManager !== null && $eventManager->hasListeners(Events::onSchemaColumnDefinition)) {
                $eventArgs = new SchemaColumnDefinitionEventArgs($tableColumn, $table, $database, $this->connection);
                $eventManager->dispatchEvent(Events::onSchemaColumnDefinition, $eventArgs);

                $defaultPrevented = $eventArgs->isDefaultPrevented();
                $column           = $eventArgs->getColumn();
            }

            if (! $defaultPrevented) {
                $column = $this->_getPortableTableColumnDefinition($tableColumn);
            }

            if ($column === null) {
                continue;
            }

            $name        = strtolower($column->getQuotedName($this->platform));
            $list[$name] = $column;
        }

        return $list;
    }

    /**
     * Gets Table Column Definition.
     *
     * @param array<string, mixed> $tableColumn
     *
     * @throws Exception
     */
    abstract protected function _getPortableTableColumnDefinition(array $tableColumn): Column;

    /**
     * Aggregates and groups the index results according to the required data result.
     *
     * @param array<int, array<string, mixed>> $tableIndexes
     *
     * @return array<string, Index>
     *
     * @throws Exception
     */
    protected function _getPortableTableIndexesList(array $tableIndexes, string $tableName): array
    {
        $result = [];
        foreach ($tableIndexes as $tableIndex) {
            $indexName = $keyName = $tableIndex['key_name'];
            if ($tableIndex['primary']) {
                $keyName = 'primary';
            }

            $keyName = strtolower($keyName);

            if (! isset($result[$keyName])) {
                $options = [
                    'lengths' => [],
                ];

                if (isset($tableIndex['where'])) {
                    $options['where'] = $tableIndex['where'];
                }

                $result[$keyName] = [
                    'name' => $indexName,
                    'columns' => [],
                    'unique' => ! $tableIndex['non_unique'],
                    'primary' => $tableIndex['primary'],
                    'flags' => $tableIndex['flags'] ?? [],
                    'options' => $options,
                ];
            }

            $result[$keyName]['columns'][]            = $tableIndex['column_name'];
            $result[$keyName]['options']['lengths'][] = $tableIndex['length'] ?? null;
        }

        $eventManager = $this->platform->getEventManager();

        $indexes = [];
        foreach ($result as $indexKey => $data) {
            $index            = null;
            $defaultPrevented = false;

            if ($eventManager !== null && $eventManager->hasListeners(Events::onSchemaIndexDefinition)) {
                $eventArgs = new SchemaIndexDefinitionEventArgs($data, $tableName, $this->connection);
                $eventManager->dispatchEvent(Events::onSchemaIndexDefinition, $eventArgs);

                $defaultPrevented = $eventArgs->isDefaultPrevented();
                $index            = $eventArgs->getIndex();
            }

            if (! $defaultPrevented) {
                $index = new Index(
                    $data['name'],
                    $data['columns'],
                    $data['unique'],
                    $data['primary'],
                    $data['flags'],
                    $data['options']
                );
            }

            if ($index === null) {
                continue;
            }

            $indexes[$indexKey] = $index;
        }

        return $indexes;
    }

    /**
     * @param array<string, string> $table
     */
    abstract protected function _getPortableTableDefinition(array $table): string;

    /**
     * @param array<string, mixed> $view
     */
    abstract protected function _getPortableViewDefinition(array $view): View;

    /**
     * @param array<int|string, array<string, mixed>> $tableForeignKeys
     *
     * @return array<int, ForeignKeyConstraint>
     */
    protected function _getPortableTableForeignKeysList(array $tableForeignKeys): array
    {
        $list = [];

        foreach ($tableForeignKeys as $value) {
            $list[] = $this->_getPortableTableForeignKeyDefinition($value);
        }

        return $list;
    }

    /**
     * @param array<string, mixed> $tableForeignKey
     */
    abstract protected function _getPortableTableForeignKeyDefinition(array $tableForeignKey): ForeignKeyConstraint;

    /**
     * @param array<int, string>|string $sql
     *
     * @throws Exception
     */
    protected function _execSql(array|string $sql): void
    {
        foreach ((array) $sql as $query) {
            $this->connection->executeStatement($query);
        }
    }

    /**
     * Creates a schema instance for the current database.
     *
     * @throws Exception
     */
    public function createSchema(): Schema
    {
        $schemaNames = [];

        if ($this->platform->supportsSchemas()) {
            $schemaNames = $this->listSchemaNames();
        }

        $sequences = [];

        if ($this->platform->supportsSequences()) {
            $sequences = $this->listSequences();
        }

        $tables = $this->listTables();

        return new Schema($tables, $sequences, $this->createSchemaConfig(), $schemaNames);
    }

    /**
     * Creates the configuration for this schema.
     *
     * @throws Exception
     */
    public function createSchemaConfig(): SchemaConfig
    {
        $schemaConfig = new SchemaConfig();
        $schemaConfig->setMaxIdentifierLength($this->platform->getMaxIdentifierLength());

        $params = $this->connection->getParams();
        if (! isset($params['defaultTableOptions'])) {
            $params['defaultTableOptions'] = [];
        }

        if (! isset($params['defaultTableOptions']['charset']) && isset($params['charset'])) {
            $params['defaultTableOptions']['charset'] = $params['charset'];
        }

        $schemaConfig->setDefaultTableOptions($params['defaultTableOptions']);

        return $schemaConfig;
    }

    /**
     * @throws Exception
     */
    private function getDatabase(string $methodName): string
    {
        $database = $this->connection->getDatabase();

        if ($database === null) {
            throw DatabaseRequired::new($methodName);
        }

        return $database;
    }

    public function createComparator(): Comparator
    {
        return new Comparator($this->platform);
    }

    /**
     * @return array<string,list<array<string,mixed>>>
     *
     * @throws Exception
     */
    private function fetchAllAssociativeGrouped(Result $result): array
    {
        $data = [];

        foreach ($result->fetchAllAssociative() as $row) {
            $tableName          = $this->_getPortableTableDefinition($row);
            $data[$tableName][] = $row;
        }

        return $data;
    }
}<|MERGE_RESOLUTION|>--- conflicted
+++ resolved
@@ -13,6 +13,8 @@
 use Doctrine\DBAL\Platforms\AbstractPlatform;
 use Doctrine\DBAL\Platforms\Exception\NotSupported;
 use Doctrine\DBAL\Result;
+use Doctrine\DBAL\Schema\Exception\TableDoesNotExist;
+use Doctrine\Deprecations\Deprecation;
 
 use function array_filter;
 use function array_intersect;
@@ -192,28 +194,7 @@
      *
      * @throws Exception
      */
-<<<<<<< HEAD
     public function listTables(): array
-=======
-    public function listTables()
-    {
-        $tableNames = $this->listTableNames();
-
-        $tables = [];
-        foreach ($tableNames as $tableName) {
-            $tables[] = $this->getTable($tableName);
-        }
-
-        return $tables;
-    }
-
-    /**
-     * @return list<Table>
-     *
-     * @throws Exception
-     */
-    protected function doListTables(): array
->>>>>>> e7a2c92e
     {
         $database = $this->getDatabase(__METHOD__);
 
@@ -244,17 +225,11 @@
     }
 
     /**
-<<<<<<< HEAD
-=======
      * @deprecated Use {@see getTable()} instead.
      *
-     * @param string $name
-     *
-     * @return Table
-     *
-     * @throws Exception
-     */
-    public function listTableDetails($name)
+     * @throws Exception
+     */
+    public function listTableDetails(string $name): Table
     {
         Deprecation::trigger(
             'doctrine/dbal',
@@ -263,26 +238,6 @@
             __METHOD__
         );
 
-        $columns     = $this->listTableColumns($name);
-        $foreignKeys = [];
-
-        if ($this->_platform->supportsForeignKeyConstraints()) {
-            $foreignKeys = $this->listTableForeignKeys($name);
-        }
-
-        $indexes = $this->listTableIndexes($name);
-
-        return new Table($name, $columns, $indexes, [], $foreignKeys);
-    }
-
-    /**
-     * @param string $name
-     *
->>>>>>> e7a2c92e
-     * @throws Exception
-     */
-    public function listTableDetails(string $name): Table
-    {
         $database = $this->getDatabase(__METHOD__);
 
         $normalizedName = $this->normalizeName($name);
@@ -400,7 +355,7 @@
         $table = $this->listTableDetails($name);
 
         if ($table->getColumns() === []) {
-            throw SchemaException::tableDoesNotExist($name);
+            throw TableDoesNotExist::new($name);
         }
 
         return $table;
