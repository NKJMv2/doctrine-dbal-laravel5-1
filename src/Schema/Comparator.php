<?php

declare(strict_types=1);

namespace Doctrine\DBAL\Schema;

use Doctrine\DBAL\Types;
use function array_intersect_key;
use function array_key_exists;
use function array_keys;
use function array_map;
use function array_merge;
use function array_unique;
use function assert;
use function count;
use function get_class;
use function strtolower;

/**
 * Compares two Schemas and return an instance of SchemaDiff.
 */
class Comparator
{
    public static function compareSchemas(Schema $fromSchema, Schema $toSchema) : SchemaDiff
    {
        $c = new self();

        return $c->compare($fromSchema, $toSchema);
    }

    /**
     * Returns a SchemaDiff object containing the differences between the schemas $fromSchema and $toSchema.
     *
     * The returned differences are returned in such a way that they contain the
     * operations to change the schema stored in $fromSchema to the schema that is
     * stored in $toSchema.
     */
    public function compare(Schema $fromSchema, Schema $toSchema) : SchemaDiff
    {
        $diff             = new SchemaDiff();
        $diff->fromSchema = $fromSchema;

        $foreignKeysToTable = [];

        foreach ($toSchema->getNamespaces() as $namespace) {
            if ($fromSchema->hasNamespace($namespace)) {
                continue;
            }

            $diff->newNamespaces[$namespace] = $namespace;
        }

        foreach ($fromSchema->getNamespaces() as $namespace) {
            if ($toSchema->hasNamespace($namespace)) {
                continue;
            }

            $diff->removedNamespaces[$namespace] = $namespace;
        }

        foreach ($toSchema->getTables() as $table) {
            $tableName = $table->getShortestName($toSchema->getName());
            if (! $fromSchema->hasTable($tableName)) {
                $diff->newTables[$tableName] = $toSchema->getTable($tableName);
            } else {
                $tableDifferences = $this->diffTable($fromSchema->getTable($tableName), $toSchema->getTable($tableName));
                if ($tableDifferences !== null) {
                    $diff->changedTables[$tableName] = $tableDifferences;
                }
            }
        }

        /* Check if there are tables removed */
        foreach ($fromSchema->getTables() as $table) {
            $tableName = $table->getShortestName($fromSchema->getName());

            $table = $fromSchema->getTable($tableName);
            if (! $toSchema->hasTable($tableName)) {
                $diff->removedTables[$tableName] = $table;
            }

            // also remember all foreign keys that point to a specific table
            foreach ($table->getForeignKeys() as $foreignKey) {
                $foreignTable = strtolower($foreignKey->getForeignTableName());
                if (! isset($foreignKeysToTable[$foreignTable])) {
                    $foreignKeysToTable[$foreignTable] = [];
                }

                $foreignKeysToTable[$foreignTable][] = $foreignKey;
            }
        }

        foreach ($diff->removedTables as $tableName => $table) {
            if (! isset($foreignKeysToTable[$tableName])) {
                continue;
            }

            $diff->orphanedForeignKeys = array_merge($diff->orphanedForeignKeys, $foreignKeysToTable[$tableName]);

            // deleting duplicated foreign keys present on both on the orphanedForeignKey
            // and the removedForeignKeys from changedTables
            foreach ($foreignKeysToTable[$tableName] as $foreignKey) {
                // strtolower the table name to make if compatible with getShortestName
                $localTableName = strtolower($foreignKey->getLocalTableName());
                if (! isset($diff->changedTables[$localTableName])) {
                    continue;
                }

                foreach ($diff->changedTables[$localTableName]->removedForeignKeys as $key => $removedForeignKey) {
                    // We check if the key is from the removed table if not we skip.
                    if ($tableName !== strtolower($removedForeignKey->getForeignTableName())) {
                        continue;
                    }

                    unset($diff->changedTables[$localTableName]->removedForeignKeys[$key]);
                }
            }
        }

        foreach ($toSchema->getSequences() as $sequence) {
            $sequenceName = $sequence->getShortestName($toSchema->getName());
            if (! $fromSchema->hasSequence($sequenceName)) {
                if (! $this->isAutoIncrementSequenceInSchema($fromSchema, $sequence)) {
                    $diff->newSequences[] = $sequence;
                }
            } else {
                if ($this->diffSequence($sequence, $fromSchema->getSequence($sequenceName))) {
                    $diff->changedSequences[] = $toSchema->getSequence($sequenceName);
                }
            }
        }

        foreach ($fromSchema->getSequences() as $sequence) {
            if ($this->isAutoIncrementSequenceInSchema($toSchema, $sequence)) {
                continue;
            }

            $sequenceName = $sequence->getShortestName($fromSchema->getName());

            if ($toSchema->hasSequence($sequenceName)) {
                continue;
            }

            $diff->removedSequences[] = $sequence;
        }

        return $diff;
    }

    private function isAutoIncrementSequenceInSchema(Schema $schema, Sequence $sequence) : bool
    {
        foreach ($schema->getTables() as $table) {
            if ($sequence->isAutoIncrementsFor($table)) {
                return true;
            }
        }

        return false;
    }

    public function diffSequence(Sequence $sequence1, Sequence $sequence2) : bool
    {
        if ($sequence1->getAllocationSize() !== $sequence2->getAllocationSize()) {
            return true;
        }

        return $sequence1->getInitialValue() !== $sequence2->getInitialValue();
    }

    /**
     * Returns the difference between the tables $table1 and $table2.
     *
     * If there are no differences this method returns null.
     */
    public function diffTable(Table $table1, Table $table2) : ?TableDiff
    {
        $changes                     = 0;
        $tableDifferences            = new TableDiff($table1->getName());
        $tableDifferences->fromTable = $table1;

        $table1Columns = $table1->getColumns();
        $table2Columns = $table2->getColumns();

        /* See if all the fields in table 1 exist in table 2 */
        foreach ($table2Columns as $columnName => $column) {
            if ($table1->hasColumn($columnName)) {
                continue;
            }

            $tableDifferences->addedColumns[$columnName] = $column;
            $changes++;
        }

        /* See if there are any removed fields in table 2 */
        foreach ($table1Columns as $columnName => $column) {
            // See if column is removed in table 2.
            if (! $table2->hasColumn($columnName)) {
                $tableDifferences->removedColumns[$columnName] = $column;
                $changes++;
                continue;
            }

            // See if column has changed properties in table 2.
            $changedProperties = $this->diffColumn($column, $table2->getColumn($columnName));

            if (count($changedProperties) === 0) {
                continue;
            }

            $columnDiff                                           = new ColumnDiff($column->getName(), $table2->getColumn($columnName), $changedProperties);
            $columnDiff->fromColumn                               = $column;
            $tableDifferences->changedColumns[$column->getName()] = $columnDiff;
            $changes++;
        }

        $this->detectColumnRenamings($tableDifferences);

        $table1Indexes = $table1->getIndexes();
        $table2Indexes = $table2->getIndexes();

        /* See if all the indexes in table 1 exist in table 2 */
        foreach ($table2Indexes as $indexName => $index) {
            if (($index->isPrimary() && $table1->hasPrimaryKey()) || $table1->hasIndex($indexName)) {
                continue;
            }

            $tableDifferences->addedIndexes[$indexName] = $index;
            $changes++;
        }

        /* See if there are any removed indexes in table 2 */
        foreach ($table1Indexes as $indexName => $index) {
            // See if index is removed in table 2.
            if (($index->isPrimary() && ! $table2->hasPrimaryKey()) ||
                ! $index->isPrimary() && ! $table2->hasIndex($indexName)
            ) {
                $tableDifferences->removedIndexes[$indexName] = $index;
                $changes++;
                continue;
            }

            // See if index has changed in table 2.
            $table2Index = $index->isPrimary() ? $table2->getPrimaryKey() : $table2->getIndex($indexName);
            assert($table2Index instanceof Index);

            if (! $this->diffIndex($index, $table2Index)) {
                continue;
            }

            $tableDifferences->changedIndexes[$indexName] = $table2Index;
            $changes++;
        }

        $this->detectIndexRenamings($tableDifferences);

        $fromFkeys = $table1->getForeignKeys();
        $toFkeys   = $table2->getForeignKeys();

        foreach ($fromFkeys as $key1 => $constraint1) {
            foreach ($toFkeys as $key2 => $constraint2) {
                if ($this->diffForeignKey($constraint1, $constraint2) === false) {
                    unset($fromFkeys[$key1], $toFkeys[$key2]);
                } else {
                    if (strtolower($constraint1->getName()) === strtolower($constraint2->getName())) {
                        $tableDifferences->changedForeignKeys[] = $constraint2;
                        $changes++;
                        unset($fromFkeys[$key1], $toFkeys[$key2]);
                    }
                }
            }
        }

        foreach ($fromFkeys as $constraint1) {
            $tableDifferences->removedForeignKeys[] = $constraint1;
            $changes++;
        }

        foreach ($toFkeys as $constraint2) {
            $tableDifferences->addedForeignKeys[] = $constraint2;
            $changes++;
        }

<<<<<<< HEAD
        return $changes ? $tableDifferences : null;
=======
        return $changes > 0 ? $tableDifferences : false;
>>>>>>> 4c258314
    }

    /**
     * Try to find columns that only changed their name, rename operations maybe cheaper than add/drop
     * however ambiguities between different possibilities should not lead to renaming at all.
     */
    private function detectColumnRenamings(TableDiff $tableDifferences) : void
    {
        $renameCandidates = [];
        foreach ($tableDifferences->addedColumns as $addedColumnName => $addedColumn) {
            foreach ($tableDifferences->removedColumns as $removedColumn) {
                if (count($this->diffColumn($addedColumn, $removedColumn)) !== 0) {
                    continue;
                }

                $renameCandidates[$addedColumn->getName()][] = [$removedColumn, $addedColumn, $addedColumnName];
            }
        }

        foreach ($renameCandidates as $candidateColumns) {
            if (count($candidateColumns) !== 1) {
                continue;
            }

            [$removedColumn, $addedColumn] = $candidateColumns[0];
            $removedColumnName             = strtolower($removedColumn->getName());
            $addedColumnName               = strtolower($addedColumn->getName());

            if (isset($tableDifferences->renamedColumns[$removedColumnName])) {
                continue;
            }

            $tableDifferences->renamedColumns[$removedColumnName] = $addedColumn;
            unset(
                $tableDifferences->addedColumns[$addedColumnName],
                $tableDifferences->removedColumns[$removedColumnName]
            );
        }
    }

    /**
     * Try to find indexes that only changed their name, rename operations maybe cheaper than add/drop
     * however ambiguities between different possibilities should not lead to renaming at all.
     */
    private function detectIndexRenamings(TableDiff $tableDifferences) : void
    {
        $renameCandidates = [];

        // Gather possible rename candidates by comparing each added and removed index based on semantics.
        foreach ($tableDifferences->addedIndexes as $addedIndexName => $addedIndex) {
            foreach ($tableDifferences->removedIndexes as $removedIndex) {
                if ($this->diffIndex($addedIndex, $removedIndex)) {
                    continue;
                }

                $renameCandidates[$addedIndex->getName()][] = [$removedIndex, $addedIndex, $addedIndexName];
            }
        }

        foreach ($renameCandidates as $candidateIndexes) {
            // If the current rename candidate contains exactly one semantically equal index,
            // we can safely rename it.
            // Otherwise it is unclear if a rename action is really intended,
            // therefore we let those ambiguous indexes be added/dropped.
            if (count($candidateIndexes) !== 1) {
                continue;
            }

            [$removedIndex, $addedIndex] = $candidateIndexes[0];

            $removedIndexName = strtolower($removedIndex->getName());
            $addedIndexName   = strtolower($addedIndex->getName());

            if (isset($tableDifferences->renamedIndexes[$removedIndexName])) {
                continue;
            }

            $tableDifferences->renamedIndexes[$removedIndexName] = $addedIndex;
            unset(
                $tableDifferences->addedIndexes[$addedIndexName],
                $tableDifferences->removedIndexes[$removedIndexName]
            );
        }
    }

    public function diffForeignKey(ForeignKeyConstraint $key1, ForeignKeyConstraint $key2) : bool
    {
        if (array_map('strtolower', $key1->getUnquotedLocalColumns()) !== array_map('strtolower', $key2->getUnquotedLocalColumns())) {
            return true;
        }

        if (array_map('strtolower', $key1->getUnquotedForeignColumns()) !== array_map('strtolower', $key2->getUnquotedForeignColumns())) {
            return true;
        }

        if ($key1->getUnqualifiedForeignTableName() !== $key2->getUnqualifiedForeignTableName()) {
            return true;
        }

        if ($key1->onUpdate() !== $key2->onUpdate()) {
            return true;
        }

        return $key1->onDelete() !== $key2->onDelete();
    }

    /**
     * Returns the difference between the fields $field1 and $field2.
     *
     * If there are differences this method returns $field2, otherwise the
     * boolean false.
     *
     * @return array<int, string>
     */
    public function diffColumn(Column $column1, Column $column2) : array
    {
        $properties1 = $column1->toArray();
        $properties2 = $column2->toArray();

        $changedProperties = [];

        if (get_class($properties1['type']) !== get_class($properties2['type'])) {
            $changedProperties[] = 'type';
        }

        foreach (['notnull', 'unsigned', 'autoincrement'] as $property) {
            if ($properties1[$property] === $properties2[$property]) {
                continue;
            }

            $changedProperties[] = $property;
        }

        // Null values need to be checked additionally as they tell whether to create or drop a default value.
        // null != 0, null != false, null != '' etc. This affects platform's table alteration SQL generation.
        if (($properties1['default'] === null) !== ($properties2['default'] === null)
            || $properties1['default'] != $properties2['default']) {
            $changedProperties[] = 'default';
        }

        if (($properties1['type'] instanceof Types\StringType && ! $properties1['type'] instanceof Types\GuidType) ||
            $properties1['type'] instanceof Types\BinaryType
        ) {
<<<<<<< HEAD
            if ((isset($properties1['length']) !== isset($properties2['length']))
                || (isset($properties1['length']) && isset($properties2['length'])
                    && $properties1['length'] !== $properties2['length'])
            ) {
=======
            // check if value of length is set at all, default value assumed otherwise.
            $length1 = $properties1['length'] ?? 255;
            $length2 = $properties2['length'] ?? 255;
            if ($length1 !== $length2) {
>>>>>>> 4c258314
                $changedProperties[] = 'length';
            }

            if ($properties1['fixed'] !== $properties2['fixed']) {
                $changedProperties[] = 'fixed';
            }
        } elseif ($properties1['type'] instanceof Types\DecimalType) {
            if (($properties1['precision'] ?? 10) !== ($properties2['precision'] ?? 10)) {
                $changedProperties[] = 'precision';
            }

            if ($properties1['scale'] !== $properties2['scale']) {
                $changedProperties[] = 'scale';
            }
        }

        // A null value and an empty string are actually equal for a comment so they should not trigger a change.
        if ($properties1['comment'] !== $properties2['comment'] &&
            ! ($properties1['comment'] === null && $properties2['comment'] === '') &&
            ! ($properties2['comment'] === null && $properties1['comment'] === '')
        ) {
            $changedProperties[] = 'comment';
        }

        $customOptions1 = $column1->getCustomSchemaOptions();
        $customOptions2 = $column2->getCustomSchemaOptions();

        foreach (array_merge(array_keys($customOptions1), array_keys($customOptions2)) as $key) {
            if (! array_key_exists($key, $properties1) || ! array_key_exists($key, $properties2)) {
                $changedProperties[] = $key;
            } elseif ($properties1[$key] !== $properties2[$key]) {
                $changedProperties[] = $key;
            }
        }

        $platformOptions1 = $column1->getPlatformOptions();
        $platformOptions2 = $column2->getPlatformOptions();

        foreach (array_keys(array_intersect_key($platformOptions1, $platformOptions2)) as $key) {
            if ($properties1[$key] === $properties2[$key]) {
                continue;
            }

            $changedProperties[] = $key;
        }

        return array_unique($changedProperties);
    }

    /**
     * Finds the difference between the indexes $index1 and $index2.
     *
     * Compares $index1 with $index2 and returns $index2 if there are any
     * differences or false in case there are no differences.
     */
    public function diffIndex(Index $index1, Index $index2) : bool
    {
        return ! ($index1->isFullfilledBy($index2) && $index2->isFullfilledBy($index1));
    }
}<|MERGE_RESOLUTION|>--- conflicted
+++ resolved
@@ -280,11 +280,7 @@
             $changes++;
         }
 
-<<<<<<< HEAD
-        return $changes ? $tableDifferences : null;
-=======
-        return $changes > 0 ? $tableDifferences : false;
->>>>>>> 4c258314
+        return $changes > 0 ? $tableDifferences : null;
     }
 
     /**
@@ -428,17 +424,10 @@
         if (($properties1['type'] instanceof Types\StringType && ! $properties1['type'] instanceof Types\GuidType) ||
             $properties1['type'] instanceof Types\BinaryType
         ) {
-<<<<<<< HEAD
             if ((isset($properties1['length']) !== isset($properties2['length']))
                 || (isset($properties1['length']) && isset($properties2['length'])
                     && $properties1['length'] !== $properties2['length'])
             ) {
-=======
-            // check if value of length is set at all, default value assumed otherwise.
-            $length1 = $properties1['length'] ?? 255;
-            $length2 = $properties2['length'] ?? 255;
-            if ($length1 !== $length2) {
->>>>>>> 4c258314
                 $changedProperties[] = 'length';
             }
 
