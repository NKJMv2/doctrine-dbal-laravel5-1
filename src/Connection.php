--- conflicted
+++ resolved
@@ -647,20 +647,11 @@
         return $this->getDatabasePlatform()->quoteIdentifier($identifier);
     }
 
-<<<<<<< HEAD
-    public function quote(string $value): string
-=======
     /**
      * The usage of this method is discouraged. Use prepared statements
      * or {@link AbstractPlatform::quoteStringLiteral()} instead.
-     *
-     * @param mixed                $value
-     * @param int|string|Type|null $type
-     *
-     * @return mixed
-     */
-    public function quote($value, $type = ParameterType::STRING)
->>>>>>> bb13b5fd
+     */
+    public function quote(string $value): string
     {
         return $this->getWrappedConnection()->quote($value);
     }
