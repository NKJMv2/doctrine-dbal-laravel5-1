<?xml version="1.0"?>
<psalm
    errorLevel="2"
    xmlns:xsi="http://www.w3.org/2001/XMLSchema-instance"
    xmlns="https://getpsalm.org/schema/config"
    xsi:schemaLocation="https://getpsalm.org/schema/config vendor/vimeo/psalm/config.xsd"
>
    <projectFiles>
        <directory name="src" />
        <directory name="static-analysis" />
        <directory name="tests" />
        <ignoreFiles>
            <directory name="vendor" />
        </ignoreFiles>
    </projectFiles>
    <stubs>
        <file name="vendor/jetbrains/phpstorm-stubs/PDO/PDO.php" />
        <file name="vendor/jetbrains/phpstorm-stubs/ibm_db2/ibm_db2.php" />
        <file name="vendor/jetbrains/phpstorm-stubs/mysqli/mysqli.php" />
        <file name="vendor/jetbrains/phpstorm-stubs/oci8/oci8.php" />
        <file name="vendor/jetbrains/phpstorm-stubs/pgsql/pgsql.php" />
        <file name="vendor/jetbrains/phpstorm-stubs/sqlsrv/sqlsrv.php" />
    </stubs>
    <issueHandlers>
        <ArgumentTypeCoercion>
            <errorLevel type="suppress">
                <!--
                    See https://github.com/composer/package-versions-deprecated/pull/12
                -->
                <file name="src/Tools/Console/ConsoleRunner.php"/>
            </errorLevel>
        </ArgumentTypeCoercion>
        <ConflictingReferenceConstraint>
            <errorLevel type="suppress">
                <!--
                    This one is just too convoluted for Psalm to figure out, by
                    its author's own admission
                -->
                <file name="src/Driver/OCI8/ConvertPositionalToNamedPlaceholders.php"/>
            </errorLevel>
        </ConflictingReferenceConstraint>
        <DeprecatedClass>
            <errorLevel type="suppress">
                <!--
                    This suppression should be removed once Composer 1
                    is no longer supported.
                -->
                <file name="src/Tools/Console/ConsoleRunner.php"/>
<<<<<<< HEAD
=======
                <!--
                    This suppression should be removed in 4.0.0.
                -->
                <referencedClass name="Doctrine\DBAL\Id\TableGenerator"/>
                <referencedClass name="Doctrine\DBAL\Id\TableGeneratorSchemaVisitor"/>
                <!--
                    TODO: remove in 4.0.0
                -->
                <referencedClass name="Doctrine\DBAL\Driver\ServerInfoAwareConnection"/>
                <referencedClass name="Doctrine\DBAL\VersionAwarePlatformDriver"/>
                <!--
                    TODO: remove in 4.0.0
                -->
                <referencedClass name="Doctrine\DBAL\Platforms\Keywords\PostgreSQL94Keywords"/>
                <referencedClass name="Doctrine\DBAL\Platforms\Keywords\SQLServer2012Keywords"/>
                <referencedClass name="Doctrine\DBAL\Platforms\PostgreSQL94Platform"/>
                <referencedClass name="Doctrine\DBAL\Platforms\SQLServer2012Platform"/>
                <!--
                    TODO: remove in 4.0.0
                -->
                <referencedClass name="Doctrine\DBAL\Schema\Constraint"/>
>>>>>>> 263ddfaf
            </errorLevel>
        </DeprecatedClass>
        <DeprecatedMethod>
            <errorLevel type="suppress">
                <!--
                    This suppression should be removed after 2022
                    See https://github.com/doctrine/dbal/pull/4317
                -->
                <file name="tests/Functional/LegacyAPITest.php"/>
            </errorLevel>
        </DeprecatedMethod>
        <DocblockTypeContradiction>
            <errorLevel type="suppress">
                <!--
                    Requires a release of https://github.com/JetBrains/phpstorm-stubs/pull/1158
                -->
                <file name="src/Driver/IBMDB2/Connection.php"/>
                <!--
                    Requires a release of https://github.com/JetBrains/phpstorm-stubs/pull/766
                -->
                <file name="src/Driver/Mysqli/Result.php"/>
                <!--
                    These issues can be mostly divided in the following categories:
                      1. Union types not supported at the language level (require dropping PHP 7 support)
                      2. Associative arrays with typed elements used instead of classes (require breaking API changes)
                -->
                <file name="src/Connection.php"/>
                <file name="src/Driver/IBMDB2/Statement.php"/>
                <!--
                    Requires a release of https://github.com/JetBrains/phpstorm-stubs/pull/1255
                -->
                <file name="src/Driver/PDO/Connection.php"/>
                <file name="src/DriverManager.php"/>
                <file name="src/Platforms/AbstractPlatform.php"/>
                <file name="src/Platforms/MySQLPlatform.php"/>
                <file name="src/Platforms/SQLServerPlatform.php"/>
                <file name="src/Platforms/SqlitePlatform.php"/>
                <file name="src/Schema/Column.php"/>
                <!--
                    See https://github.com/vimeo/psalm/issues/5325
                -->
                <file name="tests/Driver/OCI8/ExecutionModeTest.php"/>
                <!-- See https://github.com/vimeo/psalm/issues/5472 -->
                <file name="src/Portability/Converter.php"/>
            </errorLevel>
        </DocblockTypeContradiction>
        <FalsableReturnStatement>
            <errorLevel type="suppress">
                <!--
                    Fixing these issues requires an API change
                -->
                <file name="src/Driver/PDO/SQLSrv/Connection.php"/>
                <file name="src/Driver/SQLSrv/Connection.php"/>
            </errorLevel>
        </FalsableReturnStatement>
        <ImpureMethodCall>
            <errorLevel type="suppress">
                <!--
                    Requires a release of
                    https://github.com/vimeo/psalm/pull/3171
                -->
                <file name="src/Exception/DriverException.php"/>
            </errorLevel>
        </ImpureMethodCall>
        <ForbiddenCode>
            <errorLevel type="suppress">
                <!-- The call to var_dump() here is by design -->
                <file name="src/Tools/Dumper.php"/>
            </errorLevel>
        </ForbiddenCode>
        <ImplementedReturnTypeMismatch>
            <errorLevel type="suppress">
                <!-- Fixing this issue requires an API change -->
                <file name="src/Driver/OCI8/Connection.php"/>
            </errorLevel>
        </ImplementedReturnTypeMismatch>
        <InvalidDocblock>
            <errorLevel type="suppress">
                <!-- See https://github.com/vimeo/psalm/issues/5472 -->
                <file name="src/Portability/Converter.php"/>
            </errorLevel>
        </InvalidDocblock>
        <InvalidPropertyAssignmentValue>
            <errorLevel type="suppress">
                <!-- Fixing this issue requires an API change -->
                <file name="src/Driver/PDO/Exception.php"/>
            </errorLevel>
        </InvalidPropertyAssignmentValue>
        <NullableReturnStatement>
            <errorLevel type="suppress">
                <!--
                    Fixing this issue requires an API change
                -->
                <file name="src/Driver/AbstractSQLiteDriver.php"/>
            </errorLevel>
        </NullableReturnStatement>
        <PossiblyNullArgument>
            <errorLevel type="suppress">
                <!--
                    This is a valid issue and requires some refactoring.
                -->
                <file name="src/Schema/SqliteSchemaManager.php"/>
            </errorLevel>
        </PossiblyNullArgument>
        <PossiblyUndefinedArrayOffset>
            <errorLevel type="suppress">
                <!-- See https://github.com/psalm/psalm-plugin-phpunit/pull/82 -->
                <file name="tests/Functional/PrimaryReadReplicaConnectionTest.php"/>
                <file name="tests/Functional/Schema/PostgreSQLSchemaManagerTest.php"/>
            </errorLevel>
        </PossiblyUndefinedArrayOffset>
        <PossiblyUndefinedVariable>
            <errorLevel type="suppress">
                <!--
                    See https://github.com/vimeo/psalm/issues/4354
                -->
                <file name="src/Schema/AbstractSchemaManager.php"/>
            </errorLevel>
        </PossiblyUndefinedVariable>
        <PossiblyFalseReference>
            <errorLevel type="suppress">
                <!--
                    oci_new_descriptor() returns OCI-Lob|false on PHP 7 and OCILob|null on PHP 8
                -->
                <file name="src/Driver/OCI8/Statement.php"/>
            </errorLevel>
        </PossiblyFalseReference>
        <PropertyNotSetInConstructor>
            <errorLevel type="suppress">
                <!-- See https://github.com/psalm/psalm-plugin-phpunit/issues/107 -->
                <!-- See https://github.com/sebastianbergmann/phpunit/pull/4610 -->
                <directory name="tests"/>
            </errorLevel>
        </PropertyNotSetInConstructor>
        <RedundantConditionGivenDocblockType>
            <errorLevel type="suppress">
                <!--
                    Fixing these issues requires support of union types at the language level
                    or breaking API changes.
                -->
                <file name="src/Platforms/MySQLPlatform.php"/>
            </errorLevel>
        </RedundantConditionGivenDocblockType>
        <TypeDoesNotContainNull>
            <errorLevel type="suppress">
                <!-- See https://github.com/psalm/psalm-plugin-phpunit/issues/107 -->
                <file name="tests/Functional/Schema/SchemaManagerFunctionalTestCase.php"/>
            </errorLevel>
<<<<<<< HEAD
        </TypeDoesNotContainNull>
        <TypeDoesNotContainType>
            <errorLevel type="suppress">
                <!-- See https://github.com/vimeo/psalm/issues/4274 -->
                <file name="src/Schema/Index.php"/>
            </errorLevel>
        </TypeDoesNotContainType>
=======
        </TooManyArguments>
>>>>>>> 263ddfaf
        <UndefinedConstant>
            <errorLevel type="suppress">
                <!--
                    Requires a release of
                    https://github.com/JetBrains/phpstorm-stubs/pull/732
                -->
                <file name="tests/Driver/PDO/PgSQL/DriverTest.php" />
            </errorLevel>
        </UndefinedConstant>
        <UndefinedClass>
            <errorLevel type="suppress">
                <!-- Contains references to optional dependencies -->
                <file name="src/Tools/Dumper.php"/>
            </errorLevel>
        </UndefinedClass>
        <UndefinedDocblockClass>
            <errorLevel type="suppress">
                <!-- See https://github.com/vimeo/psalm/issues/5472 -->
                <referencedClass name="Doctrine\DBAL\Portability\T"/>
            </errorLevel>
        </UndefinedDocblockClass>
        <UnsafeInstantiation>
            <errorLevel type="suppress">
                <!-- See https://github.com/doctrine/dbal/issues/4511 -->
                <file name="src/DriverManager.php"/>
            </errorLevel>
        </UnsafeInstantiation>
        <InvalidReturnType>
            <errorLevel type="suppress">
                <!-- lastInsertId has a return type that does not match the one defined in the interface-->
                <file name="src/Driver/Mysqli/Connection.php"/>
            </errorLevel>
        </InvalidReturnType>
        <InvalidScalarArgument>
            <errorLevel type="suppress">
                <!-- See https://github.com/vimeo/psalm/issues/4295 -->
                <file name="src/Exception/DriverException.php"/>

                <!-- See https://bugs.php.net/bug.php?id=77591 -->
                <referencedFunction name="db2_autocommit"/>
            </errorLevel>
        </InvalidScalarArgument>
        <InvalidReturnStatement>
            <errorLevel type="suppress">
                <!-- lastInsertId has a return type that does not match the one defined in the interface-->
                <file name="src/Driver/Mysqli/Connection.php"/>
            </errorLevel>
        </InvalidReturnStatement>
    </issueHandlers>
</psalm><|MERGE_RESOLUTION|>--- conflicted
+++ resolved
@@ -46,30 +46,6 @@
                     is no longer supported.
                 -->
                 <file name="src/Tools/Console/ConsoleRunner.php"/>
-<<<<<<< HEAD
-=======
-                <!--
-                    This suppression should be removed in 4.0.0.
-                -->
-                <referencedClass name="Doctrine\DBAL\Id\TableGenerator"/>
-                <referencedClass name="Doctrine\DBAL\Id\TableGeneratorSchemaVisitor"/>
-                <!--
-                    TODO: remove in 4.0.0
-                -->
-                <referencedClass name="Doctrine\DBAL\Driver\ServerInfoAwareConnection"/>
-                <referencedClass name="Doctrine\DBAL\VersionAwarePlatformDriver"/>
-                <!--
-                    TODO: remove in 4.0.0
-                -->
-                <referencedClass name="Doctrine\DBAL\Platforms\Keywords\PostgreSQL94Keywords"/>
-                <referencedClass name="Doctrine\DBAL\Platforms\Keywords\SQLServer2012Keywords"/>
-                <referencedClass name="Doctrine\DBAL\Platforms\PostgreSQL94Platform"/>
-                <referencedClass name="Doctrine\DBAL\Platforms\SQLServer2012Platform"/>
-                <!--
-                    TODO: remove in 4.0.0
-                -->
-                <referencedClass name="Doctrine\DBAL\Schema\Constraint"/>
->>>>>>> 263ddfaf
             </errorLevel>
         </DeprecatedClass>
         <DeprecatedMethod>
@@ -218,17 +194,7 @@
                 <!-- See https://github.com/psalm/psalm-plugin-phpunit/issues/107 -->
                 <file name="tests/Functional/Schema/SchemaManagerFunctionalTestCase.php"/>
             </errorLevel>
-<<<<<<< HEAD
         </TypeDoesNotContainNull>
-        <TypeDoesNotContainType>
-            <errorLevel type="suppress">
-                <!-- See https://github.com/vimeo/psalm/issues/4274 -->
-                <file name="src/Schema/Index.php"/>
-            </errorLevel>
-        </TypeDoesNotContainType>
-=======
-        </TooManyArguments>
->>>>>>> 263ddfaf
         <UndefinedConstant>
             <errorLevel type="suppress">
                 <!--
