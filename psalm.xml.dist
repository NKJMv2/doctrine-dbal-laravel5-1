<?xml version="1.0"?>
<psalm
    errorLevel="2"
    xmlns:xsi="http://www.w3.org/2001/XMLSchema-instance"
    xmlns="https://getpsalm.org/schema/config"
    xsi:schemaLocation="https://getpsalm.org/schema/config vendor/vimeo/psalm/config.xsd"
>
    <projectFiles>
        <directory name="src" />
        <directory name="tests" />
        <ignoreFiles>
            <directory name="vendor" />
        </ignoreFiles>
    </projectFiles>
    <stubs>
        <file name="vendor/jetbrains/phpstorm-stubs/PDO/PDO.php" />
        <file name="vendor/jetbrains/phpstorm-stubs/ibm_db2/ibm_db2.php" />
        <file name="vendor/jetbrains/phpstorm-stubs/mysqli/mysqli.php" />
        <file name="vendor/jetbrains/phpstorm-stubs/oci8/oci8.php" />
        <file name="vendor/jetbrains/phpstorm-stubs/pgsql/pgsql.php" />
        <file name="vendor/jetbrains/phpstorm-stubs/sqlsrv/sqlsrv.php" />
    </stubs>
    <issueHandlers>
        <ArgumentTypeCoercion>
            <errorLevel type="suppress">
                <!--
                    See https://github.com/composer/package-versions-deprecated/pull/12
                -->
                <file name="src/Tools/Console/ConsoleRunner.php"/>
            </errorLevel>
        </ArgumentTypeCoercion>
        <ConflictingReferenceConstraint>
            <errorLevel type="suppress">
                <!--
                    This one is just too convoluted for Psalm to figure out, by
                    its author's own admission
                -->
                <file name="src/Driver/OCI8/ConvertPositionalToNamedPlaceholders.php"/>
            </errorLevel>
        </ConflictingReferenceConstraint>
        <DeprecatedClass>
            <errorLevel type="suppress">
                <!--
                    This suppression should be removed once Composer 1
                    is no longer supported.
                -->
                <file name="src/Tools/Console/ConsoleRunner.php"/>
            </errorLevel>
        </DeprecatedClass>
        <DeprecatedMethod>
            <errorLevel type="suppress">
                <!--
                    This suppression should be removed after 2022
                    See https://github.com/doctrine/dbal/pull/4317
                -->
                <file name="tests/Functional/LegacyAPITest.php"/>
                <!--
                    This suppression should be removed in 4.0.x
                    See https://github.com/doctrine/dbal/pull/3865
                -->
                <file name="src/Query/Expression/CompositeExpression.php"/>
                <file name="tests/Query/Expression/CompositeExpressionTest.php"/>
                <file name="tests/Query/Expression/ExpressionBuilderTest.php"/>
            </errorLevel>
        </DeprecatedMethod>
        <DocblockTypeContradiction>
            <errorLevel type="suppress">
                <!--
                    Requires a release of https://github.com/JetBrains/phpstorm-stubs/pull/766
                -->
                <file name="src/Driver/Mysqli/Result.php"/>
                <!--
                    These issues can be mostly divided in the following categories:
                      1. Union types not supported at the language level (require dropping PHP 7 support)
                      2. Associative arrays with typed elements used instead of classes (require breaking API changes)
                -->
                <file name="src/Connection.php"/>
                <file name="src/Driver/IBMDB2/Statement.php"/>
                <file name="src/DriverManager.php"/>
                <file name="src/Platforms/AbstractPlatform.php"/>
                <file name="src/Platforms/MySQLPlatform.php"/>
                <file name="src/Platforms/SQLServer2012Platform.php"/>
                <file name="src/Platforms/SqlitePlatform.php"/>
                <file name="src/Schema/Column.php"/>
                <!--
                    This issue is fixed in 4.0
                -->
                <file name="src/Schema/Index.php"/>
                <!--
                    See https://github.com/vimeo/psalm/issues/5325
                -->
                <file name="tests/Driver/OCI8/ExecutionModeTest.php"/>
            </errorLevel>
        </DocblockTypeContradiction>
        <FalsableReturnStatement>
            <errorLevel type="suppress">
                <!--
                    Fixing these issues requires an API change
                -->
                <file name="src/Driver/PDO/SQLSrv/Connection.php"/>
                <file name="src/Driver/SQLSrv/Connection.php"/>
            </errorLevel>
        </FalsableReturnStatement>
        <ForbiddenCode>
            <errorLevel type="suppress">
                <!-- The call to var_dump() here is by design -->
                <file name="src/Tools/Dumper.php"/>
            </errorLevel>
        </ForbiddenCode>
        <ImplementedReturnTypeMismatch>
            <errorLevel type="suppress">
                <!-- Fixing this issue requires an API change -->
                <file name="src/Driver/OCI8/Connection.php"/>
            </errorLevel>
        </ImplementedReturnTypeMismatch>
        <InvalidNullableReturnType>
            <errorLevel type="suppress">
                <!-- See https://github.com/doctrine/dbal/issues/4503 -->
                <file name="src/Schema/PostgreSQLSchemaManager.php"/>
            </errorLevel>
        </InvalidNullableReturnType>
        <InvalidPropertyAssignmentValue>
            <errorLevel type="suppress">
                <!-- Fixing this issue requires an API change -->
                <file name="src/Driver/PDO/Exception.php"/>
            </errorLevel>
        </InvalidPropertyAssignmentValue>
        <MissingConstructor>
            <errorLevel type="suppress">
                <!--
                    This suppression should be removed in 3.1.x
                    See https://github.com/doctrine/dbal/issues/4512
                -->
                <file name="src/Driver/SQLSrv/LastInsertId.php"/>
                <!--
                    This suppression should be removed in 4.0.x
                    See https://github.com/doctrine/dbal/pull/3712
                -->
                <file name="src/Schema/SchemaConfig.php"/>
            </errorLevel>
        </MissingConstructor>
        <NullableReturnStatement>
            <errorLevel type="suppress">
                <!--
                    Fixing this issue requires an API change
                -->
                <file name="src/Driver/AbstractSQLiteDriver.php"/>
                <!-- See https://github.com/doctrine/dbal/issues/4503 -->
                <file name="src/Schema/PostgreSQLSchemaManager.php"/>
            </errorLevel>
        </NullableReturnStatement>
        <PossiblyNullArgument>
            <errorLevel type="suppress">
                <!-- See https://github.com/doctrine/dbal/pull/3488 -->
                <file name="src/Schema/AbstractSchemaManager.php"/>
            </errorLevel>
        </PossiblyNullArgument>
        <PossiblyUndefinedArrayOffset>
            <errorLevel type="suppress">
                <!-- See https://github.com/psalm/psalm-plugin-phpunit/pull/82 -->
                <file name="tests/Functional/PrimaryReadReplicaConnectionTest.php"/>
                <file name="tests/Functional/Schema/PostgreSQLSchemaManagerTest.php"/>
            </errorLevel>
        </PossiblyUndefinedArrayOffset>
        <PossiblyNullIterator>
            <errorLevel type="suppress">
                <!--
                    This suppression should be removed in 4.0.x
                    See https://github.com/doctrine/dbal/pull/3712
                -->
                <file name="src/Driver/Mysqli/Statement.php"/>
            </errorLevel>
        </PossiblyNullIterator>
        <PropertyNotSetInConstructor>
            <errorLevel type="suppress">
                <!-- See https://github.com/psalm/psalm-plugin-phpunit/issues/107 -->
                <!-- See https://github.com/sebastianbergmann/phpunit/pull/4610 -->
                <directory name="tests"/>
                <!-- See https://github.com/doctrine/dbal/issues/4506 -->
                <file name="src/Schema/ForeignKeyConstraint.php"/>
                <!--
                    This suppression should be removed in 4.0.x
                    See https://github.com/doctrine/dbal/pull/3712
                -->
                <file name="src/Schema/Column.php"/>
                <file name="src/Schema/Identifier.php"/>
                <file name="src/Schema/Index.php"/>
                <file name="src/Schema/Schema.php"/>
                <file name="src/Schema/Sequence.php"/>
                <file name="src/Schema/Table.php"/>
                <file name="src/Schema/UniqueConstraint.php"/>
                <file name="src/Schema/View.php"/>
            </errorLevel>
        </PropertyNotSetInConstructor>
        <!-- This is necessary pre 4.0  -->
        <RedundantCastGivenDocblockType>
            <errorLevel type="suppress">
                <!--
                    This suppression should be removed in 4.0.x
                    where we have scalar argument types enforced
                -->
                <directory name="src"/>
            </errorLevel>
        </RedundantCastGivenDocblockType>
        <RedundantCondition>
            <errorLevel type="suppress">
                <!--
                    Requires a release of
                    https://github.com/sebastianbergmann/phpunit/commit/9c60d7d9fd3bfa80fa4aeab7090e1bbe0830dbcd
                -->
                <file name="tests/Driver/API/ExceptionConverterTest.php"/>
            </errorLevel>
        </RedundantCondition>
        <RedundantConditionGivenDocblockType>
            <errorLevel type="suppress">
                <!--
                    Requires a release of https://github.com/JetBrains/phpstorm-stubs/pull/1055
                -->
                <file name="src/Driver/Mysqli/Result.php"/>
                <!--
                    Requires a release of https://github.com/JetBrains/phpstorm-stubs/pull/1053
                -->
                <file name="src/Driver/PDO/Result.php"/>
                <!--
                    Fixing these issues requires support of union types at the language level
                    or breaking API changes.
                -->
                <file name="src/Platforms/MySQLPlatform.php"/>
                <!--
                    Requires a release of
                    https://github.com/JetBrains/phpstorm-stubs/commit/43ce0bb13e927b9eb69cc06c16ab22f548c4735b
                -->
                <file name="src/Driver/Mysqli/Connection.php"/>
            </errorLevel>
        </RedundantConditionGivenDocblockType>
        <ReferenceConstraintViolation>
            <errorLevel type="suppress">
                <!--
                    This suppression should be removed in 4.0.x
                    See https://github.com/doctrine/dbal/pull/3836
                -->
                <file name="src/Query/QueryBuilder.php"/>
            </errorLevel>
        </ReferenceConstraintViolation>
<<<<<<< HEAD
        <TooFewArguments>
            <errorLevel type="suppress">
                <!--
                    Requires a release of
                    https://github.com/JetBrains/phpstorm-stubs/pull/727
                -->
                <file name="src/Driver/SQLSrv/Statement.php"/>
            </errorLevel>
        </TooFewArguments>
=======
        <ReservedWord>
            <errorLevel type="suppress">
                <!-- This file uses the mixed type in a PHP 8 forward compatibility layer. -->
                <file name="lib/Doctrine/DBAL/Driver/PDOQueryImplementation.php"/>
            </errorLevel>
        </ReservedWord>
>>>>>>> 67d56d32
        <TooManyArguments>
            <errorLevel type="suppress">
                <!-- See https://github.com/doctrine/dbal/pull/3562 -->
                <file name="src/Schema/AbstractSchemaManager.php"/>
                <file name="src/Schema/SqliteSchemaManager.php"/>
            </errorLevel>
        </TooManyArguments>
<<<<<<< HEAD
        <TypeDoesNotContainType>
            <errorLevel type="suppress">
                <!-- See https://github.com/vimeo/psalm/issues/4274 -->
                <file name="src/Schema/Index.php"/>
            </errorLevel>
        </TypeDoesNotContainType>
        <UndefinedConstant>
            <errorLevel type="suppress">
                <!--
                    Requires a release of
                    https://github.com/JetBrains/phpstorm-stubs/pull/732
                -->
                <file name="tests/Driver/PDO/PgSQL/DriverTest.php" />
=======
        <UndefinedConstant>
            <errorLevel type="suppress">
                <directory name="lib/Doctrine/DBAL/Driver/SQLAnywhere"/>
>>>>>>> 67d56d32
            </errorLevel>
        </UndefinedConstant>
        <UndefinedClass>
            <errorLevel type="suppress">
                <!-- Contains references to optional dependencies -->
                <file name="src/Tools/Dumper.php"/>
            </errorLevel>
        </UndefinedClass>
        <UnimplementedInterfaceMethod>
            <errorLevel type="suppress">
                <!--
                    Psalm doesn't support the proprietary annotations used in JeBrains PhpStorm stubs
                    like #[PhpStormStubsElementAvailable(...)]. This suppression should be removed in 3.0.x,
                    where https://github.com/doctrine/dbal/pull/4347 is no longer effective
                -->
                <file name="lib/Doctrine/DBAL/Driver/PDO/SQLSrv/Statement.php"/>
                <file name="lib/Doctrine/DBAL/Driver/PDO/Statement.php"/>
                <file name="lib/Doctrine/DBAL/Driver/PDOSqlsrv/Statement.php"/>
                <file name="lib/Doctrine/DBAL/Driver/PDOStatement.php"/>
            </errorLevel>
        </UnimplementedInterfaceMethod>
        <UnsafeInstantiation>
            <errorLevel type="suppress">
                <!-- See https://github.com/doctrine/dbal/issues/4510 -->
                <file name="src/Platforms/AbstractPlatform.php"/>
                <file name="src/Tools/Console/Command/ReservedWordsCommand.php"/>
                <!-- See https://github.com/doctrine/dbal/issues/4511 -->
                <file name="src/DriverManager.php"/>
            </errorLevel>
        </UnsafeInstantiation>
        <InvalidReturnType>
            <errorLevel type="suppress">
                <!-- lastInsertId has a return type that does not match the one defined in the interface-->
                <file name="src/Driver/Mysqli/Connection.php"/>
            </errorLevel>
        </InvalidReturnType>
        <InvalidScalarArgument>
            <errorLevel type="suppress">
                <!-- See https://github.com/vimeo/psalm/issues/4295 -->
                <file name="src/Exception/DriverException.php"/>

                <!-- See https://github.com/doctrine/dbal/pull/3498 -->
                <file name="tests/Functional/DataAccessTest.php"/>
                <file name="tests/Platforms/AbstractPlatformTestCase.php"/>
                <file name="tests/Platforms/DB2PlatformTest.php"/>
                <file name="tests/Platforms/OraclePlatformTest.php"/>
                <file name="tests/Platforms/SqlitePlatformTest.php"/>

                <!-- See https://github.com/doctrine/dbal/pull/3574 -->
                <file name="tests/Query/Expression/ExpressionBuilderTest.php"/>
            </errorLevel>
        </InvalidScalarArgument>
        <InvalidReturnStatement>
            <errorLevel type="suppress">
                <!-- lastInsertId has a return type that does not match the one defined in the interface-->
                <file name="src/Driver/Mysqli/Connection.php"/>
            </errorLevel>
        </InvalidReturnStatement>
    </issueHandlers>
</psalm><|MERGE_RESOLUTION|>--- conflicted
+++ resolved
@@ -242,24 +242,6 @@
                 <file name="src/Query/QueryBuilder.php"/>
             </errorLevel>
         </ReferenceConstraintViolation>
-<<<<<<< HEAD
-        <TooFewArguments>
-            <errorLevel type="suppress">
-                <!--
-                    Requires a release of
-                    https://github.com/JetBrains/phpstorm-stubs/pull/727
-                -->
-                <file name="src/Driver/SQLSrv/Statement.php"/>
-            </errorLevel>
-        </TooFewArguments>
-=======
-        <ReservedWord>
-            <errorLevel type="suppress">
-                <!-- This file uses the mixed type in a PHP 8 forward compatibility layer. -->
-                <file name="lib/Doctrine/DBAL/Driver/PDOQueryImplementation.php"/>
-            </errorLevel>
-        </ReservedWord>
->>>>>>> 67d56d32
         <TooManyArguments>
             <errorLevel type="suppress">
                 <!-- See https://github.com/doctrine/dbal/pull/3562 -->
@@ -267,7 +249,6 @@
                 <file name="src/Schema/SqliteSchemaManager.php"/>
             </errorLevel>
         </TooManyArguments>
-<<<<<<< HEAD
         <TypeDoesNotContainType>
             <errorLevel type="suppress">
                 <!-- See https://github.com/vimeo/psalm/issues/4274 -->
@@ -281,11 +262,6 @@
                     https://github.com/JetBrains/phpstorm-stubs/pull/732
                 -->
                 <file name="tests/Driver/PDO/PgSQL/DriverTest.php" />
-=======
-        <UndefinedConstant>
-            <errorLevel type="suppress">
-                <directory name="lib/Doctrine/DBAL/Driver/SQLAnywhere"/>
->>>>>>> 67d56d32
             </errorLevel>
         </UndefinedConstant>
         <UndefinedClass>
@@ -294,19 +270,6 @@
                 <file name="src/Tools/Dumper.php"/>
             </errorLevel>
         </UndefinedClass>
-        <UnimplementedInterfaceMethod>
-            <errorLevel type="suppress">
-                <!--
-                    Psalm doesn't support the proprietary annotations used in JeBrains PhpStorm stubs
-                    like #[PhpStormStubsElementAvailable(...)]. This suppression should be removed in 3.0.x,
-                    where https://github.com/doctrine/dbal/pull/4347 is no longer effective
-                -->
-                <file name="lib/Doctrine/DBAL/Driver/PDO/SQLSrv/Statement.php"/>
-                <file name="lib/Doctrine/DBAL/Driver/PDO/Statement.php"/>
-                <file name="lib/Doctrine/DBAL/Driver/PDOSqlsrv/Statement.php"/>
-                <file name="lib/Doctrine/DBAL/Driver/PDOStatement.php"/>
-            </errorLevel>
-        </UnimplementedInterfaceMethod>
         <UnsafeInstantiation>
             <errorLevel type="suppress">
                 <!-- See https://github.com/doctrine/dbal/issues/4510 -->
