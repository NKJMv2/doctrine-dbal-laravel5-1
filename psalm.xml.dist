<?xml version="1.0"?>
<psalm
    errorLevel="2"
    xmlns:xsi="http://www.w3.org/2001/XMLSchema-instance"
    xmlns="https://getpsalm.org/schema/config"
    xsi:schemaLocation="https://getpsalm.org/schema/config vendor/vimeo/psalm/config.xsd"
>
    <projectFiles>
        <directory name="src" />
        <directory name="static-analysis" />
        <directory name="tests" />
        <ignoreFiles>
            <directory name="vendor" />
        </ignoreFiles>
    </projectFiles>
    <stubs>
        <file name="vendor/jetbrains/phpstorm-stubs/PDO/PDO.php" />
        <file name="vendor/jetbrains/phpstorm-stubs/ibm_db2/ibm_db2.php" />
        <file name="vendor/jetbrains/phpstorm-stubs/mysqli/mysqli.php" />
        <file name="vendor/jetbrains/phpstorm-stubs/oci8/oci8.php" />
        <file name="vendor/jetbrains/phpstorm-stubs/pgsql/pgsql.php" />
        <file name="vendor/jetbrains/phpstorm-stubs/sqlsrv/sqlsrv.php" />
    </stubs>
    <issueHandlers>
        <ArgumentTypeCoercion>
            <errorLevel type="suppress">
                <!--
                    See https://github.com/composer/package-versions-deprecated/pull/12
                -->
                <file name="src/Tools/Console/ConsoleRunner.php"/>
            </errorLevel>
        </ArgumentTypeCoercion>
        <ConflictingReferenceConstraint>
            <errorLevel type="suppress">
                <!--
                    This one is just too convoluted for Psalm to figure out, by
                    its author's own admission
                -->
                <file name="src/Driver/OCI8/ConvertPositionalToNamedPlaceholders.php"/>
            </errorLevel>
        </ConflictingReferenceConstraint>
        <DeprecatedClass>
            <errorLevel type="suppress">
                <!--
                    This suppression should be removed in 4.0.0.
                -->
                <referencedClass name="Doctrine\DBAL\Id\TableGenerator"/>
                <referencedClass name="Doctrine\DBAL\Id\TableGeneratorSchemaVisitor"/>
                <!--
                    TODO: remove in 4.0.0
                -->
                <referencedClass name="Doctrine\DBAL\Driver\ServerInfoAwareConnection"/>
                <referencedClass name="Doctrine\DBAL\VersionAwarePlatformDriver"/>
                <!--
                    TODO: remove in 4.0.0
                -->
                <referencedClass name="Doctrine\DBAL\Platforms\Keywords\MariaDb102Keywords"/>
                <referencedClass name="Doctrine\DBAL\Platforms\Keywords\MySQL57Keywords"/>
                <referencedClass name="Doctrine\DBAL\Platforms\Keywords\PostgreSQL100Keywords"/>
                <referencedClass name="Doctrine\DBAL\Platforms\Keywords\PostgreSQL94Keywords"/>
                <referencedClass name="Doctrine\DBAL\Platforms\Keywords\SQLServer2012Keywords"/>
                <referencedClass name="Doctrine\DBAL\Platforms\MariaDb1027Platform"/>
                <referencedClass name="Doctrine\DBAL\Platforms\MySQL57Platform"/>
                <referencedClass name="Doctrine\DBAL\Platforms\PostgreSQL100Platform"/>
                <referencedClass name="Doctrine\DBAL\Platforms\PostgreSQL94Platform"/>
                <referencedClass name="Doctrine\DBAL\Platforms\SQLServer2012Platform"/>
                <!--
                    TODO: remove in 4.0.0
                -->
                <referencedClass name="Doctrine\DBAL\Schema\Constraint"/>
                <!--
                    TODO: remove in 4.0.0
                    See https://github.com/doctrine/dbal/pull/4967
                -->
                <referencedClass name="Doctrine\DBAL\Logging\DebugStack"/>
                <referencedClass name="Doctrine\DBAL\Logging\SQLLogger"/>
                <referencedClass name="Doctrine\DBAL\Logging\LoggerChain"/>
            </errorLevel>
        </DeprecatedClass>
        <DeprecatedInterface>
            <errorLevel type="suppress">
                <!--
                    TODO: remove in 4.0.0
                -->
                <referencedClass name="Doctrine\DBAL\Driver\ServerInfoAwareConnection"/>
                <referencedClass name="Doctrine\DBAL\VersionAwarePlatformDriver"/>
                <!--
                    TODO: remove in 4.0.0
                -->
                <referencedClass name="Doctrine\DBAL\Schema\Constraint"/>
                <!--
                    TODO: remove in 4.0.0
                    See https://github.com/doctrine/dbal/pull/4967
                -->
                <referencedClass name="Doctrine\DBAL\Logging\SQLLogger"/>
            </errorLevel>
        </DeprecatedInterface>
        <DeprecatedMethod>
            <errorLevel type="suppress">
                <!--
                    This suppression should be removed after 2022
                    See https://github.com/doctrine/dbal/pull/4317
                -->
                <file name="tests/Functional/LegacyAPITest.php"/>
                <!--
                    This suppression should be removed in 4.0.0.
                -->
                <file name="src/Platforms/AbstractPlatform.php"/>
                <!--
                    This suppression should be removed in 4.0.x
                    See https://github.com/doctrine/dbal/pull/3865
                -->
                <file name="src/Query/Expression/CompositeExpression.php"/>
                <file name="tests/Query/Expression/CompositeExpressionTest.php"/>
                <file name="tests/Query/Expression/ExpressionBuilderTest.php"/>
                <!--
                    This suppression should be removed in 4.0.x
                    See https://github.com/doctrine/dbal/pull/4518
                -->
                <file name="src/Query/QueryBuilder.php"/>
                <file name="src/Tools/Console/Command/ReservedWordsCommand.php"/>
                <!--
                    This suppression should be removed in 4.0.x
                -->
                <file name="src/Schema/AbstractSchemaManager.php" />
                <file name="src/Schema/PostgreSQLSchemaManager.php" />
                <!--
                    See https://github.com/doctrine/dbal/pull/4518
                    TODO: remove in 4.0.0
                -->
                <referencedMethod name="Doctrine\DBAL\Connection::getSchemaManager"/>
                <!--
                    See https://github.com/doctrine/dbal/issues/4503
                    TODO: remove in 4.0.0
                -->
                <referencedMethod name="Doctrine\DBAL\Schema\AbstractSchemaManager::listNamespaceNames"/>
                <referencedMethod name="Doctrine\DBAL\Schema\PostgreSQLSchemaManager::getSchemaNames"/>
                <!--
                    See https://github.com/doctrine/dbal/pull/4722
                    TODO: remove in 4.0.0
                -->
                <referencedMethod name="Doctrine\DBAL\Schema\Comparator::compare" />
                <!--
                    See https://github.com/doctrine/dbal/pull/4578
                    TODO: remove in 4.0.0
                -->
                <referencedMethod name="Doctrine\DBAL\Query\QueryBuilder::execute" />
                <referencedMethod name="Doctrine\DBAL\Statement::execute"/>
                <!--
                    TODO: remove in 4.0.0
                -->
                <referencedMethod name="Doctrine\DBAL\Platforms\AbstractPlatform::getBinaryDefaultLength"/>
                <referencedMethod name="Doctrine\DBAL\Platforms\AbstractPlatform::getBinaryMaxLength"/>
                <referencedMethod name="Doctrine\DBAL\Platforms\AbstractPlatform::getIsNullExpression"/>
                <referencedMethod name="Doctrine\DBAL\Platforms\AbstractPlatform::getUniqueFieldDeclarationSQL"/>
                <!--
                    See https://github.com/doctrine/dbal/pull/5058
                    TODO: remove in 4.0.0
                -->
                <referencedMethod name="Doctrine\DBAL\Platforms\AbstractPlatform::isCommentedDoctrineType"/>
                <referencedMethod name="Doctrine\DBAL\Platforms\AbstractPlatform::initializeCommentedDoctrineTypes"/>
                <referencedMethod name="Doctrine\DBAL\Platforms\AbstractPlatform::markedDoctrineTypeCommented"/>
                <referencedMethod name="Doctrine\DBAL\Platforms\AbstractPlatform::supportsAlterTable"/>
                <referencedMethod name="Doctrine\DBAL\Platforms\AbstractPlatform::supportsViews"/>
                <!--
                    See https://github.com/doctrine/dbal/pull/4742
                    TODO: remove in 4.0.0
                -->
                <referencedMethod name="Doctrine\DBAL\Schema\ForeignKeyConstraint::getLocalTable"/>
                <referencedMethod name="Doctrine\DBAL\Schema\ForeignKeyConstraint::getLocalTableName"/>
                <referencedMethod name="Doctrine\DBAL\Schema\ForeignKeyConstraint::setLocalTable"/>
                <!--
                    TODO: remove in 4.0.0
                -->
                <referencedMethod name="Doctrine\DBAL\Schema\Schema::getMigrateToSql"/>
                <!--
                    TODO: remove in 4.0.0
                -->
                <referencedMethod name="Doctrine\DBAL\Platforms\OraclePlatform::assertValidIdentifier"/>
                <!--
                    TODO: remove in 4.0.0
                    See https://github.com/doctrine/dbal/pull/4822
                -->
                <referencedMethod name="Doctrine\DBAL\Schema\SchemaConfig::hasExplicitForeignKeyIndexes"/>
                <!--
                    TODO: remove in 4.0.0
                    See https://github.com/doctrine/dbal/pull/4814
                -->
                <referencedMethod name="Doctrine\DBAL\Schema\AbstractAsset::getFullQualifiedName"/>
                <!--
                    TODO: remove in 4.0.0
                    See https://github.com/doctrine/dbal/pull/4821
                -->
                <referencedMethod name="Doctrine\DBAL\Schema\AbstractSchemaManager::getSchemaSearchPaths"/>
                <!--
                    TODO: remove in 4.0.0
                -->
                <referencedMethod name="Doctrine\DBAL\Platforms\AbstractPlatform::getCreateConstraintSQL"/>
                <referencedMethod name="Doctrine\DBAL\Schema\ForeignKeyConstraint::getColumns"/>
                <!--
                    TODO: remove in 4.0.0
                    See https://github.com/doctrine/dbal/pull/4897
                -->
                <referencedMethod name="Doctrine\DBAL\Schema\AbstractSchemaManager::tryMethod"/>

                <!-- TODO: remove in 4.0.0 -->
                <referencedMethod name="Doctrine\DBAL\Driver\PDO\Connection::getWrappedConnection"/>
                <!--
                    TODO: remove in 4.0.0
                    See https://github.com/doctrine/dbal/pull/4966
                -->
                <referencedMethod name="Doctrine\DBAL\Connection::getWrappedConnection"/>
                <!--
                    TODO: remove in 4.0.0
                    See https://github.com/doctrine/dbal/pull/1519
                -->
                <referencedMethod name="Doctrine\DBAL\Platforms\AbstractMySQLPlatform::prefersIdentityColumns"/>
                <referencedMethod name="Doctrine\DBAL\Platforms\AbstractPlatform::prefersIdentityColumns"/>
                <referencedMethod name="Doctrine\DBAL\Platforms\DB2Platform::prefersIdentityColumns"/>
                <referencedMethod name="Doctrine\DBAL\Platforms\SQLServerPlatform::prefersIdentityColumns"/>
                <referencedMethod name="Doctrine\DBAL\Platforms\SqlitePlatform::prefersIdentityColumns"/>
                <!--
                    TODO: remove in 4.0.0
                    See https://github.com/doctrine/dbal/pull/5136
                -->
                <referencedMethod name="Doctrine\DBAL\Types\Type::canRequireSQLConversion"/>
            </errorLevel>
        </DeprecatedMethod>
        <DeprecatedProperty>
            <errorLevel type="suppress">
                <!--
                    This suppression should be removed in 4.0.x
                    See https://github.com/doctrine/dbal/pull/4518
                -->
                <file name="src/Connection.php"/>

                <!--
                    This suppression should be removed in 4.0.x
                    See https://github.com/doctrine/dbal/pull/4620
                -->
                <file name="src/Configuration.php"/>
                <!--
                    This suppression should be removed in 4.0.x
                    See https://github.com/doctrine/dbal/pull/4822
                -->
                <referencedProperty name="Doctrine\DBAL\Schema\SchemaConfig::$hasExplicitForeignKeyIndexes"/>
                <!--
                    See https://github.com/doctrine/dbal/pull/5058
                    TODO: remove in 4.0.0
                -->
                <referencedProperty name="Doctrine\DBAL\Platforms\AbstractPlatform::$doctrineTypeComments"/>
            </errorLevel>
        </DeprecatedProperty>
        <DocblockTypeContradiction>
            <errorLevel type="suppress">
                <!--
                    Requires a release of https://github.com/JetBrains/phpstorm-stubs/pull/766
                -->
                <file name="src/Driver/Mysqli/Result.php"/>
                <!--
                    These issues can be mostly divided in the following categories:
                      1. Union types not supported at the language level (require dropping PHP 7 support)
                      2. Associative arrays with typed elements used instead of classes (require breaking API changes)
                -->
                <file name="src/Cache/QueryCacheProfile.php"/>
                <file name="src/Connection.php"/>
                <file name="src/Driver/IBMDB2/Statement.php"/>
                <file name="src/DriverManager.php"/>
                <file name="src/Platforms/AbstractMySQLPlatform.php"/>
                <file name="src/Platforms/AbstractPlatform.php"/>
                <file name="src/Platforms/SQLServerPlatform.php"/>
                <file name="src/Platforms/SqlitePlatform.php"/>
                <file name="src/Schema/Column.php"/>
                <!--
                    This issue is fixed in 4.0
                -->
                <file name="src/Schema/Index.php"/>
                <!--
                    See https://github.com/vimeo/psalm/issues/5325
                -->
                <file name="tests/Driver/OCI8/ExecutionModeTest.php"/>
                <!-- See https://github.com/vimeo/psalm/issues/5472 -->
                <file name="src/Portability/Converter.php"/>
                <!-- See https://github.com/psalm/psalm-plugin-phpunit/issues/107 -->
                <file name="tests/Functional/Schema/SchemaManagerFunctionalTestCase.php"/>
            </errorLevel>
        </DocblockTypeContradiction>
        <FalsableReturnStatement>
            <errorLevel type="suppress">
                <!--
                    Fixing these issues requires an API change
                -->
                <file name="src/Driver/PDO/SQLSrv/Connection.php"/>
                <file name="src/Driver/SQLSrv/Connection.php"/>
            </errorLevel>
        </FalsableReturnStatement>
        <ImplementedReturnTypeMismatch>
            <errorLevel type="suppress">
                <!-- Fixing this issue requires an API change -->
                <file name="src/Driver/OCI8/Connection.php"/>
            </errorLevel>
        </ImplementedReturnTypeMismatch>
        <InvalidArgument>
            <errorLevel type="suppress">
                <!-- We're testing with invalid input here. -->
                <file name="tests/Platforms/AbstractPlatformTestCase.php"/>
            </errorLevel>
        </InvalidArgument>
        <InvalidDocblock>
            <errorLevel type="suppress">
                <!-- See https://github.com/vimeo/psalm/issues/5472 -->
                <file name="src/Portability/Converter.php"/>
            </errorLevel>
        </InvalidDocblock>
        <InvalidNullableReturnType>
            <errorLevel type="suppress">
                <!-- See https://github.com/doctrine/dbal/issues/4503 -->
                <file name="src/Schema/PostgreSQLSchemaManager.php"/>
            </errorLevel>
        </InvalidNullableReturnType>
        <InvalidPropertyAssignmentValue>
            <errorLevel type="suppress">
                <!-- Fixing this issue requires an API change -->
                <file name="src/Driver/PDO/Exception.php"/>
            </errorLevel>
        </InvalidPropertyAssignmentValue>
        <MissingConstructor>
            <errorLevel type="suppress">
                <!--
                    This suppression should be removed in 4.0.x
                    See https://github.com/doctrine/dbal/pull/3712
                -->
                <file name="src/Schema/SchemaConfig.php"/>
            </errorLevel>
        </MissingConstructor>
        <NullableReturnStatement>
            <errorLevel type="suppress">
                <!--
                    Fixing this issue requires an API change
                -->
                <file name="src/Driver/AbstractSQLiteDriver.php"/>
                <!-- See https://github.com/doctrine/dbal/issues/4503 -->
                <file name="src/Schema/PostgreSQLSchemaManager.php"/>
            </errorLevel>
        </NullableReturnStatement>
        <PossiblyNullArgument>
            <errorLevel type="suppress">
                <!-- See https://github.com/doctrine/dbal/pull/3488 -->
                <file name="src/Schema/AbstractSchemaManager.php"/>
            </errorLevel>
        </PossiblyNullArgument>
        <PossiblyUndefinedArrayOffset>
            <errorLevel type="suppress">
                <!-- See https://github.com/psalm/psalm-plugin-phpunit/pull/82 -->
                <file name="tests/Functional/PrimaryReadReplicaConnectionTest.php"/>
                <file name="tests/Functional/Schema/PostgreSQLSchemaManagerTest.php"/>
            </errorLevel>
        </PossiblyUndefinedArrayOffset>
        <PossiblyNullIterator>
            <errorLevel type="suppress">
                <!--
                    This suppression should be removed in 4.0.x
                    See https://github.com/doctrine/dbal/pull/3712
                -->
                <file name="src/Driver/Mysqli/Statement.php"/>
            </errorLevel>
        </PossiblyNullIterator>
        <PossiblyFalseReference>
            <errorLevel type="suppress">
                <!--
                    oci_new_descriptor() returns OCI-Lob|false on PHP 7 and OCILob|null on PHP 8
                -->
                <file name="src/Driver/OCI8/Statement.php"/>
            </errorLevel>
        </PossiblyFalseReference>
        <PropertyNotSetInConstructor>
            <errorLevel type="suppress">
                <!-- See https://github.com/psalm/psalm-plugin-phpunit/issues/107 -->
                <!-- See https://github.com/sebastianbergmann/phpunit/pull/4610 -->
                <directory name="tests"/>
                <!-- See https://github.com/doctrine/dbal/issues/4506 -->
                <file name="src/Schema/ForeignKeyConstraint.php"/>
                <!--
                    This suppression should be removed in 4.0.x
                    See https://github.com/doctrine/dbal/pull/3712
                -->
                <file name="src/Schema/Column.php"/>
                <file name="src/Schema/Identifier.php"/>
                <file name="src/Schema/Index.php"/>
                <file name="src/Schema/Schema.php"/>
                <file name="src/Schema/Sequence.php"/>
                <file name="src/Schema/Table.php"/>
                <file name="src/Schema/UniqueConstraint.php"/>
                <file name="src/Schema/View.php"/>
            </errorLevel>
        </PropertyNotSetInConstructor>
<<<<<<< HEAD
        <RedundantCondition>
            <errorLevel type="suppress">
                <!--
                    See https://github.com/vimeo/psalm/pull/7660
                -->
                <file name="src/Driver/Mysqli/Exception/ConnectionFailed.php"/>
            </errorLevel>
        </RedundantCondition>
=======
>>>>>>> 04fc7724
        <!-- This is necessary pre 4.0  -->
        <RedundantCastGivenDocblockType>
            <errorLevel type="suppress">
                <!--
                    This suppression should be removed in 4.0.x
                    where we have scalar argument types enforced
                -->
                <directory name="src"/>
            </errorLevel>
        </RedundantCastGivenDocblockType>
        <RedundantConditionGivenDocblockType>
            <errorLevel type="suppress">
                <!--
                    Fixing these issues requires support of union types at the language level
                    or breaking API changes.
                -->
                <file name="src/Platforms/AbstractMySQLPlatform.php"/>
                <file name="tests/Functional/Driver/AbstractDriverTest.php"/>
            </errorLevel>
        </RedundantConditionGivenDocblockType>
        <ReferenceConstraintViolation>
            <errorLevel type="suppress">
                <!--
                    This suppression should be removed in 4.0.x
                    See https://github.com/doctrine/dbal/pull/3836
                -->
                <file name="src/Query/QueryBuilder.php"/>
            </errorLevel>
        </ReferenceConstraintViolation>
        <!-- Workaround for https://github.com/vimeo/psalm/issues/7026 -->
        <ReservedWord>
            <errorLevel type="suppress">
                <directory name="src"/>
                <directory name="tests"/>
            </errorLevel>
        </ReservedWord>
        <TooManyArguments>
            <errorLevel type="suppress">
                <!-- See https://github.com/doctrine/dbal/pull/3562 -->
                <file name="src/Schema/AbstractSchemaManager.php"/>
                <file name="src/Schema/SqliteSchemaManager.php"/>
                <!-- See https://github.com/doctrine/dbal/pull/3498 -->
                <file name="tests/Platforms/AbstractMySQLPlatformTestCase.php"/>
            </errorLevel>
        </TooManyArguments>
        <UndefinedConstant>
            <errorLevel type="suppress">
                <!--
                    Requires a release of
                    https://github.com/JetBrains/phpstorm-stubs/pull/732
                -->
                <file name="tests/Driver/PDO/PgSQL/DriverTest.php" />
            </errorLevel>
        </UndefinedConstant>
        <UndefinedDocblockClass>
            <errorLevel type="suppress">
                <!-- See https://github.com/vimeo/psalm/issues/5472 -->
                <referencedClass name="Doctrine\DBAL\Portability\T"/>
            </errorLevel>
        </UndefinedDocblockClass>
        <InvalidReturnStatement>
            <errorLevel type="suppress">
                <!-- lastInsertId has a return type that does not match the one defined in the interface-->
                <file name="src/Driver/Mysqli/Connection.php"/>
                <!--
                    This issue should be fixed in 4.0
                -->
                <file name="src/Connection.php"/>
                <file name="src/Statement.php"/>
                <file name="src/Query/QueryBuilder.php"/>
            </errorLevel>
        </InvalidReturnStatement>
        <InvalidReturnType>
            <errorLevel type="suppress">
                <!-- lastInsertId has a return type that does not match the one defined in the interface-->
                <file name="src/Driver/Mysqli/Connection.php"/>
                <!--
                    This issue should be fixed in 4.0
                -->
                <file name="src/Connection.php"/>
                <file name="src/Statement.php"/>
                <file name="src/Query/QueryBuilder.php"/>
            </errorLevel>
        </InvalidReturnType>
        <InvalidScalarArgument>
            <errorLevel type="suppress">
                <!-- See https://github.com/vimeo/psalm/issues/4295 -->
                <file name="src/Exception/DriverException.php"/>

                <!-- See https://github.com/doctrine/dbal/pull/3498 -->
                <file name="tests/Functional/DataAccessTest.php"/>
                <file name="tests/Platforms/AbstractPlatformTestCase.php"/>
                <file name="tests/Platforms/DB2PlatformTest.php"/>
                <file name="tests/Platforms/OraclePlatformTest.php"/>
                <file name="tests/Platforms/SqlitePlatformTest.php"/>

                <!-- See https://github.com/doctrine/dbal/pull/3574 -->
                <file name="tests/Query/Expression/ExpressionBuilderTest.php"/>

                <!-- See https://bugs.php.net/bug.php?id=77591 -->
                <referencedFunction name="db2_autocommit"/>
            </errorLevel>
        </InvalidScalarArgument>
    </issueHandlers>
</psalm><|MERGE_RESOLUTION|>--- conflicted
+++ resolved
@@ -394,17 +394,6 @@
                 <file name="src/Schema/View.php"/>
             </errorLevel>
         </PropertyNotSetInConstructor>
-<<<<<<< HEAD
-        <RedundantCondition>
-            <errorLevel type="suppress">
-                <!--
-                    See https://github.com/vimeo/psalm/pull/7660
-                -->
-                <file name="src/Driver/Mysqli/Exception/ConnectionFailed.php"/>
-            </errorLevel>
-        </RedundantCondition>
-=======
->>>>>>> 04fc7724
         <!-- This is necessary pre 4.0  -->
         <RedundantCastGivenDocblockType>
             <errorLevel type="suppress">
