Note about upgrading: Doctrine uses static and runtime mechanisms to raise
awareness about deprecated code.

- Use of `@deprecated` docblock that is detected by IDEs (like PHPStorm) or
  Static Analysis tools (like Psalm, phpstan)
- Use of our low-overhead runtime deprecation API, details:
  https://github.com/doctrine/deprecations/

<<<<<<< HEAD
# Upgrade to 4.0

## BC BREAK: a non-empty WHERE clause is not enforced in data manipulation `Connection` methods.

The `Connection::update()` and `::delete()` methods no longer enforce a non-empty WHERE clause. If modification
of all table rows should not be allowed, it should be implemented in the application code.

## BC BREAK: removed wrapper- and driver-level `Statement::bindParam()` methods.

The following methods have been removed:

1. `Doctrine\DBAL\Statement::bindParam()`,
2. `Doctrine\DBAL\Driver\Statement::bindParam()`.

## BC BREAK: made parameter type in driver-level `Statement::bindValue()` required.

The `$type` parameter of the driver-level `Statement::bindValue()` has been made required.

## BC BREAK: removed support for using NULL as prepared statement parameter type.

The value of parameter type used in the wrapper layer (e.g. in `Connection::executeQuery()`
or `Statement::bindValue()`) can no longer be `NULL`.

## BC BREAK: converted enum-like classes to enums

The following classes have been converted to enums:

1. `Doctrine\DBAL\ColumnCase`,
2. `Doctrine\DBAL\LockMode`,
3. `Doctrine\DBAL\ParameterType`,
4. `Doctrine\DBAL\TransactionIsolationLevel`,
5. `Doctrine\DBAL\Platforms\DateIntervalUnit`,
6. `Doctrine\DBAL\Platforms\TrimMode`.

The corresponding class constants are now instances of their enum type.

## BC BREAK: renamed SQLite platform classes

1. `SqlitePlatform` => `SQLitePlatform`
2. `SqliteSchemaManager` => `SQLiteSchemaManager`

## BC BREAK: removed `SqlitePlatform` methods.

1. `getTinyIntTypeDeclarationSQL()`,
2. `getMediumIntTypeDeclarationSQL()`.

## BC BREAK: removed `AbstractPlatform` methods.

1. `getColumnsFieldDeclarationListSQL()`,
2. `getCustomTypeDeclarationSQL()`,
3. `getDefaultSchemaName()`,
4. `getIdentitySequenceName()`,
5. `getIndexFieldDeclarationListSQL()`,
6. `supportsCreateDropDatabase()`,
7. `usesSequenceEmulatedIdentityColumns()`.

## BC BREAK: removed support for the `NULL` value of schema asset filter.

The argument of `Configuration::setSchemaAssetsFilter()` is now required and non-nullable.

## BC BREAK: removed support for custom schema options.

The following `Column` class properties and methods have been removed:

- `$_customSchemaOptions`,
- `setCustomSchemaOption()`,
- `hasCustomSchemaOption()`,
- `getCustomSchemaOption()`,
- `setCustomSchemaOptions()`,
- `getCustomSchemaOptions()`.

## BC BREAK: removed `array` and `object` column types.

The following classes and constants have been removed:
- `ArrayType`,
- `ObjectType`,
- `Types::ARRAY`,
- `Types::OBJECT`.

## BC BREAK: removed `Driver::getSchemaManager()`

The `Driver::getSchemaManager()` method has been removed.

## BC BREAK: removed `AbstractSchemaManager` methods

The `AbstractSchemaManager::getDatabasePlatform()` and `::listTableDetails()` methods have been removed.

## BC BREAK: removed Schema Visitor API.

The following interfaces and classes have been removed:

1. `Doctrine\DBAL\Schema\Visitor`,
2. `Doctrine\DBAL\Schema\NamespaceVisitor`,
3. `Doctrine\DBAL\Schema\AbstractVisitor`.

The following methods have been removed:

1. `Doctrine\DBAL\Schema\Schema::visit()`,
2. `Doctrine\DBAL\Schema\Table::visit()`,
3. `Doctrine\DBAL\Schema\Sequence::visit()`.

## BC BREAK: removed `RemoveNamespacedAssets`.

The `RemoveNamespacedAssets` schema visitor has been removed.

## BC BREAK: removed the functionality of checking schema for the usage of reserved keywords.

The following components have been removed:

1. The `dbal:reserved-words` console command.
2. The `ReservedWordsCommand` and `ReservedKeywordsValidator` classes.
3. The `KeywordList::getName()` method.

## BC BREAK: removed `AbstractPlatform::supportsForeignKeyConstraints()`.

The `AbstractPlatform::supportsForeignKeyConstraints()` method has been removed.

## BC BREAK: foreign key DDL is generated on MySQL regardless of the storage engine.

The DBAL generates DDL for foreign keys regardless of the MySQL storage engines used by the table
that owns the foreign key constraint.

## BC BREAK: removed `AbstractPlatform` methods exposing quote characters.

The `AbstractPlatform::getStringLiteralQuoteCharacter()` and `::getIdentifierQuoteCharacter()` methods
have been removed.

## Deprecated: `AbstractPlatform::CREATE_*` constants

The `AbstractPlatform::CREATE_INDEXES` and `::CREATE_FOREIGNKEYS` constants have been deprecated
as they no longer have any effect on the behavior of the `AbstractPlatform::getCreateTableSQL()` method.

## BC BREAK: removed `$createFlags` from `AbstractPlatform::getCreateTableSQL()`

The `$createFlags` parameter of `AbstractPlatform::getCreateTableSQL()` has been removed.

## BC BREAK: removed `CreateSchemaSqlCollector` and `DropSchemaSqlCollector`

The `CreateSchemaSqlCollector` and `DropSchemaSqlCollector` classes have been removed.

## BC BREAK: remove support for transaction nesting without savepoints

Starting a transaction inside another transaction with
`Doctrine\DBAL\Connection::beginTransaction()` now always results in
savepoints being used.

In case your platform does not support savepoints, you will have to
rework your application logic so as to avoid nested transaction blocks.

## Deprecated: configuration methods related to transaction nesting

Since it is no longer possible to configure whether transaction nesting is
emulated with savepoints or not, configuring that behavior has no effect and it
is deprecated to attempt to change it or to know how it is configured. As a
result, the following methods are deprecated:

- `Connection::setNestTransactionsWithSavepoints()`
- `Connection::getNestTransactionsWithSavepoints()`

## BC BREAK: Auto-increment columns on PostgreSQL are implemented as `IDENTITY`, not `SERIAL`.

Instead of using `SERIAL*` column types for `autoincrement` columns, the DBAL will now use
the `GENERATED BY DEFAULT AS IDENTITY` clause.

The upgrade to DBAL 4 will require manual migration of the database schema.
See the [documentation](docs/en/how-to/postgresql-identity-migration.rst) for more details.

## Removed the `doctrine-dbal` binary and the `ConsoleRunner` class.

The documentation explains how the console tools can be bootstrapped for standalone usage.

## Removed support for the `$database` parameter of `AbstractSchemaManager::list*()` methods

Passing `$database` to the following methods is no longer supported:

- `AbstractSchemaManager::listSequences()`,
- `AbstractSchemaManager::listTableColumns()`,
- `AbstractSchemaManager::listTableForeignKeys()`.

## Removed `AbstractPlatform` schema introspection methods

The following schema introspection methods have been removed:

- `AbstractPlatform::getListTablesSQL()`,
- `AbstractPlatform::getListTableColumnsSQL()`,
- `AbstractPlatform::getListTableIndexesSQL()`,
- `AbstractPlatform::getListTableForeignKeysSQL()`,
- `AbstractPlatform::getListTableConstraintsSQL()`.

## Abstract methods in the `AbstractSchemaManager` class have been declared as `abstract`

The following abstract methods in the `AbstractSchemaManager` class have been declared as `abstract`:

- `selectDatabaseColumns()`,
- `selectDatabaseIndexes()`,
- `selectDatabaseForeignKeys()`,
- `getDatabaseTableOptions()`.

Every non-abstract schema manager class must implement them in order to satisfy the API.

# BC Break: The number of affected rows is returned as `int|string`

The signatures of the methods returning the number of affected rows changed as returning `int|string` instead of `int`.

# BC Break: Dropped support for `collate` option for MySQL

Use `collation` instead.

## BC BREAK: Removed `Type::getName()`

As a consequence, only types extending `JsonType` or that type itself can have
the `jsonb` platform option set.

## BC BREAK: Deployed database schema no longer contains the information about abstract data types

Database column comments no longer contain type comments added by DBAL.
If you use `doctrine/migrations`, it should generate a migration dropping those
comments from all columns that have them.
As a consequence, introspecting a table no longer guarantees getting the same
column types that were used when creating that table.

## BC BREAK: Removed `AbstractPlatform::prefersIdentityColumns()`

The `AbstractPlatform::prefersIdentityColumns()` method has been removed.

## BC BREAK: Removed the `Graphviz` visitor.

The `Doctrine\DBAL\Schema\Visitor\Graphviz` class has been removed.

## BC BREAK: Removed support for Oracle 12c (12.2.0.1) and older

Oracle 12c (12.2.0.1) and older are not supported anymore.

## BC BREAK: Removed support for MariaDB 10.2.6 and older

MariaDB 10.2.6 and older are not supported anymore. The following classes have been removed:

* `Doctrine\DBAL\Platforms\MariaDb1027Platform`
* `Doctrine\DBAL\Platforms\Keywords\MariaDb102Keywords`

## BC BREAK: Removed support for MySQL 5.6 and older

MySQL 5.6 and older are not supported anymore. The following classes have been merged into their respective
parent classes:

* `Doctrine\DBAL\Platforms\MySQL57Platform`
* `Doctrine\DBAL\Platforms\Keywords\MySQL57Keywords`

## BC BREAK: Removed active support for Postgres 9

Postgres 9 is not actively supported anymore. The following classes have been merged into their respective parent class:

* `Doctrine\DBAL\Platforms\PostgreSQL100Platform`
* `Doctrine\DBAL\Platforms\Keywords\PostgreSQL100Keywords`

## BC BREAK: Removed Platform "commented type" API

The following methods are removed:

- `AbstractPlatform::hasNativeJsonType()`
- `AbstractPlatform::hasNativeGuidType()`
- `AbstractPlatform::isCommentedDoctrineType()`
- `AbstractPlatform::initializeCommentedDoctrineTypes()`
- `AbstractPlatform::markDoctrineTypeCommented()`
- `Type::requiresSQLCommentHint()`

The protected property `AbstractPlatform::$doctrineTypeComments` is removed as
well.

## BC BREAK: Removed `Type::canRequireSQLConversion()`

The `Type::canRequireSQLConversion()` method has been removed.

## BC BREAK: Removed `Connection::getWrappedConnection()`, `Connection::connect()` made `protected`.

The wrapper-level `Connection::getWrappedConnection()` method has been removed. The `Connection::connect()` method
has been made `protected` and now must return the underlying driver-level connection.

## BC BREAK: Added `getNativeConnection()` to driver connections and removed old accessors 

Driver and middleware connections must implement `getNativeConnection()` now. This new method replaces several accessors
that have been removed:

* `Doctrine\DBAL\Driver\PDO\Connection::getWrappedConnection()`
* `Doctrine\DBAL\Driver\PDO\SQLSrv\Connection::getWrappedConnection()`
* `Doctrine\DBAL\Driver\Mysqli\Connection::getWrappedResourceHandle()`

## BC BREAK: Removed `SQLLogger` and its implementations.

The `SQLLogger` interface and its implementations `DebugStack` and `LoggerChain` have been removed.
The corresponding `Configuration` methods, `getSQLLogger()` and `setSQLLogger()`, have been removed as well.

## BC BREAK: Removed `SqliteSchemaManager::createDatabase()` and `dropDatabase()` methods.

The `SqliteSchemaManager::createDatabase()` and `dropDatabase()` methods have been removed.

## BC BREAK: Removed `AbstractSchemaManager::dropAndCreate*()` and `::tryMethod()` methods.

The following `AbstractSchemaManager` methods have been removed:

1. `AbstractSchemaManager::dropAndCreateConstraint()`,
2. `AbstractSchemaManager::dropAndCreateDatabase()`,
3. `AbstractSchemaManager::dropAndCreateForeignKey()`,
4. `AbstractSchemaMVersionAwarePlatformDriveranager::dropAndCreateIndex()`,
5. `AbstractSchemaManager::dropAndCreateSequence()`,
6. `AbstractSchemaManager::dropAndCreateTable()`,
7. `AbstractSchemaManager::dropAndCreateView()`,
8. `AbstractSchemaManager::tryMethod()`.

## BC BREAK: Removed support for SQL Server 2016 and older

DBAL is now tested only with SQL Server 2017 and newer.

## BC BREAK: `Statement::execute()` marked private.

The `Statement::execute()` method has been marked private.

## BC BREAK: Removed `QueryBuilder` methods and contstants.

The following `QueryBuilder` methods have been removed:

1. `execute()`,
2. `getState()`,
3. `getType()`.

The following `QueryBuilder` constants have been removed:

1. `SELECT`,
2. `DELETE`,
3. `UPDATE`,
4. `INSERT`,
5. `STATE_DIRTY`,
6. `STATE_CLEAN`.

## BC BREAK: Removed the `Constraint` interface.

The `Constraint` interface has been removed. The `ForeignKeyConstraint`, `Index` and `UniqueConstraint` classes
no longer implement this interface.

The following methods that used to accept an instance of `Constraint` have been removed:

- `AbstractPlatform::getCreateConstraintSQL()`,
- `AbstractSchemaManager::createConstraint()`, `::dropConstraint()` and `::dropAndCreateConstraint()`,
- `ForeignKeyConstraint::getColumns()` and `::getQuotedColumns()`.

## BC BREAK: Removed `AbstractSchemaManager::getSchemaSearchPaths()`.

The `AbstractSchemaManager::getSchemaSearchPaths()` method has been removed.

The schema configuration returned by `AbstractSchemaManager::createSchemaConfig()` will contain a non-empty schema name
only for those database platforms that support schemas (currently, PostgreSQL).

The schema returned by `AbstractSchemaManager::createSchema()` will have a non-empty name only for those
database platforms that support schemas.

## BC BREAK: Removed `AbstractAsset::getFullQualifiedName()`.

The `AbstractAsset::getFullQualifiedName()` method has been removed.

## BC BREAK: Removed schema methods related to explicit foreign key indexes.

The following methods have been removed:

- `Schema::hasExplicitForeignKeyIndexes()`,
- `SchemaConfig::hasExplicitForeignKeyIndexes()`,
- `SchemaConfig::setExplicitForeignKeyIndexes()`.

## BC BREAK: Removed `Schema::getTableNames()`.

The `Schema::getTableNames()` method has been removed.

## BC BREAK: Changes in `Schema` method return values.

The `Schema::getNamespaces()`, `Schema::getTables()` and `Schema::getSequences()` methods will return numeric arrays
of namespaces, tables and sequences respectively instead of associative arrays.

## BC BREAK: Removed `SqlitePlatform::udf*()` methods.

The following `SqlitePlatform` methods have been removed:

- `udfSqrt()`,
- `udfMod()`,
- `udfLocate()`.

## BC BREAK: `SQLServerPlatform` methods marked protected.

The following `SQLServerPlatform` methods have been marked protected:

- `getDefaultConstraintDeclarationSQL()`,
- `getAddExtendedPropertySQL()`,
- `getDropExtendedPropertySQL()`,
- `getUpdateExtendedPropertySQL()`.

## BC BREAK: `OraclePlatform` methods marked protected.

The `OraclePlatform::getCreateAutoincrementSql()` method has been marked protected.

## BC BREAK: Removed `OraclePlatform::assertValidIdentifier()`.

The `OraclePlatform::assertValidIdentifier()` method has been removed.

## BC BREAK: Changed signatures of `AbstractPlatform::getIndexDeclarationSQL()` and `::getUniqueConstraintDeclarationSQL()`

The `AbstractPlatform::getIndexDeclarationSQL()` and `::getUniqueConstraintDeclarationSQL()` methods no longer accept
the name of the object as a separate parameter. The name of the passed index or constraint is used instead.

## BC BREAK: Removed `AbstractPlatform::canEmulateSchemas()`

The `AbstractPlatform::canEmulateSchemas()` method and the schema emulation implemented in the SQLite platform
have been removed.

## BC BREAK: The `$fromColumn` parameter of the `ColumnDiff` constructor made required

## BC BREAK: Changes in the return value of `Table::getColumns()`

1. The columns are returned as a list, not as an associative array.
2. The columns are no longer sorted based on whether they belong to the primary key or a foreign key.

## BC BREAK: Removed schema comparison APIs that don't account for the current database connection and the database platform

The `Schema::getMigrateFromSql()` and `::getMigrateToSql()` methods have been removed.

## BC BREAK: Removed driver-level APIs that don't take the server version into account.

The `ServerInfoAwareConnection` interface has been removed. The `getServerVersion()` method has been made
part of the driver-level `Connection` interface.

The `VersionAwarePlatformDriver` interface has been removed. The `Driver::getDatabasePlatform()` method now accepts
a `ServerVersionProvider` argument that will provide the server version, if the driver relies on the server version
to instantiate a database platform.

## BC BREAK: Removed `AbstractPlatform::getName()`

The `AbstractPlatform::getName()` method has been removed.

## BC BREAK: Removed versioned platform classes that represent the lowest supported version.

The following platform-related classes have been removed:

1. `PostgreSQL94Platform` and `PostgreSQL94Keywords`.
2. `SQLServer2012Platform` and `SQLServer2012Keywords`.

## BC BREAK: Removed `AbstractPlatform::getNowExpression()`.

The `AbstractPlatform::getNowExpression()` method has been removed.

## BC BREAK: Removed reference from `ForeignKeyConstraint` to its local (referencing) `Table`.

Reference from `ForeignKeyConstraint` to its local (referencing) `Table` is removed as well as the following methods:

- `setLocalTable()`,
- `getLocalTable()`,
- `getLocalTableName()`.

The type of `SchemaDiff::$orphanedForeignKeys` has changed from list of foreign keys (`list<ForeignKeyConstraint>`)
to map of referencing tables to their list of foreign keys (`array<string,list<ForeignKeyConstraint>>`).

## BC BREAK: Removed redundant `AbstractPlatform` methods.

The following redundant `AbstractPlatform` methods have been removed:

- `getSqlCommentStartString()`,
- `getSqlCommentEndString()`,
- `getWildcards()`,
- `getAvgExpression()`,
- `getCountExpression()`,
- `getMaxExpression()`,
- `getMinExpression()`,
- `getSumExpression()`,
- `getMd5Expression()`,
- `getSqrtExpression()`,
- `getRoundExpression()`,
- `getRtrimExpression()`,
- `getLtrimExpression()`,
- `getUpperExpression()`,
- `getLowerExpression()`,
- `getNotExpression()`,
- `getIsNullExpression()`,
- `getIsNotNullExpression()`,
- `getBetweenExpression()`,
- `getAcosExpression()`,
- `getSinExpression()`,
- `getPiExpression()`,
- `getCosExpression()`,
- `getTemporaryTableSQL()`,
- `getUniqueFieldDeclarationSQL()`,
- `getListUsersSQL()`,
- `supportsIndexes()`,
- `supportsAlterTable()`,
- `supportsTransactions()`,
- `supportsPrimaryConstraints()`,
- `supportsViews()`,
- `supportsLimitOffset()`.
- `supportsGettingAffectedRows()`.

## Abstract methods in the `AbstractPlatform` class have been declared as `abstract`.

The following abstract methods in the `AbstractPlatform` class have been declared as `abstract`:

- `getListTablesSQL()`,
- `getAlterTableSQL()`,
- `getListTableColumnsSQL()`,
- `getListTableIndexesSQL()`,
- `getListTableForeignKeysSQL()`,
- `getCreateViewSQL()`,
- `getListViewsSQL()`,
- `getDropViewSQL()`,
- `getDateArithmeticIntervalExpression()`,
- `getDateDiffExpression()`,
- `getTimeTypeDeclarationSQL()`,
- `getDateTimeTypeDeclarationSQL()`,
- `getLocateExpression()`,
- `getSetTransactionIsolationSQL()`.

Every non-abstract platform class must implement them in order to satisfy the API.

## `Connection::lastInsertId()` throws an exception when there's no identity value.

Instead of returning an empty value, `Connection::lastInsertId()` throws an exception when there's no identity value.

## Removed static keyword from `Comparator::compareSchemas()` signature

The method `Comparator::compareSchemas()` cannot be called statically anymore.

## Removed `Comparator::compare()`

The method `Comparator::compare()` has been removed, use `Comparator::compareSchemas()` instead.

## Removed `TableGenerator` component

The `TableGenerator` component has been removed.

## Removed support for `Connection::lastInsertId($name)`

The `Connection::lastInsertId()` method no longer accepts a sequence name.

## Removed defaults for MySQL table charset, collation and engine

The library no longer provides the default values for MySQL table charset, collation and engine.
If omitted in the table definition, MySQL will derive the values from the database options.

## Removed `ReservedWordsCommand::setKeywordListClass()`

To add or replace a keyword list, use `ReservedWordsCommand::setKeywordList()`.

## Removed `AbstractPlatform::getReservedKeywordsClass()`

Instead of implementing `AbstractPlatform::getReservedKeywordsClass()`, platforms must implement `AbstractPlatform::createReservedKeywordsList()`. The latter has been made abstract. 

## `PostgreSQLSchemaManager` methods have been made protected.

`PostgreSQLSchemaManager::getExistingSchemaSearchPaths()` and `::determineExistingSchemaSearchPaths()` have been made protected.
The former has also been made final.

## Removed schema- and namespace-related methods

The following schema- and namespace-related methods have been removed:

- `AbstractPlatform::getListNamespacesSQL()`,
- `AbstractSchemaManager::listNamespaceNames()`,
- `AbstractSchemaManager::getPortableNamespacesList()`,
- `AbstractSchemaManager::getPortableNamespaceDefinition()`,
- `PostgreSQLSchemaManager::getSchemaNames()`.

## BC BREAK: Removed `Connection::$_schemaManager` and `Connection::getSchemaManager()`

The `Connection` and `AbstractSchemaManager` classes used to have a reference on each other effectively making a circular reference. Use `createSchemaManager()` to instantiate a schema manager.

## BC BREAK: Removed `Connection::$_expr` and `Connection::getExpressionBuilder()`

The `Connection` and `ExpressionBuilder` classes used to have a reference on each other effectively making a circular reference. Use `createExpressionBuilder()` to instantiate an expression builder.

## BC BREAK: Removed `ExpressionBuilder` methods

The `andX()` and `orX()` methods of the `ExpressionBuilder` class have been removed. Use `and()` and `or()` instead.

## BC BREAK: Removed `CompositeExpression` methods

The `add()` and `addMultiple()` methods of the `CompositeExpression` class have been removed. Use `with()` instead, which returns a new instance.
The `CompositeExpression` class is now immutable.

## BC BREAK: Changes in the QueryBuilder API.

1. The `select()`, `addSelect()`, `groupBy()` and `addGroupBy()` methods no longer accept an array of arguments. Pass each expression as an individual argument or expand an array of expressions using the `...` operator.
2. The `select()`, `addSelect()`, `groupBy()` and `addGroupBy()` methods no longer ignore the first argument if it's empty.
3. The `addSelect()` method can be no longer called without arguments.
4. The `insert()`, `update()` and `delete()` methods now require the `$table` parameter, and do not support aliases anymore.
5. The `add()`, `getQueryPart()`, `getQueryParts()`, `resetQueryPart()` and `resetQueryParts()` methods are removed.
6. For a `select()` query, the `getSQL()` method now throws an expression if no `SELECT` expressions have been provided.

## BC BREAK: Changes in handling string and binary columns

- When generating schema DDL, DBAL no longer provides the default length for string and binary columns. The application may need to provide the column length if required by the target platform.
- The `\DBAL\Platforms\AbstractPlatform::getVarcharTypeDeclarationSQL()` method has been renamed to `::getStringTypeDeclarationSQL()`.
- The following `AbstractPlatform` methods have been removed as no longer relevant: `::getCharMaxLength()`, `::getVarcharMaxLength()`, `::getVarcharDefaultLength()`, `::getBinaryMaxLength()`, `::getBinaryDefaultLength()`. 

## BC BREAK: Changes in `Doctrine\DBAL\Event\SchemaCreateTableEventArgs`

Table columns are no longer indexed by column name. Use the `name` attribute of the column instead.

## BC BREAK: Changes in the `Doctrine\DBAL\Schema` API

- Column precision no longer defaults to 10. The default value is NULL.
- Asset names are no longer nullable. An empty asset name should be represented as an empty string.

## BC BREAK: Changes in the `Doctrine\DBAL\Event` API

- `SchemaAlterTableAddColumnEventArgs::addSql()` and the same method in other `SchemaEventArgs`-based classes no longer accept an array of SQL statements. They accept a variadic string.

## BC BREAK: Changes in the `Doctrine\DBAL\Schema` API

- Method `Doctrine\DBAL\Schema\AbstractSchemaManager::_getPortableViewDefinition()` no longer optionally returns false. It will always return a `Doctrine\DBAL\Schema\View` instance.
- Method `Doctrine\DBAL\Schema\Comparator::diffTable()` now optionally returns null instead of false.
- Property `Doctrine\DBAL\Schema\Table::$_primaryKeyName` is now optionally null instead of false.
- Property `Doctrine\DBAL\Schema\TableDiff::$newName` is now optionally null instead of false.
- Method `Doctrine\DBAL\Schema\AbstractSchemaManager::tablesExist()` no longer accepts a string. Use `Doctrine\DBAL\Schema\AbstractSchemaManager::tableExists()` instead.
- Method `Doctrine\DBAL\Schema\OracleSchemaManager::createDatabase()` no longer accepts `null` for `$database` argument.

## BC BREAK PostgreSqlPlatform ForeignKeyConstraint support for `feferred` misspelling removed

`PostgreSqlPlatform::getAdvancedForeignKeyOptionsSQL()` had a typo in it in 2.x. Both the option name
`feferred` and `deferred` were supported in `2.x` but the misspelling was removed in 3.x.

The method was used internally and is no longer needed.

## BC BREAK `DB2SchemaManager::_getPortableForeignKeyRuleDef()` removed

The method was used internally and is no longer needed.

## BC BREAK `AbstractPlatform::get*Expression()` methods no loner accept integer values as arguments

The following methods' arguments do not longer accept integer value:

- the `$expression` argument in `::getCountExpression()`,
- the `$decimals` argument in `::getRoundExpression()`,
- the `$seconds` argument in `::getDateAddSecondsExpression()`,
- the `$seconds` argument in `::getDateSubSecondsExpression()`,
- the `$minutes` argument in `::getDateAddMinutesExpression()`,
- the `$minutes` argument in `::getDateSubMinutesExpression()`,
- the `$hours` argument in `::getDateAddHourExpression()`,
- the `$hours` argument in `::getDateAddHourExpression()`,
- the `$days` argument in `::getDateAddDaysExpression()`,
- the `$days` argument in `::getDateSubDaysExpression()`,
- the `$weeks` argument in `::getDateAddWeeksExpression()`,
- the `$weeks` argument in `::getDateSubWeeksExpression()`,
- the `$months` argument in `::getDateAddMonthExpression()`,
- the `$months` argument in `::getDateSubMonthExpression()`,
- the `$quarters` argument in `::getDateAddQuartersExpression()`,
- the `$quarters` argument in `::getDateSubQuartersExpression()`,
- the `$years` argument in `::getDateAddYearsExpression()`,
- the `$years` argument in `::getDateSubYearsExpression()`.

Please use the strings representing numeric SQL literals instead (e.g. `'1'` instead of `1`).

The signature of `AbstractPlatform::getConcatExpression()` changed to `::getConcatExpression(string ...$string)`.

## BC BREAK The type of `$start` in `AbstractPlatform::getLocateExpression()` changed from `string|false` to `?string`

The default value of `$start` is now `null`, not `false`.

## BC BREAK The types of `$start` and `$length` in `AbstractPlatform::getSubstringExpression()` changed from `int` and `?int` to `string` and `?string` respectively

The platform abstraction allows building arbitrary SQL expressions, so even if the arguments represent numeric literals, they should be passed as a string.

## BC BREAK The type of `$char` in `AbstractPlatform::getTrimExpression()` changed from `string|false` to `?string`

The default value of `$char` is now `null`, not `false`. Additionally, the method will throw an `InvalidArgumentException` in an invalid value of `$mode` is passed.

## BC BREAK `Statement::quote()` only accepts strings.

`Statement::quote()` and `ExpressionBuilder::literal()` no longer accept arguments of an arbitrary type and and don't implement type-specific handling. Only strings can be quoted.

## BC BREAK `Statement` and `Connection` methods return `void`.

`Connection::connect()`, `::bindValue()` and `::execute()` no longer return a boolean value. They will throw an exception in case of failure.

## BC BREAK Transaction-related `Statement` methods return `void`.

`Statement::beginTransaction()`, `::commit()` and `::rollBack()` no longer return a boolean value. They will throw a `DriverException` in case of failure.

## MINOR BC BREAK `Statement::fetchColumn()` with an invalid index.

Similarly to `PDOStatement::fetchColumn()`, DBAL statements throw an exception in case of an invalid column index.

## BC BREAK `Statement::execute()` with redundant parameters.

Similarly to the drivers based on `pdo_pgsql` and `pdo_sqlsrv`, `OCI8Statement::execute()` and `MySQLiStatement::execute()` do not longer ignore redundant parameters.

## BC BREAK: The `NULL` value of `$offset` in LIMIT queries is not allowed

The `NULL` value of the `$offset` argument in `AbstractPlatform::(do)?ModifyLimitQuery()` methods is no longer allowed. The absence of the offset should be indicated with a `0` which is now the default value.

## BC BREAK: Changes to handling binary fields

- Binary fields whose length exceeds the maximum field size on a given platform are no longer represented as `BLOB`s.
  Use binary fields of a size which fits all target platforms, or use blob explicitly instead.
- Binary fields are no longer represented as streams in PHP. They are represented as strings.

## BC BREAK: Removal of Doctrine Cache

The following methods have been removed.

| class               | method                   | replacement        |
| ------------------- | ------------------------ | ------------------ |
| `Configuration`     | `setResultCacheImpl()`   | `setResultCache()` |
| `Configuration`     | `getResultCacheImpl()`   | `getResultCache()` |
| `QueryCacheProfile` | `setResultCacheDriver()` | `setResultCache()` |
| `QueryCacheProfile` | `getResultCacheDriver()` | `getResultCache()` |

# Upgrade to 3.5

## Deprecated `AbstractSchemaManager::listTableDetails()`.

The `AbstractSchemaManager::listTableDetails()` methods has been deprecated.
Use `AbstractSchemaManager::getTable()` instead.
=======
# Upgrade to 3.5

## Deprecated `ColumnDiff` APIs dedicated to the old column name.

The `$oldColumnName` property and the `getOldColumnName()` method of the `ColumnDiff` class have been deprecated.

Make sure the `$fromColumn` argument is passed to the `ColumnDiff` constructor and use the `$fromColumn` property
instead.

## Marked schema diff constructors as internal.

The constructors of the following classes have been marked as internal:

1. `SchemaDiff`,
2. `TableDiff`,
3. `ColumnDiff`.

These classes can be instantiated only by schema comparators. The signatures of the constructors may change in future
versions.

## Marked `AbstractSchemaManager::_execSql()` as internal.

The `AbstractSchemaManager::_execSql()` method has been marked as internal. It will not be available in 4.0.

## Deprecated `AbstractSchemaManager` schema introspection methods.

The following `AbstractSchemaManager` methods has been deprecated:

1. `listTableDetails()`. Use `introspectTable()` instead,
2. `createSchema()`. Use `introspectSchema()` instead.
>>>>>>> 658ec48d

# Upgrade to 3.4

## Deprecated wrapper- and driver-level `Statement::bindParam()` methods.

The following methods have been deprecated:

1. `Doctrine\DBAL\Statement::bindParam()`,
2. `Doctrine\DBAL\Driver\Statement::bindParam()`.

Use the corresponding `bindValue()` instead.

## Deprecated not passing parameter type to the driver-level `Statement::bind*()` methods.

Not passing `$type` to the driver-level `Statement::bindParam()` and `::bindValue()` is deprecated.
Pass the type corresponding to the parameter being bound.

## Deprecated passing `$params` to `Statement::execute*()` methods.

Passing `$params` to the driver-level `Statement::execute()` and the wrapper-level `Statement::executeQuery()`
and `Statement::executeStatement()` methods has been deprecated.

Bind parameters using `Statement::bindParam()` or `Statement::bindValue()` instead.

## Deprecated `QueryBuilder` methods and constants.

1. The `QueryBuilder::getState()` method has been deprecated as the builder state is an internal concern.
2. Relying on the type of the query being built by using `QueryBuilder::getType()` has been deprecated.
   If necessary, track the type of the query being built outside of the builder.

The following `QueryBuilder` constants related to the above methods have been deprecated:

1. `SELECT`,
2. `DELETE`,
3. `UPDATE`,
4. `INSERT`,
5. `STATE_DIRTY`,
6. `STATE_CLEAN`.

## Marked `Connection::ARRAY_PARAM_OFFSET` as internal.

The `Connection::ARRAY_PARAM_OFFSET` constant has been marked as internal. It will be removed in 4.0.

## Deprecated using NULL as prepared statement parameter type.

Omit the type or use `Parameter::STRING` instead.

## Deprecated passing asset names as assets in `AbstractPlatform` and `AbstractSchemaManager` methods.

Passing assets to the following `AbstractPlatform` methods and parameters has been deprecated:

1. The `$table` parameter of `getDropTableSQL()`,
2. The `$table` parameter of `getDropTemporaryTableSQL()`,
3. The `$index` and `$table` parameters of `getDropIndexSQL()`,
4. The `$constraint` and `$table` parameters of `getDropConstraintSQL()`,
5. The `$foreignKey` and `$table` parameters of `getDropForeignKeySQL()`,
6. The `$sequence` parameter of `getDropSequenceSQL()`,
7. The `$table` parameter of `getCreateConstraintSQL()`,
8. The `$table` parameter of `getCreatePrimaryKeySQL()`,
9. The `$table` parameter of `getCreateForeignKeySQL()`.

Passing assets to the following `AbstractSchemaManager` methods and parameters has been deprecated:

1. The `$index` and `$table` parameters of `dropIndex()`,
2. The `$table` parameter of `dropConstraint()`,
3. The `$foreignKey` and `$table` parameters of `dropForeignKey()`.

Pass a string representing the quoted asset name instead.

## Marked `AbstractPlatform` methods as internal.

The following methods have been marked internal as they are not designed to be used from outside the platform classes:

1. `getAdvancedForeignKeyOptionsSQL()`,
2. `getColumnCharsetDeclarationSQL()`,
3. `getColumnCollationDeclarationSQL()`,
4. `getColumnDeclarationSQL()`,
5. `getCommentOnColumnSQL()`,
6. `getDefaultValueDeclarationSQL()`,
7. `getForeignKeyDeclarationSQL()`,
8. `getForeignKeyReferentialActionSQL()`,
9. `getIndexDeclarationSQL()`,
10. `getInlineColumnCommentSQL()`,
11. `supportsColumnCollation()`,
12. `supportsCommentOnStatement()`,
13. `supportsInlineColumnComments()`,
14. `supportsPartialIndexes()`.

## Deprecated internal `AbstractPlatform` methods.

The following methods have been deprecated as they do not represent any platform-level abstraction:

1. `getCustomTypeDeclarationSQL()`,
2. `getIndexFieldDeclarationListSQL()`,
3. `getColumnsFieldDeclarationListSQL()`.

## Deprecated `AbstractPlatform` methods.

1. `usesSequenceEmulatedIdentityColumns()` and `getIdentitySequenceName()` have been deprecated since the fact of
   emulation of identity columns and the underlying sequence name are internal platform-specific implementation details.
2. `getDefaultSchemaName()` has been deprecated since it's not used to implement any of the portable APIs.
3. `supportsCreateDropDatabase()` has been deprecated. Try calling `AbstractSchemaManager::createDatabase`
    and/or `::dropDatabase()` to see if the corresponding operations are supported by the current database platform
    or implement conditional logic based on the platform class name.

## Deprecated `SqlitePlatform::getTinyIntTypeDeclarationSQL()` and `::getMediumIntTypeDeclarationSQL()` methods.

The methods have been deprecated since they are implemented only by the SQLite platform, and the column types
they implement are not portable across the rest of the supported platforms.

Use `SqlitePlatform::getSmallIntTypeDeclarationSQL()` and `::getIntegerTypeDeclarationSQL()` respectively instead.

## Deprecated `NULL` schema asset filter.

Not passing an argument to `Configuration::setSchemaAssetsFilter()` and passing `NULL` as the value of `$callable`
has been deprecated. In order to disable filtering, pass a callable that always returns true.

## Deprecated custom schema options.

Custom schema options have been deprecated since they effectively duplicate the functionality of platform options.

The following `Column` class properties and methods have been deprecated:

- `$_customSchemaOptions`,
- `setCustomSchemaOption()`,
- `hasCustomSchemaOption()`,
- `getCustomSchemaOption()`,
- `setCustomSchemaOptions()`,
- `getCustomSchemaOptions()`.

Use platform options instead.

## Deprecated `array` and `object` column types.

The `array` and `object` column types have been deprecated since they use PHP built-in serialization. Without additional
configuration, which the API of these types doesn't allow, the usage of built-in serialization may lead to
security issues.

The following classes and constants have been deprecated:
- `ArrayType`,
- `ObjectType`,
- `Types::ARRAY`,
- `Types::OBJECT`.

Use JSON for storing unstructured data.

## Deprecated `Driver::getSchemaManager()`.

The `Driver::getSchemaManager()` method has been deprecated. Use `AbstractPlatform::createSchemaManager()` instead.

## Deprecated `ConsolerRunner`.

The `ConsoleRunner` class has been deprecated. Use Symfony Console documentation
to bootstrap a command-line application.

## Deprecated `Visitor` interfaces and `visit()` methods on schema objects.

The following interfaces and classes have been deprecated:

1. `Visitor`,
2. `NamespaceVisitor`,
3. `AbstractVisitor`.

The following methods have been deprecated:

1. `Schema::visit()`,
2. `Table::visit()`,
3. `Sequence::visit()`.

Instead of having schema objects call the visitor API, call the API of the schema objects.

## Deprecated removal of namespaced assets from schema.

The `RemoveNamespacedAssets` schema visitor and the usage of namespaced database object names with the platforms
that don't support them have been deprecated.

## Deprecated the functionality of checking schema for the usage of reserved keywords.

The following components have been deprecated:

1. The `dbal:reserved-words` console command.
2. The `ReservedWordsCommand` and `ReservedKeywordsValidator` classes.
3. The `KeywordList::getName()` method.

Use the documentation on the used database platform(s) instead.

## Deprecated `CreateSchemaSqlCollector` and `DropSchemaSqlCollector`.

The `CreateSchemaSqlCollector` and `DropSchemaSqlCollector` classes have been deprecated in favor of
`CreateSchemaObjectsSQLBuilder` and `DropSchemaObjectsSQLBuilder` respectively.

## Deprecated calling `AbstractPlatform::getCreateTableSQL()` with any of the `CREATE_INDEXES` and `CREATE_FOREIGNKEYS`
flags unset.

Not setting the `CREATE_FOREIGNKEYS` flag and unsetting the `CREATE_INDEXES` flag when calling
`AbstractPlatform::getCreateTableSQL()` has been deprecated. The table should be always created with indexes.
In order to build the statements that create multiple tables referencing each other via foreign keys,
use `AbstractPlatform::getCreateTablesSQL()`.

## Deprecated `AbstractPlatform::supportsForeignKeyConstraints()`.

The `AbstractPlatform::supportsForeignKeyConstraints()` method has been deprecated. All platforms should support
foreign key constraints.

## Deprecated `AbstractPlatform::supportsForeignKeyConstraints()`.

Relying on the DBAL not generating DDL for foreign keys on MySQL engines other than InnoDB is deprecated.
Define foreign key constraints only if they are necessary.

## Deprecated `AbstractPlatform` methods exposing quote characters.

The `AbstractPlatform::getStringLiteralQuoteCharacter()` and `::getIdentifierQuoteCharacter()` methods
have been deprecated. Use `::quoteStringLiteral()` and `::quoteIdentifier()` to quote string literals and identifiers
respectively.

## Deprecated `AbstractSchemaManager::getDatabasePlatform()`

The `AbstractSchemaManager::getDatabasePlatform()` method has been deprecated. Use `Connection::getDatabasePlatform()`
instead.

## Deprecated passing date interval parameters as integer.

Passing date interval parameters to the following `AbstractPlatform` methods as integer has been deprecated:

- the `$seconds` argument in `::getDateAddSecondsExpression()`,
- the `$seconds` parameter in `::getDateSubSecondsExpression()`,
- the `$minutes` parameter in `::getDateAddMinutesExpression()`,
- the `$minutes` parameter in `::getDateSubMinutesExpression()`,
- the `$hours` parameter in `::getDateAddHourExpression()`,
- the `$hours` parameter in `::getDateAddHourExpression()`,
- the `$days` parameter in `::getDateAddDaysExpression()`,
- the `$days` parameter in `::getDateSubDaysExpression()`,
- the `$weeks` parameter in `::getDateAddWeeksExpression()`,
- the `$weeks` parameter in `::getDateSubWeeksExpression()`,
- the `$months` parameter in `::getDateAddMonthExpression()`,
- the `$months` parameter in `::getDateSubMonthExpression()`,
- the `$quarters` parameter in `::getDateAddQuartersExpression()`,
- the `$quarters` parameter in `::getDateSubQuartersExpression()`,
- the `$years` parameter in `::getDateAddYearsExpression()`,
- the `$years` parameter in `::getDateSubYearsExpression()`.

Use the strings representing numeric SQL literals instead (e.g. `'1'` instead of `1`).

## Deprecated transaction nesting without savepoints

Starting a transaction inside another transaction with
`Doctrine\DBAL\Connection::beginTransaction()` without enabling transaction
nesting with savepoints beforehand is deprecated.

Transaction nesting with savepoints can be enabled with
`$connection->setNestTransactionsWithSavepoints(true);`

In case your platform does not support savepoints, you will have to rework your
application logic so as to avoid nested transaction blocks.

## Added runtime deprecations for the default string column length.

In addition to the formal deprecation introduced in DBAL 3.2, the library will now emit a deprecation message at runtime
if the string or binary column length is omitted, but it's required by the target database platform.

## Deprecated `AbstractPlatform::getVarcharTypeDeclarationSQL()`

The `AbstractPlatform::getVarcharTypeDeclarationSQL()` method has been deprecated.
Use `AbstractPlatform::getStringTypeDeclarationSQL()` instead.

## Deprecated `$database` parameter of `AbstractSchemaManager::list*()` methods

Passing `$database` to the following methods has been deprecated:

- `AbstractSchemaManager::listSequences()`,
- `AbstractSchemaManager::listTableColumns()`,
- `AbstractSchemaManager::listTableForeignKeys()`.

Only introspection of the current database will be supported in DBAL 4.0.

## Deprecated `AbstractPlatform` schema introspection methods

The following schema introspection methods have been deprecated:

- `AbstractPlatform::getListTablesSQL()`,
- `AbstractPlatform::getListTableColumnsSQL()`,
- `AbstractPlatform::getListTableIndexesSQL()`,
- `AbstractPlatform::getListTableForeignKeysSQL()`.

## `AbstractPlatform` schema introspection methods made internal

The following schema introspection methods have been marked as internal:

- `AbstractPlatform::getListDatabasesSQL()`,
- `AbstractPlatform::getListSequencesSQL()`,
- `AbstractPlatform::getListViewsSQL()`.

The queries used for schema introspection are an internal implementation detail of the DBAL.

## Deprecated `collate` option for MySQL

This undocumented option is deprecated in favor of `collation`.

## Deprecated `AbstractPlatform::getListTableConstraintsSQL()`

This method is unused by the DBAL since 2.0.

## Deprecated `Type::getName()`

This will method is not useful for the DBAL anymore, and will be removed in 4.0.
As a consequence, depending on the name of a type being `json` for `jsonb` to
be used for the Postgres platform is deprecated in favor of extending
`Doctrine\DBAL\Types\JsonType`.

## Deprecated `AbstractPlatform::getColumnComment()`, `AbstractPlatform::getDoctrineTypeComment()`,
`AbstractPlatform::hasNative*Type()` and `Type::requiresSQLCommentHint()`

DBAL no longer needs column comments to ensure proper diffing. Note that all the
methods should probably have been marked as internal as these comments were an
implementation detail of the DBAL.

# Upgrade to 3.3

## Deprecated `Type::canRequireSQLConversion()`.

Consumers should call `Type::convertToDatabaseValueSQL()` and `Type::convertToPHPValueSQL()` regardless of the type.

## Deprecated the `doctrine-dbal` binary.

The documentation explains how the console tools can be bootstrapped for standalone usage.

The method `ConsoleRunner::printCliConfigTemplate()` is deprecated because it was only useful in the context of the
`doctrine-dbal` binary.

## Deprecated the `Graphviz` visitor.

This class is not part of the database abstraction provided by the library and will be removed in DBAL 4.

## Deprecated the `--depth` option of `RunSqlCommand`.

This option does not have any effect anymore and will be removed in DBAL 4.

## Deprecated platform "commented type" API

Since `Type::requiresSQLCommentTypeHint()` already allows determining whether a
type should result in SQL columns with a type hint in their comments, the
following methods are deprecated:

- `AbstractPlatform::isCommentedDoctrineType()`
- `AbstractPlatform::initializeCommentedDoctrineTypes()`
- `AbstractPlatform::markDoctrineTypeCommented()`

The protected property `AbstractPlatform::$doctrineTypeComments` is deprecated
as well.

## Deprecated support for IBM DB2 10.5 and older

IBM DB2 10.5 and older won't be supported in DBAL 4. Consider upgrading to IBM DB2 11.1 or later.

## Deprecated support for Oracle 12c (12.2.0.1) and older

Oracle 12c (12.2.0.1) won't be supported in DBAL 4. Consider upgrading to Oracle 18c (12.2.0.2) or later.

## Deprecated support for MariaDB 10.2.6 and older

MariaDB 10.2.6 and older won't be supported in DBAL 4. Consider upgrading to MariaDB 10.2.7 or later.
The following classes have been deprecated:

* `Doctrine\DBAL\Platforms\MariaDb1027Platform`
* `Doctrine\DBAL\Platforms\Keywords\MariaDb102Keywords`

## Deprecated support for MySQL 5.6 and older

MySQL 5.6 and older won't be actively supported in DBAL 4. Consider upgrading to MySQL 5.7 or later.
The following classes have been deprecated:

* `Doctrine\DBAL\Platforms\MySQL57Platform`
* `Doctrine\DBAL\Platforms\Keywords\MySQL57Keywords`

## Deprecated support for Postgres 9

Postgres 9 won't be actively supported in DBAL 4. Consider upgrading to Postgres 10 or later.
The following classes have been deprecated:

* `Doctrine\DBAL\Platforms\PostgreSQL100Platform`
* `Doctrine\DBAL\Platforms\Keywords\PostgreSQL100Keywords`

## Deprecated `Connection::getWrappedConnection()`, `Connection::connect()` made `@internal`.

The wrapper-level `Connection::getWrappedConnection()` method has been deprecated.
Use `Connection::getNativeConnection()` to access the native connection.

The `Connection::connect()` method has been marked internal. It will be marked `protected` in DBAL 4.0.

## Add `Connection::getNativeConnection()`

Driver and middleware connections need to implement a new method `getNativeConnection()` that gives access to the
native database connection. Not doing so is deprecated.

## Deprecate accessors for the native connection in favor of `getNativeConnection()`

The following methods have been deprecated:

* `Doctrine\DBAL\Driver\PDO\Connection::getWrappedConnection()`
* `Doctrine\DBAL\Driver\PDO\SQLSrv\Connection::getWrappedConnection()`
* `Doctrine\DBAL\Driver\Mysqli\Connection::getWrappedResourceHandle()`

Call `getNativeConnection()` to access the underlying PDO or MySQLi connection.

# Upgrade to 3.2

## Minor BC Break: using cache keys with characters reserved by `psr/cache`

We have been working on phasing out `doctrine/cache`, and 3.2.0 allows to use
`psr/cache` instead. To help calling our own internal APIs in a unified way, we
also wrap `doctrine/cache` implementations with a `psr/cache` adapter.
Using cache keys containing characters reserved by `psr/cache` will result in
an exception. The characters are the following: `{}()/\@`.

## Deprecated `SQLLogger` and its implementations.

The `SQLLogger` and its implementations `DebugStack` and `LoggerChain` have been deprecated.
For logging purposes, use `Doctrine\DBAL\Logging\Middleware` instead. No replacement for `DebugStack` is provided.

The `Configuration` methods `getSQLLogger()` and `setSQLLogger()` have been deprecated as well.

## Deprecated `SqliteSchemaManager::createDatabase()` and `dropDatabase()` methods.

The `SqliteSchemaManager::createDatabase()` and `dropDatabase()` methods have been deprecated. The SQLite engine
will create the database file automatically. In order to delete the database file, use the filesystem.

## Deprecated `AbstractSchemaManager::dropAndCreate*()` and `::tryMethod()` methods.

The following `AbstractSchemaManager::dropAndCreate*()` methods have been deprecated:

1. `AbstractSchemaManager::dropAndCreateConstraint()`. Use `AbstractSchemaManager::dropIndex()`
   and `AbstractSchemaManager::createIndex()`, `AbstractSchemaManager::dropForeignKey()`
   and `AbstractSchemaManager::createForeignKey()` or `AbstractSchemaManager::dropUniqueConstraint()`
   and `AbstractSchemaManager::createUniqueConstraint()` instead.
2. `AbstractSchemaManager::dropAndCreateIndex()`. Use `AbstractSchemaManager::dropIndex()`
   and `AbstractSchemaManager::createIndex()` instead.
3. `AbstractSchemaManager::dropAndCreateForeignKey()`.
    Use AbstractSchemaManager::dropForeignKey() and AbstractSchemaManager::createForeignKey() instead.
4. `AbstractSchemaManager::dropAndCreateSequence()`. Use `AbstractSchemaManager::dropSequence()`
   and `AbstractSchemaManager::createSequence()` instead.
5. `AbstractSchemaManager::dropAndCreateTable()`. Use `AbstractSchemaManager::dropTable()`
   and `AbstractSchemaManager::createTable()` instead.
6. `AbstractSchemaManager::dropAndCreateDatabase()`. Use `AbstractSchemaManager::dropDatabase()`
   and `AbstractSchemaManager::createDatabase()` instead.
7. `AbstractSchemaManager::dropAndCreateView()`. Use `AbstractSchemaManager::dropView()`
   and `AbstractSchemaManager::createView()` instead.

The `AbstractSchemaManager::tryMethod()` method has been also deprecated.

## Deprecated `AbstractSchemaManager::getSchemaSearchPaths()`.

1. The `AbstractSchemaManager::getSchemaSearchPaths()` method has been deprecated.
2. Relying on `AbstractSchemaManager::createSchemaConfig()` populating the schema name for those database
   platforms that don't support schemas (currently, all except for PostgreSQL) is deprecated.
3. Relying on `Schema` using "public" as the default name is deprecated.

## Deprecated `AbstractAsset::getFullQualifiedName()`.

The `AbstractAsset::getFullQualifiedName()` method has been deprecated. Use `::getNamespaceName()`
and `::getName()` instead.

## Deprecated schema methods related to explicit foreign key indexes.

The following methods have been deprecated:

- `Schema::hasExplicitForeignKeyIndexes()`,
- `SchemaConfig::hasExplicitForeignKeyIndexes()`,
- `SchemaConfig::setExplicitForeignKeyIndexes()`.

## Deprecated `Schema::getTableNames()`.

The `Schema::getTableNames()` method has been deprecated. In order to obtain schema table names,
use `Schema::getTables()` and call `Table::getName()` on the elements of the returned array.

## Deprecated features of `Schema::getTables()`

Using the returned array keys as table names is deprecated. Retrieve the name from the table
via `Table::getName()` instead. In order to retrieve a table by name, use `Schema::getTable()`.

## Deprecated `AbstractPlatform::canEmulateSchemas()`.

The `AbstractPlatform::canEmulateSchemas()` method and the schema emulation implemented in the SQLite platform
have been deprecated.

## Deprecated `udf*` methods of the `SQLitePlatform` methods.

The following `SQLServerPlatform` methods have been deprecated in favor of their implementations
in the `UserDefinedFunctions` class:
- `udfSqrt()`,
- `udfMod()`,
- `udfLocate()`.

## `SQLServerPlatform` methods marked internal.

The following `SQLServerPlatform` methods have been marked internal:
- `getDefaultConstraintDeclarationSQL()`,
- `getAddExtendedPropertySQL()`,
- `getDropExtendedPropertySQL()`,
- `getUpdateExtendedPropertySQL()`.

## `OraclePlatform` methods marked internal.

The `OraclePlatform::getCreateAutoincrementSql()` and `::getDropAutoincrementSql()` have been marked internal.

## Deprecated `OraclePlatform::assertValidIdentifier()`

The `OraclePlatform::assertValidIdentifier()` method has been deprecated.

## Deprecated features of `Table::getColumns()`

1. Using the returned array keys as column names is deprecated. Retrieve the name from the column
   via `Column::getName()` instead. In order to retrieve a column by name, use `Table::getColumn()`.
2. Relying on the columns being sorted based on whether they belong to the primary key or a foreign key is deprecated.
   If necessary, maintain the column order explicitly.

## Deprecated not passing the `$fromColumn` argument to the `ColumnDiff` constructor.

Not passing the `$fromColumn` argument to the `ColumnDiff` constructor is deprecated.

## Deprecated `AbstractPlatform::getName()`

Relying on the name of the platform is discouraged. To identify the platform, use its class name.

## Deprecated versioned platform classes that represent the lowest supported version:

1. `PostgreSQL94Platform` and `PostgreSQL94Keywords`. Use `PostgreSQLPlatform` and `PostgreSQLKeywords` instead.
2. `SQLServer2012Platform` and `SQLServer2012Keywords`. Use `SQLServerPlatform` and `SQLServerKeywords` instead.

## Deprecated schema comparison APIs that don't account for the current database connection and the database platform

1. Instantiation of the `Comparator` class outside the DBAL is deprecated. Use `SchemaManager::createComparator()`
   to create the comparator specific to the current database connection and the database platform.
2. The `Schema::getMigrateFromSql()` and `::getMigrateToSql()` methods are deprecated. Compare the schemas using the
   connection-aware comparator and produce the SQL by passing the resulting diff to the target platform.

## Deprecated driver-level APIs that don't take the server version into account.

The `ServerInfoAwareConnection` and `VersionAwarePlatformDriver` interfaces are deprecated. In the next major version,
all drivers and driver connections will be required to implement the APIs aware of the server version.

## Deprecated `AbstractPlatform::prefersIdentityColumns()`.

Whether to use identity columns should be decided by the application developer. For example, based on the set
of supported database platforms.

## Deprecated `AbstractPlatform::getNowExpression()`.

Relying on dates generated by the database is deprecated. Generate dates within the application.

## Deprecated reference from `ForeignKeyConstraint` to its local (referencing) `Table`.

Reference from `ForeignKeyConstraint` to its local (referencing) `Table` is deprecated as well as the following methods:

- `setLocalTable()`,
- `getLocalTable()`,
- `getLocalTableName()`.

When a foreign key is used as part of the `Table` definition, the table should be used directly. When a foreign key is
used as part of another collection (e.g. `SchemaDiff`), the collection should store the reference to the key's
referencing table separately.

## Deprecated redundant `AbstractPlatform` methods.

The following methods implement simple SQL fragments that don't vary across supported platforms. The SQL fragments
implemented by these methods should be used as is:

- `getSqlCommentStartString()`,
- `getSqlCommentEndString()`,
- `getWildcards()`,
- `getAvgExpression()`,
- `getCountExpression()`,
- `getMaxExpression()`,
- `getMinExpression()`,
- `getSumExpression()`,
- `getMd5Expression()`,
- `getSqrtExpression()`,
- `getRoundExpression()`,
- `getRtrimExpression()`,
- `getLtrimExpression()`,
- `getUpperExpression()`,
- `getLowerExpression()`,
- `getNotExpression()`,
- `getIsNullExpression()`,
- `getIsNotNullExpression()`,
- `getBetweenExpression()`,
- `getAcosExpression()`,
- `getSinExpression()`,
- `getPiExpression()`,
- `getCosExpression()`,
- `getTemporaryTableSQL()`,
- `getUniqueFieldDeclarationSQL()`.

The `getListUsersSQL()` method is not implemented by any of the supported platforms.

The following methods describe the features consistently implemented across all the supported platforms:

- `supportsIndexes()`,
- `supportsAlterTable()`,
- `supportsTransactions()`,
- `supportsPrimaryConstraints()`,
- `supportsViews()`,
- `supportsLimitOffset()`.

All 3rd-party platform implementations must implement the support for these features as well.

The `supportsGettingAffectedRows()` method describes a driver-level feature and does not belong to the Platform API.

## Deprecated `AbstractPlatform` methods that describe the default and the maximum column lengths.

Relying on the default and the maximum column lengths provided by the DBAL is deprecated.
The following `AbstractPlatform` methods and their implementations in specific platforms have been deprecated:

- `getCharMaxLength()`,
- `getVarcharDefaultLength()`,
- `getVarcharMaxLength()`,
- `getBinaryDefaultLength()`,
- `getBinaryMaxLength()`.

If required by the target platform(s), the column length should be specified based on the application logic.

## Deprecated static calls to `Comparator::compareSchemas($fromSchema, $toSchema)`

The usage of `Comparator::compareSchemas($fromSchema, $toSchema)` statically is
deprecated in order to provide a more consistent API.

## Deprecated `Comparator::compare($fromSchema, $toSchema)`

The usage of `Comparator::compare($fromSchema, $toSchema)` is deprecated and 
replaced by `Comparator::compareSchemas($fromSchema, $toSchema)` in order to
clarify the purpose of the method.

## Deprecated `Connection::lastInsertId($name)`

The usage of `Connection::lastInsertId()` with a sequence name is deprecated as unsafe in scenarios with multiple
concurrent connections. If a newly inserted row needs to be referenced, it is recommended to generate its identifier
explicitly prior to insertion.

## Introduction of PSR-6 for result caching

Instead of relying on the deprecated `doctrine/cache` library, a PSR-6 cache
can now be used for result caching. The usage of Doctrine Cache is deprecated
in favor of PSR-6. The following methods related to Doctrine Cache have been
replaced with PSR-6 counterparts:

| class               | old method               | new method         |
| ------------------- | ------------------------ | ------------------ |
| `Configuration`     | `setResultCacheImpl()`   | `setResultCache()` |
| `Configuration`     | `getResultCacheImpl()`   | `getResultCache()` |
| `QueryCacheProfile` | `setResultCacheDriver()` | `setResultCache()` |
| `QueryCacheProfile` | `getResultCacheDriver()` | `getResultCache()` |

# Upgrade to 3.1

## Deprecated schema- and namespace-related methods

The usage of the following schema- and namespace-related methods is deprecated:

- `AbstractPlatform::getListNamespacesSQL()`,
- `AbstractSchemaManager::listNamespaceNames()`,
- `AbstractSchemaManager::getPortableNamespacesList()`,
- `AbstractSchemaManager::getPortableNamespaceDefinition()`,
- `PostgreSQLSchemaManager::getSchemaNames()`.

Use `AbstractSchemaManager::listSchemaNames()` instead.

## `PostgreSQLSchemaManager` methods marked internal.

`PostgreSQLSchemaManager::getExistingSchemaSearchPaths()` and `::determineExistingSchemaSearchPaths()` have been marked internal.

## `OracleSchemaManager` methods marked internal.

`OracleSchemaManager::dropAutoincrement()` has been marked internal.

## Deprecated `AbstractPlatform::getReservedKeywordsClass()`

Instead of implementing `getReservedKeywordsClass()`, `AbstractPlatform` subclasses should implement
`createReservedKeywordsList()`.

## Deprecated `ReservedWordsCommand::setKeywordListClass()`

The usage of `ReservedWordsCommand::setKeywordListClass()` has been deprecated. To add or replace a keyword list,
use `setKeywordList()` instead.

## Deprecated `$driverOptions` argument of `PDO\Statement::bindParam()` and `PDO\SQLSrv\Statement::bindParam()`

The usage of the `$driverOptions` argument of `PDO\Statement::bindParam()` and `PDO\SQLSrv\Statement::bindParam()` is deprecated.
To define parameter binding type as `ASCII`, `BINARY` or `BLOB`, use the corresponding `ParameterType::*` constant.

## Deprecated `Connection::$_schemaManager` and `Connection::getSchemaManager()`

The usage of `Connection::$_schemaManager` and `Connection::getSchemaManager()` is deprecated.
Use `Connection::createSchemaManager()` instead.

## Deprecated `Connection::$_expr` and `Connection::getExpressionBuilder()`

The usage of `Connection::$_expr` and `Connection::getExpressionBuilder()` is deprecated.
Use `Connection::createExpressionBuilder()` instead.

## Deprecated `QueryBuilder::execute()`

The usage of `QueryBuilder::execute()` is deprecated. Use either `QueryBuilder::executeQuery()` or
`QueryBuilder::executeStatement()`, depending on whether the queryBuilder is a query (SELECT) or a statement (INSERT,
UPDATE, DELETE).

You might also consider the use of the new shortcut methods, such as:

- `fetchAllAssociative()`
- `fetchAllAssociativeIndexed()`
- `fetchAllKeyValue()`
- `fetchAllNumeric()`
- `fetchAssociative()`
- `fetchFirstColumn()`
- `fetchNumeric()`
- `fetchOne()`

# Upgrade to 3.0

## BC BREAK: leading colon in named parameter names not supported

The usage of the colon prefix when binding named parameters is no longer supported.

## BC BREAK `Doctrine\DBAL\Abstraction\Result` removed

The `Doctrine\DBAL\Abstraction\Result` interface is removed. Use the `Doctrine\DBAL\Result` class instead.

## BC BREAK: `Doctrine\DBAL\Types\Type::getDefaultLength()` removed

The `Doctrine\DBAL\Types\Type::getDefaultLength()` method has been removed as it served no purpose.

## BC BREAK: `Doctrine\DBAL\DBALException` class renamed

The `Doctrine\DBAL\DBALException` class has been renamed to `Doctrine\DBAL\Exception`.

## BC BREAK: `Doctrine\DBAL\Schema\Table` constructor new parameter

Deprecated parameter `$idGeneratorType` removed and added a new parameter `$uniqueConstraints`.
Constructor changed like so:

```diff
- __construct($name, array $columns = [], array $indexes = [], array $fkConstraints = [], $idGeneratorType = 0, array $options = [])
+ __construct($name, array $columns = [], array $indexes = [], array $uniqueConstraints = [], array $fkConstraints = [], array $options = [])
```

## BC BREAK: change in the behavior of `SchemaManager::dropDatabase()`

When dropping a database, the DBAL no longer attempts to kill the client sessions that use the database.
It's the responsibility of the operator to make sure that the database is not being used.

## BC BREAK: removed `Synchronizer` package

The `Doctrine\DBAL\Schema\Synchronizer\SchemaSynchronizer` interface and all its implementations have been removed.

## BC BREAK: removed wrapper `Connection` methods

The following methods of the `Connection` class have been removed:

1. `query()`.
2. `exec()`.
3. `executeUpdate()`.

## BC BREAK: Changes in the wrapper-level API ancestry

The wrapper-level `Connection` and `Statement` classes no longer implement the corresponding driver-level interfaces.

## BC BREAK: Removed `DBALException` factory methods

The following factory methods of the `DBALException` class have been removed:

1. `DBALException::invalidPlatformSpecified()`.
2. `DBALException::invalidPdoInstance()`.

## BC BREAK: PDO-based driver classes are moved under the `PDO` namespace

The following classes have been renamed:

- `PDOMySql\Driver` → `PDO\MySQL\Driver`
- `PDOOracle\Driver` → `PDO\OCI\Driver`
- `PDOPgSql\Driver` → `PDO\PgSQL\Driver`
- `PDOSqlite\Driver` → `PDO\SQLite\Driver`
- `PDOSqlsrv\Driver` → `PDO\SQLSrv\Driver`
- `PDOSqlsrv\Connection` → `PDO\SQLSrv\Connection`
- `PDOSqlsrv\Statement` → `PDO\SQLSrv\Statement`

## BC BREAK: Changes schema manager instantiation.

1. The `$platform` argument of all schema manager constructors is no longer optional.
2. A new `$platform` argument has been added to the `Driver::getSchemaManager()` method.

## BC BREAK: Changes in driver classes

1. All implementations of the `Driver` interface have been made final.
2. The `PDO\Connection` and `PDO\Statement` classes have been made final.
3. The `PDOSqlsrv\Connection` and `PDOSqlsrv\Statement` classes have been made final and no longer extend the corresponding PDO classes.
4. The `SQLSrv\LastInsertId` class has been made final.

## BC BREAK: Changes in wrapper-level exceptions

`DBALException::invalidTableName()` has been replaced with the `InvalidTableName` class.

## BC BREAK: Changes in driver-level exception handling

1. The `convertException()` method has been removed from the `Driver` interface. The logic of exception conversion has been moved to the `ExceptionConverter` interface. The drivers now must implement the `getExceptionConverter()` method.
2. The `driverException()` and `driverExceptionDuringQuery()` factory methods have been removed from the `DBALException` class.
3. Non-driver exceptions (e.g. exceptions of type `Error`) are no longer wrapped in a `DBALException`.

## BC BREAK: More driver-level methods are allowed to throw a `Driver\Exception`.

The following driver-level methods are allowed to throw a `Driver\Exception`:

- `Connection::prepare()`
- `Connection::lastInsertId()`
- `Connection::beginTransaction()`
- `Connection::commit()`
- `Connection::rollBack()`
- `ServerInfoAwareConnection::getServerVersion()`
- `Statement::bindParam()`
- `Statement::bindValue()`
- `Result::rowCount()`
- `Result::columnCount()`

The driver-level implementations of `Connection::query()` and `Connection::exec()` may no longer throw a `DBALException`.

## The `ExceptionConverterDriver` interface is removed

All drivers must implement the `convertException()` method which is now part of the `Driver` interface.

## The `PingableConnection` interface is removed

The functionality of pinging the server is no longer supported. Lost
connections are now automatically reconnected by Doctrine internally.

## BC BREAK: Deprecated driver-level classes and interfaces are removed.

- `AbstractDriverException`
- `DriverException`
- `PDOConnection`
- `PDOException`
- `PDOStatement`
- `IBMDB2\DB2Connection`
- `IBMDB2\DB2Driver`
- `IBMDB2\DB2Exception`
- `IBMDB2\DB2Statement`
- `Mysqli\MysqliConnection`
- `Mysqli\MysqliException`
- `Mysqli\MysqliStatement`
- `OCI8\OCI8Connection`
- `OCI8\OCI8Exception`
- `OCI8\OCI8Statement`
- `SQLSrv\SQLSrvConnection`
- `SQLSrv\SQLSrvException`
- `SQLSrv\SQLSrvStatement`

## BC BREAK: `ServerInfoAwareConnection::requiresQueryForServerVersion()` is removed.

The `ServerInfoAwareConnection::requiresQueryForServerVersion()` method has been removed as an implementation detail which is the same for all supported drivers.

## BC BREAK Changes in driver exceptions

1. The `Doctrine\DBAL\Driver\DriverException::getErrorCode()` method is removed. In order to obtain the driver error code, please use `::getCode()` or `::getSQLState()`.
2. The value returned by `Doctrine\DBAL\Driver\PDOException::getSQLState()` no longer falls back to the driver error code.

## BC BREAK: Changes in `OracleSchemaManager::createDatabase()`

The `$database` argument is no longer nullable or optional.

## BC BREAK: `Doctrine\DBAL\Types\Type::__toString()` removed

Relying on string representation was discouraged and has been removed.

## BC BREAK: Changes in the `Doctrine\DBAL\Schema` API

- Removed unused method `Doctrine\DBAL\Schema\AbstractSchemaManager::_getPortableFunctionsList()`
- Removed unused method `Doctrine\DBAL\Schema\AbstractSchemaManager::_getPortableFunctionDefinition()`
- Removed unused method `Doctrine\DBAL\Schema\OracleSchemaManager::_getPortableFunctionDefinition()`
- Removed unused method `Doctrine\DBAL\Schema\SqliteSchemaManager::_getPortableTableIndexDefinition()`

## BC BREAK: Removed support for DB-generated UUIDs

The support for DB-generated UUIDs was removed as non-portable.
Please generate UUIDs on the application side (e.g. using [ramsey/uuid](https://packagist.org/packages/ramsey/uuid)).

## BC BREAK: Changes in the `Doctrine\DBAL\Connection` API

- The following methods have been removed as leaking internal implementation details: `::getHost()`, `::getPort()`, `::getUsername()`, `::getPassword()`.

## BC BREAK: Changes in the `Doctrine\DBAL\Event` API

- `ConnectionEventArgs::getDriver()`, `::getDatabasePlatform()` and `::getSchemaManager()` methods have been removed. The connection information can be obtained from the connection which is available via `::getConnection()`.
- `SchemaColumnDefinitionEventArgs::getDatabasePlatform()` and `SchemaIndexDefinitionEventArgs::getDatabasePlatform()` have been removed for the same reason as above.

## BC BREAK: Changes in obtaining the currently selected database name

- The `Doctrine\DBAL\Driver::getDatabase()` method has been removed. Please use `Doctrine\DBAL\Connection::getDatabase()` instead.
- `Doctrine\DBAL\Connection::getDatabase()` will always return the name of the database currently connected to, regardless of the configuration parameters and will initialize a database connection if it's not yet established.
- A call to `Doctrine\DBAL\Connection::getDatabase()`, when connected to an SQLite database, will no longer return the database file path.

## BC BREAK: `Doctrine\DBAL\Driver::getName()` removed

The `Doctrine\DBAL\Driver::getName()` has been removed.

## BC BREAK Removed previously deprecated features

 * Removed `json_array` type and all associated hacks.
 * Removed `Connection::TRANSACTION_*` constants.
 * Removed `AbstractPlatform::DATE_INTERVAL_UNIT_*` and `AbstractPlatform::TRIM_*` constants.
 * Removed `AbstractPlatform::getSQLResultCasing()`, `::prefersSequences()` and `::supportsForeignKeyOnUpdate()` methods.
 * Removed `PostgreSqlPlatform::getDisallowDatabaseConnectionsSQL()` and `::getCloseActiveDatabaseConnectionsSQL()` methods.
 * Removed `MysqlSessionInit` listener.
 * Removed `MySQLPlatform::getCollationFieldDeclaration()`.
 * Removed `AbstractPlatform::getIdentityColumnNullInsertSQL()`.
 * Removed `AbstractPlatform::fixSchemaElementName()`.
 * Removed `Table::addUnnamedForeignKeyConstraint()` and `Table::addNamedForeignKeyConstraint()`.
 * Removed `Table::renameColumn()`.
 * Removed `SQLParserUtils::getPlaceholderPositions()`.
 * Removed `LoggerChain::addLogger`.
 * Removed `AbstractSchemaManager::getFilterSchemaAssetsExpression()`, `Configuration::getFilterSchemaAssetsExpression()`
   and `Configuration::getFilterSchemaAssetsExpression()`.
 * `SQLParserUtils::*_TOKEN` constants made private.

## BC BREAK changes the `Driver::connect()` signature

The method no longer accepts the `$username`, `$password` and `$driverOptions` arguments. The corresponding values are expected to be passed as the `"user"`, `"password"` and `"driver_options"` keys of the `$params` argument respectively.

## Removed `MasterSlaveConnection`

This class was deprecated in favor of `PrimaryReadReplicaConnection`

## BC BREAK: Changes in the portability layer

1. The platform-specific portability constants (`Portability\Connection::PORTABILITY_{PLATFORM}`) were internal implementation details which are no longer relevant.
2. The `Portability\Connection` class no longer extends the DBAL `Connection`.
3. The `Portability\Class` class has been made final.

## BC BREAK changes in fetching statement results

1. The `Statement` interface no longer extends `ResultStatement`.
2. The `ResultStatement` interface has been renamed to `Result`.
3. Instead of returning `bool`, `Statement::execute()` now returns a `Result` that should be used for fetching the result data and metadata.
4. The functionality previously available via `Statement::closeCursor()` is now available via `Result::free()`. The behavior of fetching data from a freed result is no longer portable. In this case, some drivers will return `false` while others may throw an exception.

Additional related changes:

1. The `ArrayStatement` and `ResultCacheStatement` classes from the `Cache` package have been renamed to `ArrayResult` and  `CachingResult` respectively and marked `@internal`.

## BC BREAK `Statement::rowCount()` is moved.

`Statement::rowCount()` has been moved to the `ResultStatement` interface where it belongs by definition.

## Removed `FetchMode` and the corresponding methods

1. The `FetchMode` class and the `setFetchMode()` method of the `Connection` and `Statement` interfaces are removed.
2. The `Statement::fetch()` method is replaced with `fetchNumeric()`, `fetchAssociative()` and `fetchOne()`.
3. The `Statement::fetchAll()` method is replaced with `fetchAllNumeric()`, `fetchAllAssociative()` and `fechColumn()`.
4. The `Statement::fetchColumn()` method is replaced with `fetchOne()`.
5. The `Connection::fetchArray()` and `fetchAssoc()` methods are replaced with `fetchNumeric()` and `fetchAssociative()` respectively.
6. The `StatementIterator` class is removed. The usage of a `Statement` object as `Traversable` is no longer possible. Use `iterateNumeric()`, `iterateAssociative()` and `iterateColumn()` instead.
7. Fetching data in mixed mode (former `FetchMode::MIXED`) is no longer possible.

## BC BREAK: Dropped handling of one-based numeric arrays of parameters in `Statement::execute()`

The statement implementations no longer detect whether `$params` is a zero- or one-based array. A zero-based numeric array is expected.

## BC BREAK `Statement::project()` has been removed

- The `Statement::project()` method has been removed. Use `::executeQuery()` and fetch the data from the statement using one of the `Statement::fetch*()` methods instead.

## BC BREAK `::errorCode()` and `::errorInfo()` removed from `Connection` and `Statement` APIs

The error information is available in `DriverException` thrown in case of an error.

## BC BREAK: Dropped support for `FetchMode::CUSTOM_OBJECT` and `::STANDARD_OBJECT`

Instead of fetching an object, fetch an array and map it to an object of the desired class.

## BC BREAK: Dropped support for the `$columnIndex` argument in `ResultStatement::fetchColumn()`, other `ResultStatement::fetch*()` methods invoked with `FetchMode::COLUMN` and `Connection::fetchColumn()`.

In order to fetch a column with an index other than `0`, use `FetchMode::NUMERIC` and the array element with the corresponding index.

## BC BREAK: Removed `EchoSQLLogger`

`EchoSQLLogger` is no longer available as part of the package.

## BC BREAK: Removed support for SQL Anywhere

The support for the SQL Anywhere database platform and the corresponding driver has been removed.

## BC BREAK: Removed support for PostgreSQL 9.3 and older

DBAL now requires PostgreSQL 9.4 or newer, support for unmaintained versions has been dropped.
If you are using any of the legacy versions, you have to upgrade to a newer PostgreSQL version (9.6+ is recommended).

The following classes have been removed:

 * `Doctrine\DBAL\Platforms\PostgreSqlPlatform`
 * `Doctrine\DBAL\Platforms\PostgreSQL91Platform`
 * `Doctrine\DBAL\Platforms\PostgreSQL92Platform`
 * `Doctrine\DBAL\Platforms\Keywords\PostgreSQLKeywords`
 * `Doctrine\DBAL\Platforms\Keywords\PostgreSQL91Keywords`
 * `Doctrine\DBAL\Platforms\Keywords\PostgreSQL92Keywords`

## BC BREAK: Removed support for MariaDB 10.0 and older

DBAL now requires MariaDB 10.1 or newer, support for unmaintained versions has been dropped.
If you are using any of the legacy versions, you have to upgrade to a newer MariaDB version (10.1+ is recommended).

## BC BREAK: The `ServerInfoAwareConnection` interface now extends `Connection`

All implementations of the `ServerInfoAwareConnection` interface have to implement the methods defined in the `Connection` interface as well.

## BC BREAK: `VersionAwarePlatformDriver` interface now extends `Driver`

All implementations of the `VersionAwarePlatformDriver` interface have to implement the methods defined in the `Driver` interface as well.

## BC BREAK: Removed `MsSQLKeywords` class

The `Doctrine\DBAL\Platforms\MsSQLKeywords` class has been removed.
Please use `Doctrine\DBAL\Platforms\SQLServerPlatform `instead.

## BC BREAK: Removed PDO DB2 driver

This PDO-based IBM DB2 driver (built on top of `pdo_ibm` extension) has already been unsupported as of 2.5, it has been now removed.

The following class has been removed:

 * `Doctrine\DBAL\Driver\PDOIbm\Driver`

## BC BREAK: Removed support for SQL Server 2008 and older

DBAL now requires SQL Server 2012 or newer, support for unmaintained versions has been dropped.
If you are using any of the legacy versions, you have to upgrade to a newer SQL Server version.

The following classes have been removed:

 * `Doctrine\DBAL\Platforms\SQLServerPlatform`
 * `Doctrine\DBAL\Platforms\SQLServer2005Platform`
 * `Doctrine\DBAL\Platforms\SQLServer2008Platform`
 * `Doctrine\DBAL\Platforms\Keywords\SQLServerKeywords`
 * `Doctrine\DBAL\Platforms\Keywords\SQLServer2005Keywords`
 * `Doctrine\DBAL\Platforms\Keywords\SQLServer2008Keywords`

The `AbstractSQLServerDriver` class and its subclasses no longer implement the `VersionAwarePlatformDriver` interface.

## BC BREAK: Removed `Doctrine\DBAL\Version`

The `Doctrine\DBAL\Version` class is no longer available: please refrain from checking the DBAL version at runtime.

## BC BREAK User-provided `PDO` instance is no longer supported

In order to share the same `PDO` instances between DBAL and other components, initialize the connection in DBAL and access it using `Connection::getWrappedConnection()->getWrappedConnection()`.

## BC BREAK: the PDO symbols are no longer part of the DBAL API

1. The support of `PDO::PARAM_*`, `PDO::FETCH_*`, `PDO::CASE_*` and `PDO::PARAM_INPUT_OUTPUT` constants in the DBAL API is removed.
2. `\Doctrine\DBAL\Driver\PDOConnection` does not extend `\PDO` anymore. Please use `\Doctrine\DBAL\Driver\PDOConnection::getWrappedConnection()` to access the underlying `PDO` object.
3. `\Doctrine\DBAL\Driver\PDOStatement` does not extend `\PDOStatement` anymore.

Before:

```php
use Doctrine\DBAL\Portability\Connection;

$params = array(
    'wrapperClass' => Connection::class,
    'fetch_case' => PDO::CASE_LOWER,
);

$stmt->bindValue(1, 1, PDO::PARAM_INT);
$stmt->fetchAll(PDO::FETCH_COLUMN);
```

After:

```php
use Doctrine\DBAL\ColumnCase;
use Doctrine\DBAL\FetchMode;
use Doctrine\DBAL\ParameterType;
use Doctrine\DBAL\Portability\Connection;

$params = array(
    'wrapperClass' => Connection::class,
    'fetch_case' => ColumnCase::LOWER,
);

$stmt->bindValue(1, 1, ParameterType::INTEGER);
$stmt->fetchAll(FetchMode::COLUMN);
```

## BC BREAK: Removed Drizzle support

The Drizzle project is abandoned and is therefore not supported by Doctrine DBAL anymore.

## BC BREAK: Removed `dbal:import` CLI command

The `dbal:import` CLI command has been removed since it only worked with PDO-based drivers by relying on a non-documented behavior of the extension, and it was impossible to make it work with other drivers.
Please use other database client applications for import, e.g.:

 * For MySQL and MariaDB: `mysql [dbname] < data.sql`.
 * For PostgreSQL: `psql [dbname] < data.sql`.
 * For SQLite: `sqlite3 /path/to/file.db < data.sql`.

## BC BREAK: Changed signature of `ExceptionConverter::convert()`

Before:

```php
public function convert(string $message, Doctrine\DBAL\Driver\Exception $exception): DriverException
```

After:

```php
public function convert(Doctrine\DBAL\Driver\Exception $exception, ?Doctrine\DBAL\Query $query): DriverException
```

## BC Break: The `DriverException` constructor is now internal

The constructor of `Doctrine\DBAL\Exception\DriverException` is now `@internal`.

## BC Break: `Configuration`

- all `Configuration` methods are now typed
- `Configuration::setSchemaAssetsFilter()` now returns `void`
- `Configuration::$_attributes` has been removed; use individual properties in subclasses instead<|MERGE_RESOLUTION|>--- conflicted
+++ resolved
@@ -6,7 +6,6 @@
 - Use of our low-overhead runtime deprecation API, details:
   https://github.com/doctrine/deprecations/
 
-<<<<<<< HEAD
 # Upgrade to 4.0
 
 ## BC BREAK: a non-empty WHERE clause is not enforced in data manipulation `Connection` methods.
@@ -718,13 +717,6 @@
 
 # Upgrade to 3.5
 
-## Deprecated `AbstractSchemaManager::listTableDetails()`.
-
-The `AbstractSchemaManager::listTableDetails()` methods has been deprecated.
-Use `AbstractSchemaManager::getTable()` instead.
-=======
-# Upgrade to 3.5
-
 ## Deprecated `ColumnDiff` APIs dedicated to the old column name.
 
 The `$oldColumnName` property and the `getOldColumnName()` method of the `ColumnDiff` class have been deprecated.
@@ -753,7 +745,6 @@
 
 1. `listTableDetails()`. Use `introspectTable()` instead,
 2. `createSchema()`. Use `introspectSchema()` instead.
->>>>>>> 658ec48d
 
 # Upgrade to 3.4
 
