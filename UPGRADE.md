--- conflicted
+++ resolved
@@ -6,7 +6,6 @@
 - Use of our low-overhead runtime deprecation API, details:
   https://github.com/doctrine/deprecations/
 
-<<<<<<< HEAD
 # Upgrade to 4.0
 
 ## BC BREAK: Deployed database schema no longer contains the information about abstract data types
@@ -612,7 +611,7 @@
 | `Configuration`     | `getResultCacheImpl()`   | `getResultCache()` |
 | `QueryCacheProfile` | `setResultCacheDriver()` | `setResultCache()` |
 | `QueryCacheProfile` | `getResultCacheDriver()` | `getResultCache()` |
-=======
+
 # Upgrade to 3.4
 
 # Deprecated `AbstractPlatform::getColumnComment()` and `AbstractPlatform::getDoctrineTypeComment()`
@@ -620,7 +619,6 @@
 DBAL no longer needs column comments to ensure proper diffing. Note that both
 methods should probably have been marked as internal as these comments were an
 implementation detail of the DBAL.
->>>>>>> b347cdbe
 
 # Upgrade to 3.3
 
