--- conflicted
+++ resolved
@@ -1,14 +1,8 @@
 parameters:
     level: 7
     paths:
-<<<<<<< HEAD
         - %currentWorkingDirectory%/src
-    scanFiles:
-        - %currentWorkingDirectory%/tests/phpstan-polyfill.php
     treatPhpDocTypesAsCertain: false
-=======
-        - %currentWorkingDirectory%/lib
->>>>>>> e7c4149a
     reportUnmatchedIgnoredErrors: false
     checkMissingIterableValueType: false
     checkGenericClassInNonGenericObjectType: false
