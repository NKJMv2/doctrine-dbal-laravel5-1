--- conflicted
+++ resolved
@@ -13,22 +13,6 @@
 
         # some drivers actually do accept 2nd parameter...
         - '~^Method Doctrine\\DBAL\\Platforms\\AbstractPlatform::getListTableForeignKeysSQL\(\) invoked with \d+ parameters, 1 required\.\z~'
-
-<<<<<<< HEAD
-        # Requires a release of https://github.com/JetBrains/phpstorm-stubs/pull/553
-        -
-            message: '~^Call to function assert\(\) with true will always evaluate to true\.$~'
-            path: src/Driver/PDO/Connection.php
-
-        # Requires a release of https://github.com/JetBrains/phpstorm-stubs/pull/923
-        -
-            message: '~^Instanceof between PDOStatement and PDOStatement will always evaluate to true\.$~'
-            path: src/Driver/PDO/Connection.php
-=======
-        # legacy remnants from doctrine/common
-        - '~^Class Doctrine\\Common\\(Collections\\Collection|Persistence\\Proxy) not found\.\z~'
-        - '~^.+ on an unknown class Doctrine\\Common\\(Collections\\Collection|Persistence\\Proxy)\.\z~'
->>>>>>> 19792a8b
 
         # https://github.com/phpstan/phpstan/issues/3134
         -
@@ -139,15 +123,10 @@
         -
             message: '~^Unable to resolve the template type T in call to method Doctrine\\DBAL\\Portability\\Converter\:\:compose\(\)$~'
             paths:
-<<<<<<< HEAD
-                - src/Driver/Mysqli/Exception/ConnectionFailed.php
+                - src/Portability/Converter.php
 
         # Type check for legacy implementations of the Connection interface
         # TODO: remove in 4.0.0
         - "~Call to function method_exists\\(\\) with Doctrine\\\\DBAL\\\\Driver\\\\Connection and 'getNativeConnection' will always evaluate to true\\.~"
-=======
-                - src/Portability/Converter.php
-
->>>>>>> 19792a8b
 includes:
     - vendor/phpstan/phpstan-strict-rules/rules.neon