{
    "name": "doctrine/dbal",
    "type": "library",
    "description": "Powerful PHP database abstraction layer (DBAL) with many features for database schema introspection and management.",
    "keywords": [
        "abstraction",
        "database",
        "dbal",
        "db2",
        "mariadb",
        "mssql",
        "mysql",
        "pgsql",
        "postgresql",
        "oci8",
        "oracle",
        "pdo",
        "queryobject",
        "sasql",
        "sql",
        "sqlite",
        "sqlserver",
        "sqlsrv"
    ],
    "homepage": "https://www.doctrine-project.org/projects/dbal.html",
    "license": "MIT",
    "authors": [
        {"name": "Guilherme Blanco", "email": "guilhermeblanco@gmail.com"},
        {"name": "Roman Borschel", "email": "roman@code-factory.org"},
        {"name": "Benjamin Eberlei", "email": "kontakt@beberlei.de"},
        {"name": "Jonathan Wage", "email": "jonwage@gmail.com"}
    ],
    "require": {
        "php": "^7.3 || ^8.0",
        "composer/package-versions-deprecated": "^1.11.99",
        "doctrine/cache": "^1.0",
        "doctrine/event-manager": "^1.0"
    },
    "require-dev": {
<<<<<<< HEAD
        "doctrine/coding-standard": "^8.1",
        "jetbrains/phpstorm-stubs": "^2019.1",
        "phpstan/phpstan": "^0.12.55",
        "phpstan/phpstan-strict-rules": "^0.12.2",
        "phpunit/phpunit": "^9.4",
        "psalm/plugin-phpunit": "^0.13.0",
=======
        "doctrine/coding-standard": "8.2.0",
        "jetbrains/phpstorm-stubs": "2019.3",
        "phpstan/phpstan": "0.12.55",
        "phpunit/phpunit": "9.5.0",
        "psalm/plugin-phpunit": "0.13.0",
>>>>>>> ce3421e9
        "symfony/console": "^2.0.5|^3.0|^4.0|^5.0",
        "vimeo/psalm": "4.3.1"
    },
    "suggest": {
        "symfony/console": "For helpful console commands such as SQL execution and import of files."
    },
    "bin": ["bin/doctrine-dbal"],
    "config": {
        "platform": {
            "php": "7.3.0"
        },
        "sort-packages": true
    },
    "autoload": {
        "psr-4": { "Doctrine\\DBAL\\": "src" }
    },
    "autoload-dev": {
        "psr-4": { "Doctrine\\DBAL\\Tests\\": "tests" }
    },
    "extra": {
        "branch-alias": {
            "dev-master": "4.0.x-dev"
        }
    }
}<|MERGE_RESOLUTION|>--- conflicted
+++ resolved
@@ -37,22 +37,14 @@
         "doctrine/event-manager": "^1.0"
     },
     "require-dev": {
-<<<<<<< HEAD
-        "doctrine/coding-standard": "^8.1",
-        "jetbrains/phpstorm-stubs": "^2019.1",
-        "phpstan/phpstan": "^0.12.55",
-        "phpstan/phpstan-strict-rules": "^0.12.2",
-        "phpunit/phpunit": "^9.4",
-        "psalm/plugin-phpunit": "^0.13.0",
-=======
         "doctrine/coding-standard": "8.2.0",
         "jetbrains/phpstorm-stubs": "2019.3",
-        "phpstan/phpstan": "0.12.55",
+        "phpstan/phpstan": "0.12.57",
+        "phpstan/phpstan-strict-rules": "^0.12.2",
         "phpunit/phpunit": "9.5.0",
         "psalm/plugin-phpunit": "0.13.0",
->>>>>>> ce3421e9
         "symfony/console": "^2.0.5|^3.0|^4.0|^5.0",
-        "vimeo/psalm": "4.3.1"
+        "vimeo/psalm": "4.2.1"
     },
     "suggest": {
         "symfony/console": "For helpful console commands such as SQL execution and import of files."
