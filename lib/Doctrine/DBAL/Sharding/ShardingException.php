<?php

namespace Doctrine\DBAL\Sharding;

use Doctrine\DBAL\DBALException;

/**
 * Sharding related Exceptions
 *
<<<<<<< HEAD
 * @deprecated
=======
 * @psalm-immutable
>>>>>>> 03f139a6
 */
class ShardingException extends DBALException
{
    /**
     * @return \Doctrine\DBAL\Sharding\ShardingException
     */
    public static function notImplemented()
    {
        return new self('This functionality is not implemented with this sharding provider.', 1331557937);
    }

    /**
     * @return \Doctrine\DBAL\Sharding\ShardingException
     */
    public static function missingDefaultFederationName()
    {
        return new self('SQLAzure requires a federation name to be set during sharding configuration.', 1332141280);
    }

    /**
     * @return \Doctrine\DBAL\Sharding\ShardingException
     */
    public static function missingDefaultDistributionKey()
    {
        return new self('SQLAzure requires a distribution key to be set during sharding configuration.', 1332141329);
    }

    /**
     * @return \Doctrine\DBAL\Sharding\ShardingException
     */
    public static function activeTransaction()
    {
        return new self('Cannot switch shard during an active transaction.', 1332141766);
    }

    /**
     * @return \Doctrine\DBAL\Sharding\ShardingException
     */
    public static function noShardDistributionValue()
    {
        return new self('You have to specify a string or integer as shard distribution value.', 1332142103);
    }

    /**
     * @return \Doctrine\DBAL\Sharding\ShardingException
     */
    public static function missingDistributionType()
    {
        return new self("You have to specify a sharding distribution type such as 'integer', 'string', 'guid'.");
    }
}<|MERGE_RESOLUTION|>--- conflicted
+++ resolved
@@ -7,11 +7,9 @@
 /**
  * Sharding related Exceptions
  *
-<<<<<<< HEAD
  * @deprecated
-=======
+ *
  * @psalm-immutable
->>>>>>> 03f139a6
  */
 class ShardingException extends DBALException
 {
