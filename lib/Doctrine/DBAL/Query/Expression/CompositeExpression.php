--- conflicted
+++ resolved
@@ -5,12 +5,9 @@
 namespace Doctrine\DBAL\Query\Expression;
 
 use Countable;
-<<<<<<< HEAD
 use function array_filter;
+use function array_merge;
 use function array_values;
-=======
-use function array_merge;
->>>>>>> c00c3d83
 use function count;
 use function implode;
 
@@ -53,15 +50,10 @@
      */
     public function __construct(string $type, array $parts = [])
     {
-<<<<<<< HEAD
         $this->type  = $type;
         $this->parts = array_values(array_filter($parts, static function ($part) {
             return ! ($part instanceof self && count($part) === 0);
         }));
-=======
-        $this->type = $type;
-
-        $this->addMultiple($parts);
     }
 
     /**
@@ -80,49 +72,6 @@
     public static function or($part, ...$parts) : self
     {
         return new self(self::TYPE_OR, array_merge([$part], $parts));
-    }
-
-    /**
-     * Adds multiple parts to composite expression.
-     *
-     * @deprecated This class will be made immutable. Use with() instead.
-     *
-     * @param self[]|string[] $parts
-     *
-     * @return \Doctrine\DBAL\Query\Expression\CompositeExpression
-     */
-    public function addMultiple(array $parts = [])
-    {
-        foreach ($parts as $part) {
-            $this->add($part);
-        }
-
-        return $this;
-    }
-
-    /**
-     * Adds an expression to composite expression.
-     *
-     * @deprecated This class will be made immutable. Use with() instead.
-     *
-     * @param mixed $part
-     *
-     * @return \Doctrine\DBAL\Query\Expression\CompositeExpression
-     */
-    public function add($part)
-    {
-        if (empty($part)) {
-            return $this;
-        }
-
-        if ($part instanceof self && count($part) === 0) {
-            return $this;
-        }
-
-        $this->parts[] = $part;
-
-        return $this;
->>>>>>> c00c3d83
     }
 
     /**
