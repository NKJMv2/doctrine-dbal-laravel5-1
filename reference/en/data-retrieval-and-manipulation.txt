--- conflicted
+++ resolved
@@ -97,13 +97,7 @@
 Retrieve assoc row of the first result row.
 
     [php]
-<<<<<<< HEAD
-    $user = $conn->fetchRow('SELECT * FROM user WHERE username = ?', array('jwage'));
-
-=======
     $user = $conn->fetchAssoc('SELECT * FROM user WHERE username = ?', array('jwage'));
-    
->>>>>>> 06f930d3
     /*
     array(
       'username' => 'jwage',
